--- conflicted
+++ resolved
@@ -137,28 +137,6 @@
 	CRYPTOCOMPARE_KEY: '',
 	DISCORD_BOT_LIST: '',
 	DISCORD_BOT_ORG: '',
-<<<<<<< HEAD
-	GOOGLE_API: '',
-	GOOGLE_MAP_API: '',
-	TWITCH: {
-		CLIENT_ID: '',
-		SECRET: '',
-		WEBHOOK_SECRET: ''
-	},
-	// TODO(Quantum): Assign needed credential fields
-	MIXER: {
-		CLIENT_ID: ''
-	},
-	WEATHER_API: '',
-	WEEB_SH: '',
-	WOLFRAM: '',
-	NINTENDO: {
-		ID: 'U3B6GR4UA3',
-		KEY: '9a20c93440cf63cf1a7008d75f7438bf'
-	},
-	THEMOVIEDATABASE: '',
-	INTERNETGAMEDATABASE: ''
-=======
 	DISCORD_BOTS: '',
 	GOOGLE_API_KEY: '',
 	GOOGLE_MAPS_API_KEY: '',
@@ -174,5 +152,4 @@
 	TWITCH_WEBHOOK_SECRET: '',
 	WEEB_SH_KEY: '',
 	WOLFRAM_KEY: ''
->>>>>>> 2f2fd289
 };