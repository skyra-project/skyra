--- conflicted
+++ resolved
@@ -72,13 +72,8 @@
     "@types/node": "^12.12.14",
     "@types/node-fetch": "^2.5.4",
     "@types/pg": "^7.11.2",
-<<<<<<< HEAD
     "@types/ws": "^6.0.4",
-    "@typescript-eslint/eslint-plugin": "^2.8.0",
-=======
-    "@types/ws": "^6.0.3",
     "@typescript-eslint/eslint-plugin": "^2.9.0",
->>>>>>> fd5b9806
     "@typescript-eslint/parser": "^2.9.0",
     "eslint": "^6.7.1",
     "eslint-config-bamboo": "^3.0.0",
