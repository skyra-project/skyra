{
	"name": "skyra",
	"version": "5.4.1",
	"description": "Multipurpose Discord Bot built on Klasa",
	"main": "dist/Skyra.js",
	"scripts": {
		"pm2:delete": "pm2 delete Skyra",
		"pm2:logs": "pm2 logs Skyra --lines=200",
		"pm2:restart": "pm2 restart Skyra",
		"pm2:start": "pm2 start pm2.ecosystem.yml",
		"pm2:dev": "yarn pm2:start --env development",
		"pm2:stop": "pm2 stop Skyra",
		"start": "node dist/Skyra.js",
		"lint": "eslint --fix src tests --ext ts",
		"format": "prettier --write --loglevel=warn src/**/*.ts",
		"test": "jest",
		"test:watch": "jest --watch",
		"update": "yarn upgrade-interactive --latest",
		"build": "tsc -b src",
		"clean": "tsc -b src --clean",
		"scripts:tlds": "node scripts/tlds.mjs",
		"scripts:migration": "node scripts/migrations.mjs",
		"watch": "tsc -b src -w",
		"dev": "yarn build && yarn start",
		"dockerps": "pwsh -NoLogo ./docker/control.ps1",
		"typeorm": "node -r module-alias/register ./node_modules/typeorm/cli.js",
		"typeorm:schema:resync": "docker container rm -f pgsql && docker volume rm postgres-data && docker volume create postgres-data && docker-compose -p skyra -f ./docker/docker-compose.yml up -d postgres && sleep 3 && yarn typeorm schema:sync"
	},
	"repository": {
		"type": "git",
		"url": "git+https://github.com/skyra-project/skyra.git"
	},
	"keywords": [
		"discord.js",
		"klasa",
		"bot",
		"standalone"
	],
	"private": true,
	"author": "kyranet <kyradiscord@gmail.com>",
	"license": "Apache-2.0",
	"bugs": {
		"url": "https://github.com/skyra-project/skyra/issues"
	},
	"dependencies": {
		"@discordjs/collection": "^0.1.6",
		"@influxdata/influxdb-client": "^1.6.0",
		"@influxdata/influxdb-client-apis": "^1.6.0",
		"@klasa/async-queue": "^0.0.1",
		"@klasa/console": "^0.0.3",
		"@klasa/cron": "^0.0.1",
		"@klasa/querybuilder": "^0.0.1",
		"@klasa/request-handler": "^0.0.3",
		"@klasa/snowflake": "^0.0.1",
		"@klasa/timer-manager": "^0.0.1",
		"@klasa/timestamp": "^0.0.1",
		"@klasa/type": "^0.0.1",
		"@sapphire/utilities": "github:sapphire-project/utilities#build-utilities",
		"@sentry/integrations": "^5.22.3",
		"@sentry/node": "^5.22.3",
		"@skyra/char": "^1.0.1",
		"@skyra/decorators": "discordjs",
		"binarytf": "^2.0.0",
		"canvas": "^2.6.1",
		"canvas-constructor": "^4.1.0",
		"confusables": "^1.0.0",
		"diff": "^4.0.2",
		"discord.js": "github:discordjs/discord.js#fe7df708e44e0280dfaf0f8e457b154781bb5140",
		"emoji-regex": "^9.0.0",
		"fs-nextra": "^0.5.1",
		"gifencoder": "^2.0.1",
		"he": "^1.2.0",
		"klasa": "skyra-project/klasa#build",
		"klasa-dashboard-hooks": "github:skyra-project/klasa-dashboard-hooks#master",
		"lavacord": "^1.1.9",
		"module-alias": "^2.2.2",
		"node-fetch": "^2.6.1",
		"pg": "^8.3.3",
		"tslib": "1.11.2",
		"tsyringe": "^4.3.0",
		"typeorm": "^0.2.25",
		"typeorm-naming-strategies": "^2.0.0",
		"veza": "^1.1.0",
		"ws": "^7.3.1",
		"zlib-sync": "^0.1.7"
	},
	"devDependencies": {
		"@commitlint/cli": "^9.1.2",
		"@commitlint/config-conventional": "^9.1.2",
		"@discordjs/collection": "^0.1.6",
		"@favware/graphql-pokemon": "^4.3.0",
		"@klasa/dapi-types": "^0.3.0",
		"@playlyfe/gql": "^2.6.2",
		"@skyra/eslint-config": "^5.3.3",
		"@skyra/saelem": "^2.0.0",
		"@types/backoff": "^2.5.1",
		"@types/diff": "^4.0.2",
		"@types/he": "^1.1.1",
		"@types/jest": "^26.0.13",
		"@types/module-alias": "^2.0.0",
		"@types/node": "^14.6.4",
		"@types/node-fetch": "^2.5.7",
		"@types/pg": "^7.14.4",
		"@types/ws": "^7.2.6",
		"@typescript-eslint/eslint-plugin": "^4.0.1",
		"@typescript-eslint/parser": "^4.0.1",
		"chokidar": "^3.4.2",
		"cz-conventional-changelog": "^3.3.0",
		"eslint": "^7.8.1",
		"eslint-config-prettier": "^6.11.0",
		"eslint-plugin-prettier": "^3.1.4",
		"husky": "^4.2.5",
		"jest": "^26.4.2",
		"jest-circus": "^26.4.2",
<<<<<<< HEAD
		"jest-mock-random": "^1.1.0",
		"lint-staged": "^10.2.13",
=======
		"lint-staged": "^10.3.0",
>>>>>>> 16779b3f
		"nock": "^13.0.4",
		"prettier": "^2.1.1",
		"pretty-quick": "^3.0.0",
		"ts-jest": "^26.3.0",
		"typescript": "^4.0.2"
	},
	"_moduleAliases": {
		"@orm": "dist/lib/orm",
		"@utils": "dist/lib/util",
		"@lib": "dist/lib",
		"@root": "dist"
	},
	"resolutions": {
		"@bcoe/v8-coverage": "https://registry.yarnpkg.com/@favware/skip-dependency/-/skip-dependency-1.0.2.tgz",
		"acorn": "^7.3.1",
		"apollo-codegen": "https://registry.yarnpkg.com/@favware/skip-dependency/-/skip-dependency-1.0.2.tgz",
		"chalk": "^4.1.0",
		"fs-nextra": "^0.5.1",
		"jest-environment-jsdom": "https://registry.yarnpkg.com/@favware/skip-dependency/-/skip-dependency-1.0.2.tgz",
		"jest-jasmine2": "https://registry.yarnpkg.com/@favware/skip-dependency/-/skip-dependency-1.0.2.tgz",
		"kind-of": "^6.0.3",
		"lodash": "^4.17.20",
		"minimist": "^1.2.2",
		"node-ipc": "https://registry.yarnpkg.com/@favware/skip-dependency/-/skip-dependency-1.0.2.tgz"
	},
	"engines": {
		"node": ">=14",
		"npm": ">=6"
	},
	"husky": {
		"hooks": {
			"commit-msg": "commitlint -E HUSKY_GIT_PARAMS",
			"pre-commit": "yarn pretty-quick --staged && yarn lint-staged"
		}
	},
	"commitlint": {
		"extends": [
			"@commitlint/config-conventional"
		]
	},
	"lint-staged": {
		"*.{mjs,js,ts}": "eslint --fix --ext mjs,js,ts"
	},
	"config": {
		"commitizen": {
			"path": "./node_modules/cz-conventional-changelog"
		}
	}
}<|MERGE_RESOLUTION|>--- conflicted
+++ resolved
@@ -112,12 +112,7 @@
 		"husky": "^4.2.5",
 		"jest": "^26.4.2",
 		"jest-circus": "^26.4.2",
-<<<<<<< HEAD
-		"jest-mock-random": "^1.1.0",
-		"lint-staged": "^10.2.13",
-=======
 		"lint-staged": "^10.3.0",
->>>>>>> 16779b3f
 		"nock": "^13.0.4",
 		"prettier": "^2.1.1",
 		"pretty-quick": "^3.0.0",
