--- conflicted
+++ resolved
@@ -74,12 +74,8 @@
 		"@types/he": "^1.1.0",
 		"@types/jest": "^25.1.3",
 		"@types/module-alias": "^2.0.0",
-<<<<<<< HEAD
-=======
 		"@types/node": "^13.7.7",
->>>>>>> adccd6d1
 		"@types/node-fetch": "^2.5.5",
-		"@types/node": "^13.7.6",
 		"@types/pg": "^7.14.1",
 		"@types/ws": "^7.2.2",
 		"@typescript-eslint/eslint-plugin": "^2.21.0",
