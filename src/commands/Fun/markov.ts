import { CommandStore, KlasaMessage, Stopwatch } from 'klasa';
import { SkyraCommand } from '../../lib/structures/SkyraCommand';
import { Markov, WordBank } from '../../lib/util/External/markov';
import { cutText, getColor, iteratorAt } from '../../lib/util/util';
import { MessageEmbed, TextChannel, User } from 'discord.js';
import { BrandingColors } from '../../lib/util/constants';
import { DEV } from '../../../config';

const kCodeA = 'A'.charCodeAt(0);
const kCodeZ = 'Z'.charCodeAt(0);

export default class extends SkyraCommand {

	private readonly kMessageHundredsLimit = 10;
	private readonly kInternalCache = new WeakMap<TextChannel, Markov>();
	private readonly kInternalCacheTTL = 60000;
	private readonly kBoundUseUpperCase = this.useUpperCase.bind(this);
	private readonly kProcess = DEV ? this.processDevelopment.bind(this) : this.processRelease.bind(this);

	public constructor(store: CommandStore, file: string[], directory: string) {
		super(store, file, directory, {
			bucket: 2,
			cooldown: 10,
			description: language => language.tget('COMMAND_MARKOV_DESCRIPTION'),
			extendedHelp: language => language.tget('COMMAND_MARKOV_EXTENDED'),
			runIn: ['text'],
			requiredPermissions: ['EMBED_LINKS', 'READ_MESSAGE_HISTORY'],
			usage: '[channel:channelname{2}] [user:username]'
		});
	}

	public async run(message: KlasaMessage, args: [TextChannel?, User?]) {
		// Send loading message
		await message.sendEmbed(new MessageEmbed()
			.setDescription(message.language.tget('SYSTEM_LOADING'))
			.setColor(BrandingColors.Secondary));

		// Process the chain
		return message.sendEmbed(this.kProcess(message, await this.retrieveMarkov(message, ...args)));
	}

	private processRelease(message: KlasaMessage, markov: Markov) {
		return new MessageEmbed()
			.setDescription(cutText(markov.process(), 2000))
			.setColor(getColor(message));
	}

	private processDevelopment(message: KlasaMessage, markov: Markov) {
		const time = new Stopwatch();
		const chain = markov.process();
		time.stop();

		return new MessageEmbed()
			.setDescription(cutText(chain, 2000))
			.setColor(getColor(message))
			.setFooter(message.language.tget('COMMAND_MARKOV_TIMER', time.toString()));
	}

	private async retrieveMarkov(message: KlasaMessage, channel: TextChannel = message.channel as TextChannel, user: User | undefined) {
		const entry = this.kInternalCache.get(message.channel as TextChannel);
		if (typeof entry !== 'undefined') return entry;

		const messageBank = await this.fetchMessages(channel, user);
		const contents = messageBank.map(m => m.content).join(' ');
		const markov = new Markov()
			.parse(contents)
			.start(this.kBoundUseUpperCase)
			.end(60);
		this.kInternalCache.set(message.channel as TextChannel, markov);
		this.client.setTimeout(() => this.kInternalCache.delete(message.channel as TextChannel), this.kInternalCacheTTL);
		return markov;
	}

	private async fetchMessages(channel: TextChannel, user: User | undefined) {
		let messageBank = await channel.messages.fetch({ limit: 100 });
		for (let i = 1; i < this.kMessageHundredsLimit; ++i) {
			messageBank = messageBank.concat(await channel.messages.fetch({ limit: 100, before: messageBank.lastKey() }));
		}

<<<<<<< HEAD
		return user ? messageBank.filter(message => message.author.id === user.id) : messageBank;
=======
		if (filter instanceof User) {
			messageBank = messageBank.filter(message => message.author.id === filter.id);
		}

		return messageBank;
>>>>>>> 785e317b
	}

	private useUpperCase(wordBank: WordBank) {
		let code: number;
		const filtered: string[] = [];
		for (const key of wordBank.keys()) {
			code = key.charCodeAt(0);
			if (code >= kCodeA && code <= kCodeZ) filtered.push(key);
		}

		return filtered.length > 0
			? filtered[Math.floor(Math.random() * filtered.length)]
			: iteratorAt(wordBank.keys(), Math.floor(Math.random() * wordBank.size))!;
	}

}<|MERGE_RESOLUTION|>--- conflicted
+++ resolved
@@ -77,15 +77,9 @@
 			messageBank = messageBank.concat(await channel.messages.fetch({ limit: 100, before: messageBank.lastKey() }));
 		}
 
-<<<<<<< HEAD
+
 		return user ? messageBank.filter(message => message.author.id === user.id) : messageBank;
-=======
-		if (filter instanceof User) {
-			messageBank = messageBank.filter(message => message.author.id === filter.id);
-		}
 
-		return messageBank;
->>>>>>> 785e317b
 	}
 
 	private useUpperCase(wordBank: WordBank) {
