import { DbSet } from '@lib/structures/DbSet';
import { SkyraCommand, SkyraCommandOptions } from '@lib/structures/SkyraCommand';
import { TOKENS } from '@root/config';
import { ApplyOptions, CreateResolvers } from '@skyra/decorators';
import { BrandingColors, BrawlStarsEmojis, Emojis } from '@utils/constants';
import { BrawlStars } from '@utils/GameIntegration/BrawlStars';
import { fetch, FetchResultTypes } from '@utils/util';
import { MessageEmbed } from 'discord.js';
import { KlasaMessage } from 'klasa';

const kTagRegex = /#[A-Z0-9]{3,}/;

const kTotalBrawlers = 38; // this will need updating
const kMaxMembers = 100;

const kRoboRumbleLevels = [
	'Normal',
	'Hard',
	'Expert',
	'Master',
	'Insane',
	'Insane II',
	'Insane III',
	'Insane IV',
	'Insane V',
	'Insane VI',
	'Insane VII',
	'Insane VIII',
	'Insane IX',
	'Insane X',
	'Insane XI',
	'Insane XII',
	'Insane XIII',
	'Insane XIV',
	'Insane XV',
	'Insane XVI'
];

const enum BrawlStarsFetchCategories {
	PLAYERS = 'players',
	CLUB = 'clubs'
}

export interface BrawlStarsGIData {
	playerTag?: string;
	clubTag?: string;
}

@ApplyOptions<SkyraCommandOptions>({
	aliases: ['bs'],
	description: (language) => language.get('commandBrawlstarsDescription'),
	extendedHelp: (language) => language.get('commandBrawlstarsExtended'),
	runIn: ['text'],
	subcommands: true,
	flagSupport: true,
	usage: '<club|player:default> [tag:tag]',
	usageDelim: ' '
})
@CreateResolvers([
	[
		'tag',
		(arg, _possible, message) => {
			if (kTagRegex.test(arg)) return arg;
			throw message.language.get('commandClashofclansInvalidPlayerTag', { playertag: arg });
		}
	]
])
export default class extends SkyraCommand {
	public async player(message: KlasaMessage, [tag]: [string]) {
		const { users } = await DbSet.connect();
		const bsData = await users.fetchIntegration<BrawlStarsGIData>('brawlstars', message.author);

		if (!tag && bsData.extraData?.playerTag) {
			tag = bsData!.extraData.playerTag!;
		} else {
<<<<<<< HEAD
			throw message.language.get('RESOLVER_INVALID_STRING', { name: 'tag' });
=======
			throw message.language.get('resolverInvalidString', { name: 'tag' });
>>>>>>> abb4ebbb
		}

		const playerData = (await this.fetchAPI(message, tag, BrawlStarsFetchCategories.PLAYERS)) as BrawlStars.Player;
		const saveFlag = Reflect.get(message.flagArgs, 'save');

		if (saveFlag) {
			bsData.extraData = { ...bsData.extraData, playerTag: playerData.tag };
			await bsData.save();
		}

		return message.send(await this.buildPlayerEmbed(message, playerData));
	}

	public async club(message: KlasaMessage, [tag]: [string]) {
		const { users } = await DbSet.connect();
		const bsData = await users.fetchIntegration<BrawlStarsGIData>('brawlstars', message.author);

		if (!tag && bsData.extraData?.clubTag) {
			tag = bsData!.extraData.clubTag!;
		} else if (!tag) {
<<<<<<< HEAD
			throw message.language.get('RESOLVER_INVALID_STRING', { name: 'tag' });
=======
			throw message.language.get('resolverInvalidString', { name: 'tag' });
>>>>>>> abb4ebbb
		}

		const clubData = (await this.fetchAPI(message, tag, BrawlStarsFetchCategories.CLUB)) as BrawlStars.Club;
		const saveFlag = Reflect.get(message.flagArgs, 'save');

		if (saveFlag) {
			bsData.extraData = { ...bsData.extraData, clubTag: clubData.tag };
			await bsData.save();
		}

		return message.send(await this.buildClubEmbed(message, clubData));
	}

	private async buildPlayerEmbed(message: KlasaMessage, player: BrawlStars.Player) {
		const titles = message.language.get('commandBrawlstarsPlayerEmbedTitles');
		const fields = message.language.get('commandBrawlstarsPlayerEmbedFields');

		return new MessageEmbed()
			.setColor(player.nameColor?.substr(4) || BrandingColors.Primary)
			.setTitle(`${player.name} - ${player.tag}`)
			.setURL(`https://brawlstats.com/profile/${player.tag.substr(1)}`)
			.addField(
				titles.trophies,
				[
					`${BrawlStarsEmojis.Trophy} **${fields.total}**: ${player.trophies.toLocaleString(message.language.name)}`,
					`${BrawlStarsEmojis.Trophy} **${fields.personalBest}**: ${player.highestTrophies.toLocaleString(message.language.name)}`
				].join('\n')
			)
			.addField(
				titles.exp,
				[
					`${BrawlStarsEmojis.Exp} **${fields.experienceLevel}**: ${player.expLevel} (${player.expPoints.toLocaleString(
						message.language.name
					)})`,
					`${BrawlStarsEmojis.PowerPlay} **${fields.total}**: ${player.powerPlayPoints?.toLocaleString(message.language.name) || 0}`,
					`${BrawlStarsEmojis.PowerPlay} **${fields.personalBest}**: ${
						player.highestPowerPlayPoints?.toLocaleString(message.language.name) || 0
					}`
				].join('\n')
			)
			.addField(
				titles.events,
				[
					`${BrawlStarsEmojis.RoboRumble} **${fields.roboRumble}**: ${kRoboRumbleLevels[player.bestRoboRumbleTime]}`,
					`${BrawlStarsEmojis.ChampionshipChallenge} **${fields.qualifiedForChamps}**: ${
						player.isQualifiedFromChampionshipChallenge ? Emojis.GreenTick : Emojis.RedCross
					}`
				].join('\n')
			)
			.addField(
				titles.gamesModes,
				[
					`${BrawlStarsEmojis.GemGrab} **${fields.victories3v3}**: ${player['3vs3Victories'].toLocaleString(message.language.name)}`,
					`${BrawlStarsEmojis.SoloShowdown} **${fields.victoriesSolo}**: ${player.soloVictories.toLocaleString(message.language.name)}`,
					`${BrawlStarsEmojis.DuoShowdown} **${fields.victoriesDuo}**: ${player.duoVictories.toLocaleString(message.language.name)}`
				].join('\n')
			)
			.addField(
				titles.other,
				[
					player.club.name
						? `**${fields.club}**: [${player.club.name}](https://brawlstats.com/club/${player.club.tag.substr(1)}) (${player.club.tag})`
						: '',
					`**${fields.brawlersUnlocked}**: ${player.brawlers.length} / ${kTotalBrawlers}`
				]
					.filter((line) => line !== '')
					.join('\n')
			);
	}

	private async buildClubEmbed(message: KlasaMessage, club: BrawlStars.Club) {
		const titles = message.language.get('commandBrawlstarsClubEmbedTitles');
		const fields = message.language.get('commandBrawlstarsClubEmbedFields');

		const averageTrophies = Math.round(club.trophies / club.members.length);
		const mapMembers = (member: BrawlStars.ClubMember, i: number) =>
			`${i + 1}. ${member.name} (${BrawlStarsEmojis.Trophy} ${member.trophies.toLocaleString(message.language.name)})`;
		const president = club.members.find((member) => member.role === 'president');

		const embed = new MessageEmbed()
			.setColor(await DbSet.fetchColor(message))
			.setTitle(`${club.name} - ${club.tag}`)
			.setURL(`https://brawlstats.com/club/${club.tag.substr(1)}`)
			.addField(titles.totalTrophies, `${BrawlStarsEmojis.Trophy} ${club.trophies.toLocaleString()}`)
			.addField(titles.averageTrophies, `${BrawlStarsEmojis.Trophy} ${averageTrophies.toLocaleString()}`)
			.addField(titles.requiredTrophies, `${BrawlStarsEmojis.Trophy} ${club.requiredTrophies.toLocaleString()}+`)
			.addField(titles.members, `${club.members.length} / ${kMaxMembers}`)
			.addField(titles.type, club.type)
			.addField(titles.president, president?.name || fields.noPresident)
			.addField(titles.top5Members, club.members.slice(0, 5).map(mapMembers).join('\n'));

		if (club.description !== '') embed.setDescription(club.description);

		return embed;
	}

	private async fetchAPI<C extends BrawlStarsFetchCategories>(message: KlasaMessage, query: string, category: BrawlStarsFetchCategories) {
		try {
			const url = new URL(`https://api.brawlstars.com/v1/${category}/`);
			url.href += encodeURIComponent(query);

			return await fetch<C extends BrawlStarsFetchCategories.CLUB ? any : BrawlStars.Player>(
				url,
				{
					headers: {
						Authorization: `Bearer ${TOKENS.BRAWL_STARS_KEY}`
					}
				},
				FetchResultTypes.JSON
			);
		} catch {
			if (category === BrawlStarsFetchCategories.CLUB) throw message.language.get('commandClashOfClansClansQueryFail', { clan: query });
			else throw message.language.get('commandClashofclansPlayersQueryFail', { playertag: query });
		}
	}
}<|MERGE_RESOLUTION|>--- conflicted
+++ resolved
@@ -73,11 +73,7 @@
 		if (!tag && bsData.extraData?.playerTag) {
 			tag = bsData!.extraData.playerTag!;
 		} else {
-<<<<<<< HEAD
-			throw message.language.get('RESOLVER_INVALID_STRING', { name: 'tag' });
-=======
 			throw message.language.get('resolverInvalidString', { name: 'tag' });
->>>>>>> abb4ebbb
 		}
 
 		const playerData = (await this.fetchAPI(message, tag, BrawlStarsFetchCategories.PLAYERS)) as BrawlStars.Player;
@@ -98,11 +94,7 @@
 		if (!tag && bsData.extraData?.clubTag) {
 			tag = bsData!.extraData.clubTag!;
 		} else if (!tag) {
-<<<<<<< HEAD
-			throw message.language.get('RESOLVER_INVALID_STRING', { name: 'tag' });
-=======
 			throw message.language.get('resolverInvalidString', { name: 'tag' });
->>>>>>> abb4ebbb
 		}
 
 		const clubData = (await this.fetchAPI(message, tag, BrawlStarsFetchCategories.CLUB)) as BrawlStars.Club;
