import { SkyraCommand } from '@lib/structures/SkyraCommand';
import { PermissionLevels } from '@lib/types/Enums';
import { BrandingColors } from '@utils/constants';
import { MessageEmbed, Permissions, Role } from 'discord.js';
import { CommandStore, KlasaMessage } from 'klasa';

export default class extends SkyraCommand {
	public constructor(store: CommandStore, file: string[], directory: string) {
		super(store, file, directory, {
			cooldown: 10,
			description: (language) => language.get('commandRoleInfoDescription'),
			extendedHelp: (language) => language.get('commandRoleInfoExtended'),
			permissionLevel: PermissionLevels.Moderator,
			requiredPermissions: ['EMBED_LINKS'],
			runIn: ['text'],
			usage: '[role:rolename]'
		});
	}

	public run(message: KlasaMessage, [role = message.member!.roles.highest]: [Role?]) {
		const roleInfoTitles = (message.language.get('commandRoleInfoTitles') as unknown) as RoleInfoTitles;
		const { permissions } = role;
		return message.sendEmbed(
			new MessageEmbed()
				.setColor(role.color || BrandingColors.Secondary)
				.setTitle(`${role.name} [${role.id}]`)
				.setDescription(
					message.language.get('commandRoleInfo', {
						role,
<<<<<<< HEAD
						hoisted: message.language.get(role.hoist ? 'yes' : 'no'),
						mentionable: message.language.get(role.mentionable ? 'yes' : 'no')
=======
						hoisted: message.language.get(role.hoist ? 'globalYes' : 'globalNo'),
						mentionable: message.language.get(role.mentionable ? 'globalYes' : 'globalNo')
>>>>>>> e2220e68
					})
				)
				.addField(
					roleInfoTitles.PERMISSIONS,
					permissions.has(Permissions.FLAGS.ADMINISTRATOR)
						? message.language.get('commandRoleInfoAll')
						: message.language.get('commandRoleInfoPermissions', { permissions: permissions.toArray() })
				)
		);
	}
}

interface RoleInfoTitles {
	PERMISSIONS: string;
}<|MERGE_RESOLUTION|>--- conflicted
+++ resolved
@@ -27,13 +27,8 @@
 				.setDescription(
 					message.language.get('commandRoleInfo', {
 						role,
-<<<<<<< HEAD
-						hoisted: message.language.get(role.hoist ? 'yes' : 'no'),
-						mentionable: message.language.get(role.mentionable ? 'yes' : 'no')
-=======
 						hoisted: message.language.get(role.hoist ? 'globalYes' : 'globalNo'),
 						mentionable: message.language.get(role.mentionable ? 'globalYes' : 'globalNo')
->>>>>>> e2220e68
 					})
 				)
 				.addField(
