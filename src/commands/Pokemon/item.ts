import { DbSet } from '@lib/structures/DbSet';
import { SkyraCommand, SkyraCommandOptions } from '@lib/structures/SkyraCommand';
import { CdnUrls } from '@lib/types/Constants';
import { toTitleCase } from '@sapphire/utilities';
import { ApplyOptions } from '@skyra/decorators';
import { fetchGraphQLPokemon, getItemDetailsByFuzzy, parseBulbapediaURL } from '@utils/Pokemon';
import { MessageEmbed } from 'discord.js';
import { KlasaMessage } from 'klasa';

@ApplyOptions<SkyraCommandOptions>({
	aliases: ['pokeitem', 'bag'],
	cooldown: 10,
	description: (language) => language.get('commandItemDescription'),
	extendedHelp: (language) => language.get('commandItemExtended'),
	requiredPermissions: ['EMBED_LINKS'],
	usage: '<item:str>'
})
export default class extends SkyraCommand {
	public async run(message: KlasaMessage, [item]: [string]) {
		const itemDetails = await this.fetchAPI(message, item.toLowerCase());

		const embedTranslations = message.language.get('commandItemEmebedData', {
<<<<<<< HEAD
			availableInGen8: message.language.get(itemDetails.isNonstandard === 'Past' ? 'no' : 'yes')
=======
			availableInGen8: message.language.get(itemDetails.isNonstandard === 'Past' ? 'globalNo' : 'globalYes')
>>>>>>> e2220e68
		});
		return message.sendEmbed(
			new MessageEmbed()
				.setColor(await DbSet.fetchColor(message))
				.setAuthor(`${embedTranslations.ITEM} - ${toTitleCase(itemDetails.name)}`, CdnUrls.Pokedex)
				.setThumbnail(itemDetails.sprite)
				.setDescription(itemDetails.desc)
				.addField(embedTranslations.generationIntroduced, itemDetails.generationIntroduced, true)
				.addField(embedTranslations.availableInGeneration8Title, embedTranslations.availableInGeneration8Data, true)
				.addField(
					message.language.get('systemPokedexExternalResource'),
					[
						`[Bulbapedia](${parseBulbapediaURL(itemDetails.bulbapediaPage)} )`,
						`[Serebii](${itemDetails.serebiiPage})`,
						`[Smogon](${itemDetails.smogonPage})`
					].join(' | ')
				)
		);
	}

	private async fetchAPI(message: KlasaMessage, item: string) {
		try {
			const { data } = await fetchGraphQLPokemon<'getItemDetailsByFuzzy'>(getItemDetailsByFuzzy, { item });
			return data.getItemDetailsByFuzzy;
		} catch {
			throw message.language.get('commandItemQueryFail', { item });
		}
	}
}<|MERGE_RESOLUTION|>--- conflicted
+++ resolved
@@ -20,11 +20,7 @@
 		const itemDetails = await this.fetchAPI(message, item.toLowerCase());
 
 		const embedTranslations = message.language.get('commandItemEmebedData', {
-<<<<<<< HEAD
-			availableInGen8: message.language.get(itemDetails.isNonstandard === 'Past' ? 'no' : 'yes')
-=======
 			availableInGen8: message.language.get(itemDetails.isNonstandard === 'Past' ? 'globalNo' : 'globalYes')
->>>>>>> e2220e68
 		});
 		return message.sendEmbed(
 			new MessageEmbed()
