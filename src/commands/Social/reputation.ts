import { DbSet } from '@lib/structures/DbSet';
import { SkyraCommand } from '@lib/structures/SkyraCommand';
import { Time } from '@utils/constants';
import { User } from 'discord.js';
import { CommandStore, KlasaMessage } from 'klasa';
import { getManager } from 'typeorm';

export default class extends SkyraCommand {
	public constructor(store: CommandStore, file: string[], directory: string) {
		super(store, file, directory, {
			aliases: ['rep'],
			bucket: 2,
			cooldown: 30,
			description: (language) => language.get('commandReputationDescription'),
			extendedHelp: (language) => language.get('commandReputationExtended'),
			runIn: ['text'],
			spam: true,
			usage: '[check] (user:username)',
			usageDelim: ' '
		});

		this.createCustomResolver('username', (arg, possible, msg, [check]) => {
			if (!arg) return check ? msg.author : undefined;
			return this.client.arguments.get('username')!.run(arg, possible, msg);
		});
	}

	public async run(message: KlasaMessage, [check, user]: ['check', User]) {
		const date = new Date();
		const now = date.getTime();

		const { users } = await DbSet.connect();
		const selfSettings = await users.ensureProfileAndCooldowns(message.author.id);
		const extSettings = user ? await users.ensureProfile(user.id) : null;

		if (check) {
			if (user.bot) throw message.language.get('commandReputationBots');
<<<<<<< HEAD
			// i18next should do this automatically
			const reputationPoints =
				extSettings!.reputations === 1
					? message.language.get('commandReputation')
					: message.language.get('commandReputationPlural', { points: extSettings!.reputations });
=======
			// TODO: i18next should do this automatically
			const reputationPoints =
				extSettings!.reputations === 1
					? message.language.get('commandReputation', { count: extSettings!.reputations })
					: message.language.get('commandReputationPlural', { count: extSettings!.reputations });
>>>>>>> e2220e68
			return message.sendMessage(
				message.author === user
					? message.language.get('commandReputationsSelf', { points: selfSettings.reputations })
					: message.language.get('commandReputations', { user: user.username, points: reputationPoints })
			);
		}

		const timeReputation = selfSettings.cooldowns.reputation?.getTime();

		if (timeReputation && timeReputation + Time.Day > now) {
			return message.sendLocale('commandReputationTime', [{ remaining: timeReputation + Time.Day - now }]);
		}

		if (!user) return message.sendLocale('commandReputationUsable');
		if (user.bot) throw message.language.get('commandReputationBots');
		if (user === message.author) throw message.language.get('commandReputationSelf');

		await getManager().transaction(async (em) => {
			++extSettings!.reputations;
			selfSettings.cooldowns.reputation = date;
			await em.save([extSettings, selfSettings]);
		});

		return message.sendLocale('commandReputationGive', [{ user: user.toString() }]);
	}
}<|MERGE_RESOLUTION|>--- conflicted
+++ resolved
@@ -35,19 +35,11 @@
 
 		if (check) {
 			if (user.bot) throw message.language.get('commandReputationBots');
-<<<<<<< HEAD
-			// i18next should do this automatically
-			const reputationPoints =
-				extSettings!.reputations === 1
-					? message.language.get('commandReputation')
-					: message.language.get('commandReputationPlural', { points: extSettings!.reputations });
-=======
 			// TODO: i18next should do this automatically
 			const reputationPoints =
 				extSettings!.reputations === 1
 					? message.language.get('commandReputation', { count: extSettings!.reputations })
 					: message.language.get('commandReputationPlural', { count: extSettings!.reputations });
->>>>>>> e2220e68
 			return message.sendMessage(
 				message.author === user
 					? message.language.get('commandReputationsSelf', { points: selfSettings.reputations })
