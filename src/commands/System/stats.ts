--- conflicted
+++ resolved
@@ -18,7 +18,6 @@
 	}
 
 	public async run(message: KlasaMessage) {
-<<<<<<< HEAD
 		return message.send(await this.buildEmbed(message));
 	}
 
@@ -30,14 +29,6 @@
 			.addField(TITLES.STATS, FIELDS.STATS)
 			.addField(TITLES.UPTIME, FIELDS.UPTIME)
 			.addField(TITLES.SERVER_USAGE, FIELDS.SERVER_USAGE);
-=======
-		return message.sendLocale('COMMAND_STATS', [
-			await DbSet.fetchColor(message),
-			this.generalStatistics,
-			this.uptimeStatistics,
-			this.usageStatistics
-		]);
->>>>>>> acbef87b
 	}
 
 	private get generalStatistics(): StatsGeneral {
