import { MessageEmbed } from 'discord.js';
import { CommandStore, KlasaMessage, Language, util } from 'klasa';
import { SkyraCommand } from '../../../lib/structures/SkyraCommand';
import { cutText, fetch, getColor } from '../../../lib/util/util';
import { UserRichDisplay } from '../../../lib/structures/UserRichDisplay';

const ZWS = '\u200B';

export default class extends SkyraCommand {

	public constructor(store: CommandStore, file: string[], directory: string) {
		super(store, file, directory, {
			aliases: ['ud', 'urbandictionary'],
			cooldown: 15,
			description: language => language.tget('COMMAND_URBAN_DESCRIPTION'),
			extendedHelp: language => language.tget('COMMAND_URBAN_EXTENDED'),
			nsfw: true,
			requiredPermissions: ['EMBED_LINKS'],
			runIn: ['text'],
			usage: '<query:string>'
		});
	}

<<<<<<< HEAD
	public async run(message: KlasaMessage, [query]: [string]) {
		const response = await message.sendEmbed(
			new MessageEmbed({ description: message.language.get('SYSTEM_LOADING'), color: getColor(message) || 0xFFAB2D })
		) as KlasaMessage;
=======
	public async run(message: KlasaMessage, [query, ind = 1]: [string, number]) {
		const index = ind - 1;
		if (index < 0) {
			throw message.language.tget('RESOLVER_POSITIVE_AMOUNT');
		}
>>>>>>> 4eee5ac4

		let { list } = await fetch(`https://api.urbandictionary.com/v0/define?term=${encodeURIComponent(query)}`, 'json') as UrbanDictionaryResultOk;

<<<<<<< HEAD
		list = list.sort((a, b) => b.thumbs_up - b.thumbs_down - (a.thumbs_up - a.thumbs_down));

		const display = this.buildDisplay(list, message, query);

		await display.run(response, message.author!.id);
		return response;
=======
		const result = list[index];
		if (typeof result === 'undefined') {
			throw index === 0
				? message.language.tget('COMMAND_URBAN_NOTFOUND')
				: message.language.tget('COMMAND_URBAN_INDEX_NOTFOUND');
		}

		const definition = this.content(result.definition, result.permalink, message.language);
		return message.sendEmbed(new MessageEmbed()
			.setTitle(`Word: ${util.toTitleCase(query)}`)
			.setURL(result.permalink)
			.setColor(getColor(message) || 0xFFAB2D)
			.setThumbnail('https://i.imgur.com/CcIZZsa.png')
			.splitFields(message.language.tget('COMMAND_URBAN_OUTPUT', ind, list.length, definition, result.example, result.author))
			.addField(ZWS, `\\👍 ${result.thumbs_up}`, true)
			.addField(ZWS, `\\👎 ${result.thumbs_down}`, true)
			.setFooter('© Urban Dictionary'));
>>>>>>> 4eee5ac4
	}

	public content(definition: string, permalink: string, i18n: Language) {
		if (definition.length < 750) return definition;
		return i18n.tget('SYSTEM_TEXT_TRUNCATED', cutText(definition, 750), permalink);
	}

	private buildDisplay(results: UrbanDictionaryResultOkEntry[], message: KlasaMessage, query: string) {
		const display = new UserRichDisplay();

		results.forEach(result => {
			const definition = this.content(result.definition, result.permalink, message.language);
			const example = result.example ? this.content(result.example, result.permalink, message.language) : 'None';
			display.addPage(
				new MessageEmbed()
					.setTitle(`Urban Dictionary: ${util.toTitleCase(query)}`)
					.setURL(result.permalink)
					.setColor(getColor(message) || 0xFFAB2D)
					.setThumbnail('https://i.imgur.com/CcIZZsa.png')
					.setDescription(definition)
					.addField('Example', example)
					.addField('Author', result.author)
					.addField(ZWS, `\\👍 ${result.thumbs_up}`, true)
					.addField(ZWS, `\\👎 ${result.thumbs_down}`, true)
					.setFooter('© Urban Dictionary')
			);
		});

		return display;
	}

}

export interface UrbanDictionaryResultOk {
	list: UrbanDictionaryResultOkEntry[];
}

export interface UrbanDictionaryResultOkEntry {
	definition: string;
	permalink: string;
	thumbs_up: number;
	sound_urls: unknown[];
	author: string;
	word: string;
	defid: number;
	current_vote: string;
	written_on: Date;
	example: string;
	thumbs_down: number;
}<|MERGE_RESOLUTION|>--- conflicted
+++ resolved
@@ -21,47 +21,19 @@
 		});
 	}
 
-<<<<<<< HEAD
 	public async run(message: KlasaMessage, [query]: [string]) {
 		const response = await message.sendEmbed(
-			new MessageEmbed({ description: message.language.get('SYSTEM_LOADING'), color: getColor(message) || 0xFFAB2D })
+			new MessageEmbed({ description: message.language.tget('SYSTEM_LOADING'), color: getColor(message) || 0xFFAB2D })
 		) as KlasaMessage;
-=======
-	public async run(message: KlasaMessage, [query, ind = 1]: [string, number]) {
-		const index = ind - 1;
-		if (index < 0) {
-			throw message.language.tget('RESOLVER_POSITIVE_AMOUNT');
-		}
->>>>>>> 4eee5ac4
 
 		let { list } = await fetch(`https://api.urbandictionary.com/v0/define?term=${encodeURIComponent(query)}`, 'json') as UrbanDictionaryResultOk;
 
-<<<<<<< HEAD
 		list = list.sort((a, b) => b.thumbs_up - b.thumbs_down - (a.thumbs_up - a.thumbs_down));
 
 		const display = this.buildDisplay(list, message, query);
 
 		await display.run(response, message.author!.id);
 		return response;
-=======
-		const result = list[index];
-		if (typeof result === 'undefined') {
-			throw index === 0
-				? message.language.tget('COMMAND_URBAN_NOTFOUND')
-				: message.language.tget('COMMAND_URBAN_INDEX_NOTFOUND');
-		}
-
-		const definition = this.content(result.definition, result.permalink, message.language);
-		return message.sendEmbed(new MessageEmbed()
-			.setTitle(`Word: ${util.toTitleCase(query)}`)
-			.setURL(result.permalink)
-			.setColor(getColor(message) || 0xFFAB2D)
-			.setThumbnail('https://i.imgur.com/CcIZZsa.png')
-			.splitFields(message.language.tget('COMMAND_URBAN_OUTPUT', ind, list.length, definition, result.example, result.author))
-			.addField(ZWS, `\\👍 ${result.thumbs_up}`, true)
-			.addField(ZWS, `\\👎 ${result.thumbs_down}`, true)
-			.setFooter('© Urban Dictionary'));
->>>>>>> 4eee5ac4
 	}
 
 	public content(definition: string, permalink: string, i18n: Language) {
