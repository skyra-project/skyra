import { CommandStore, KlasaMessage } from 'klasa';
import { SkyraCommand } from '../../lib/structures/SkyraCommand';
import { MessageEmbed } from 'discord.js';
import { fetch, FetchResultTypes } from '../../lib/util/util';
import { TOKENS } from '../../../config';
import { TwitchKrakenUserFollowersChannelResults } from '../../lib/types/definitions/Twitch';
import { Mime } from '../../lib/util/constants';

const kFetchOptions = {
	headers: {
		'Accept': Mime.Types.ApplicationTwitchV5Json,
		'Client-ID': TOKENS.TWITCH.CLIENT_ID
	}
} as const;

export default class extends SkyraCommand {

	public constructor(store: CommandStore, file: string[], directory: string) {
		super(store, file, directory, {
			description: language => language.tget('COMMAND_FOLLOWAGE_DESCRIPTION'),
			extendedHelp: language => language.tget('COMMAND_FOLLOWAGE_EXTENDED'),
			runIn: ['text'],
			usage: '<user:string{1,20}> <channel:string{1,20}>',
			usageDelim: ' '
		});
	}

	public async run(message: KlasaMessage, [userName, channelName]: [string, string]) {
		const [user, channel] = await this.retrieveResults(message, userName, channelName);
		const followerData = await this.retrieveFollowage(message, user._id, channel._id);
		const followingSince = new Date(followerData.created_at).getTime();
		const followingFor = Date.now() - followingSince;
		return message.sendEmbed(new MessageEmbed()
			.setColor(Number(followerData.channel.profile_banner_background_color) || 0x6441A6)
			.setAuthor(message.language.tget('COMMAND_FOLLOWAGE', user.display_name, channel.display_name, followingFor), followerData.channel.logo));
	}

	private async retrieveResults(message: KlasaMessage, user: string, channel: string) {
<<<<<<< HEAD
		const results = await this.client.twitch.fetchUsersByLogin([user, channel]);
=======
		user = encodeURIComponent(user).replace(/%20/g, '&20');
		channel = encodeURIComponent(channel).replace(/%20/g, '&20');
		const results = await fetch(`https://api.twitch.tv/kraken/users?login=${user},${channel}`, kFetchOptions, FetchResultTypes.JSON) as TwitchChannelSearchResults;
>>>>>>> 467f6dea
		if (results._total < 2) throw message.language.tget('COMMAND_FOLLOWAGE_MISSING_ENTRIES');

		return results.users;
	}

	private async retrieveFollowage(message: KlasaMessage, userID: string, channelID: string) {
		try {
<<<<<<< HEAD
			return await fetch(`https://api.twitch.tv/kraken/users/${userID}/follows/channels/${channelID}`, kFetchOptions, 'json') as TwitchKrakenUserFollowersChannelResults;
=======
			return await fetch(`https://api.twitch.tv/kraken/users/${userID}/follows/channels/${channelID}`, kFetchOptions, FetchResultTypes.JSON) as TwitchUserFollowersChannelResults;
>>>>>>> 467f6dea
		} catch (error) {
			const parsed = JSON.parse(error.message) as { error: string; status: number; message: string };
			if (parsed.status === 404) throw message.language.tget('COMMAND_FOLLOWAGE_NOT_FOLLOWING');
			throw error;
		}
	}

}<|MERGE_RESOLUTION|>--- conflicted
+++ resolved
@@ -36,13 +36,7 @@
 	}
 
 	private async retrieveResults(message: KlasaMessage, user: string, channel: string) {
-<<<<<<< HEAD
 		const results = await this.client.twitch.fetchUsersByLogin([user, channel]);
-=======
-		user = encodeURIComponent(user).replace(/%20/g, '&20');
-		channel = encodeURIComponent(channel).replace(/%20/g, '&20');
-		const results = await fetch(`https://api.twitch.tv/kraken/users?login=${user},${channel}`, kFetchOptions, FetchResultTypes.JSON) as TwitchChannelSearchResults;
->>>>>>> 467f6dea
 		if (results._total < 2) throw message.language.tget('COMMAND_FOLLOWAGE_MISSING_ENTRIES');
 
 		return results.users;
@@ -50,11 +44,7 @@
 
 	private async retrieveFollowage(message: KlasaMessage, userID: string, channelID: string) {
 		try {
-<<<<<<< HEAD
-			return await fetch(`https://api.twitch.tv/kraken/users/${userID}/follows/channels/${channelID}`, kFetchOptions, 'json') as TwitchKrakenUserFollowersChannelResults;
-=======
 			return await fetch(`https://api.twitch.tv/kraken/users/${userID}/follows/channels/${channelID}`, kFetchOptions, FetchResultTypes.JSON) as TwitchUserFollowersChannelResults;
->>>>>>> 467f6dea
 		} catch (error) {
 			const parsed = JSON.parse(error.message) as { error: string; status: number; message: string };
 			if (parsed.status === 404) throw message.language.tget('COMMAND_FOLLOWAGE_NOT_FOLLOWING');
