--- conflicted
+++ resolved
@@ -1,11 +1,7 @@
 import { DbSet } from '@lib/structures/DbSet';
 import { Events, Schedules } from '@lib/types/Enums';
 import { CommandCounterEntity } from '@orm/entities/CommandCounterEntity';
-<<<<<<< HEAD
 import { ENABLE_INFLUX, ENABLE_LAVALINK } from '@root/config';
-=======
-import { ENABLE_LAVALINK } from '@root/config';
->>>>>>> dc4eb4f2
 import { Slotmachine } from '@utils/Games/Slotmachine';
 import { WheelOfFortune } from '@utils/Games/WheelOfFortune';
 import { Event, EventStore } from 'klasa';
@@ -30,12 +26,8 @@
 				// Connect Lavalink if configured to do so
 				this.connectLavalink(),
 				// Ensure the existence of all command uses entries
-<<<<<<< HEAD
 				this.initCommandUses(),
-                this.initAnalytics()
-=======
-				this.initCommandUses()
->>>>>>> dc4eb4f2
+        this.initAnalytics()
 			]);
 
 			// Setup the cleanup task
@@ -69,7 +61,6 @@
 		const { queue } = this.client.schedules;
 		if (!queue.some(task => task.taskID === Schedules.TwitchRefreshSubscriptions)) {
 			await this.client.schedules.add(Schedules.TwitchRefreshSubscriptions, '@daily');
-<<<<<<< HEAD
 		}
 	}
 
@@ -78,8 +69,6 @@
 			await this.client.emit(Events.AnalyticsSync,
 				this.client.guilds.size,
 				this.client.guilds.reduce((acc, val) => acc + val.memberCount, 0));
-=======
->>>>>>> dc4eb4f2
 		}
 	}
 
