import { Events } from '@lib/types/Enums';
import { Slotmachine } from '@utils/Games/Slotmachine';
import { WheelOfFortune } from '@utils/Games/WheelOfFortune';
import { Event, EventStore } from 'klasa';

export default class extends Event {

	public constructor(store: EventStore, file: string[], directory: string) {
		super(store, file, directory, { once: true });
	}

	public async run() {
		try {
<<<<<<< HEAD
			await this.client.giManager.initClasses().catch(error => this.client.emit(Events.Wtf, error));
			await Slotmachine.init().catch(error => this.client.emit(Events.Wtf, error));
			await this.client.giveaways.init().catch(error => this.client.emit(Events.Wtf, error));
=======
			await Promise.all([
				Slotmachine.init().catch(error => this.client.emit(Events.Wtf, error)),
				WheelOfFortune.init().catch(error => this.client.emit(Events.Wtf, error)),
				this.client.giveaways.init().catch(error => this.client.emit(Events.Wtf, error))
			]);
>>>>>>> cede687b
			await this.initCleanupTask().catch(error => this.client.emit(Events.Wtf, error));
			await this.initPostStatsTask().catch(error => this.client.emit(Events.Wtf, error));
		} catch (error) {
			this.client.console.wtf(error);
		}
	}

	private async initPostStatsTask() {
		const { tasks } = this.client.schedule;
		if (!tasks.some(task => task.taskName === 'poststats')) {
			await this.client.schedule.create('poststats', '*/15 * * * *', {});
		}
	}

	// If this task is not being run, let's create the
	// ScheduledTask and make it run every 10 minutes.
	private async initCleanupTask() {
		const { tasks } = this.client.schedule;
		if (!tasks.some(task => task.taskName === 'cleanup')) {
			await this.client.schedule.create('cleanup', '*/10 * * * *', {});
		}
	}

}<|MERGE_RESOLUTION|>--- conflicted
+++ resolved
@@ -11,17 +11,12 @@
 
 	public async run() {
 		try {
-<<<<<<< HEAD
-			await this.client.giManager.initClasses().catch(error => this.client.emit(Events.Wtf, error));
-			await Slotmachine.init().catch(error => this.client.emit(Events.Wtf, error));
-			await this.client.giveaways.init().catch(error => this.client.emit(Events.Wtf, error));
-=======
 			await Promise.all([
 				Slotmachine.init().catch(error => this.client.emit(Events.Wtf, error)),
 				WheelOfFortune.init().catch(error => this.client.emit(Events.Wtf, error)),
+				this.client.giManager.initClasses().catch(error => this.client.emit(Events.Wtf, error)),
 				this.client.giveaways.init().catch(error => this.client.emit(Events.Wtf, error))
 			]);
->>>>>>> cede687b
 			await this.initCleanupTask().catch(error => this.client.emit(Events.Wtf, error));
 			await this.initPostStatsTask().catch(error => this.client.emit(Events.Wtf, error));
 		} catch (error) {
