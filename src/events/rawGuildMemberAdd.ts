import { Guild, GuildMember, MessageEmbed, Permissions, TextChannel, User } from 'discord.js';
import { WSGuildMemberAdd } from '../lib/types/DiscordAPI';
import { Events } from '../lib/types/Enums';
import { GuildSettings } from '../lib/types/settings/GuildSettings';
import { MessageLogsEnum } from '../lib/util/constants';
import { Event, EventStore } from 'klasa';

const { FLAGS } = Permissions;
const REGEXP = /%MEMBER%|%MEMBERNAME%|%MEMBERTAG%|%GUILD%/g;
const MATCHES = {
	GUILD: '%GUILD%',
	MEMBER: '%MEMBER%',
	MEMBERNAME: '%MEMBERNAME%',
	MEMBERTAG: '%MEMBERTAG%'
};

const COLORS = {
	JOIN: { color: 0x76FF03, title: 'Member Join' },
	MUTE: { color: 0xFDD835, title: 'Muted Member Join' }
};

export default class extends Event {

	public constructor(store: EventStore, file: string[], directory: string) {
		super(store, file, directory, { name: 'GUILD_MEMBER_ADD', emitter: store.client.ws });
	}

	public async run(data: WSGuildMemberAdd) {
		const guild = this.client.guilds.get(data.guild_id);
		if (!guild || !guild.available) return;

<<<<<<< HEAD
		guild.nicknames.set(data.user.id, data.nick || null);
		guild.client.userTags.set(data.user.id, data.user);
=======
		if (typeof data.nick !== 'undefined') guild.nicknames.set(data.user.id, data.nick);
		guild.client.userTags.create(data.user);
>>>>>>> 2d956f8c
		const member = guild.members.add(data);

		if (await this.handleRAID(guild, member)) return;
		if (this.handleStickyRoles(guild, member)) return;
		this.handleJoinDM(guild, member);
		this.handleInitialRole(guild, member);

		// If not muted and memberAdd is configured, handle everything
		if (guild.settings.get(GuildSettings.Events.MemberAdd)) {
			this.handleMemberLog(guild, member, COLORS.JOIN);
			this.handleGreetingMessage(guild, member);
		}
	}

	private handleMemberLog(guild: Guild, member: GuildMember, asset: { color: number; title: string }) {
		this.client.emit(Events.GuildMessageLog, MessageLogsEnum.Member, guild, () => new MessageEmbed()
			.setColor(asset.color)
			.setAuthor(`${member.user.tag} (${member.user.id})`, member.user.displayAvatarURL())
			.setFooter(asset.title)
			.setTimestamp());
	}

	private handleGreetingMessage(guild: Guild, member: GuildMember) {
		const channelsGreeting = guild.settings.get(GuildSettings.Channels.Greeting);
		const messagesGreeting = guild.settings.get(GuildSettings.Messages.Greeting);
		if (channelsGreeting && messagesGreeting) {
			const channel = guild.channels.get(channelsGreeting);
			if (channel && (channel as TextChannel).postable) {
				(channel as TextChannel).send(this.transformMessage(messagesGreeting, guild, member.user))
					.catch(error => this.client.emit(Events.ApiError, error));
			} else {
				guild.settings.reset(GuildSettings.Channels.Greeting, { throwOnError: true })
					.catch(error => this.client.emit(Events.Wtf, error));
			}
		}
	}

	private handleInitialRole(guild: Guild, member: GuildMember) {
		const initialRole = guild.settings.get(GuildSettings.Roles.Initial);
		if (initialRole) {
			const role = guild.roles.get(initialRole);
			if (!role || role.position >= guild.me!.roles.highest.position) {
				guild.settings.reset(GuildSettings.Roles.Initial, { throwOnError: true })
					.catch(error => this.client.emit(Events.Wtf, error));
			} else {
				member.roles.add(role)
					.catch(error => this.client.emit(Events.ApiError, error));
			}
		}
	}

	private handleJoinDM(guild: Guild, member: GuildMember) {
		const messagesJoinDM = guild.settings.get(GuildSettings.Messages.JoinDM);
		if (messagesJoinDM) {
			member.user.send(this.transformMessage(messagesJoinDM, guild, member.user)).catch(() => null);
		}
	}

	private async handleRAID(guild: Guild, member: GuildMember) {
		if (!guild.settings.get(GuildSettings.Selfmod.Raid) || !guild.me!.permissions.has(FLAGS.KICK_MEMBERS)) return false;

		try {
			guild.security.raid.acquire(member.id);
			return false;
		} catch {
			for await (const m of guild.security.raid) {
				if (m) await m.kick();
			}
		}
		return true;
	}

	private handleStickyRoles(guild: Guild, member: GuildMember) {
		if (!guild.me!.permissions.has(FLAGS.MANAGE_ROLES)) return false;

		const all = guild.settings.get(GuildSettings.StickyRoles);
		const stickyRoles = all.find(stickyRole => stickyRole.user === member.id);
		if (!stickyRoles) return false;

		// Handle the case the user is muted
		const rolesMuted = guild.settings.get(GuildSettings.Roles.Muted);
		if (rolesMuted && stickyRoles.roles.includes(rolesMuted)) {
			// Handle mute
			const role = guild.roles.get(rolesMuted);
			if (role) {
				member.roles.add(role)
					.catch(error => this.client.emit(Events.ApiError, error));
			} else {
				guild.settings.reset(GuildSettings.Roles.Muted)
					.catch(error => this.client.emit(Events.ApiError, error));
			}

			// Handle log
			this.handleMemberLog(guild, member, COLORS.MUTE);
			return true;
		}

		// Otherwise, grant sticky roles
		const roles: string[] = [];
		for (const role of stickyRoles.roles) {
			if (guild.roles.has(role)) roles.push(role);
		}

		if (stickyRoles.roles.length !== roles.length) {
			guild.settings.update(GuildSettings.StickyRoles, { id: member.id, roles }, { arrayIndex: all.indexOf(stickyRoles), throwOnError: true })
				.catch(error => this.client.emit(Events.Wtf, error));
		}

		member.roles.add(roles).catch(error => this.client.emit(Events.ApiError, error));

		return false;
	}

	private transformMessage(str: string, guild: Guild, user: User) {
		return str.replace(REGEXP, match => {
			switch (match) {
				case MATCHES.MEMBER: return `<@${user.id}>`;
				case MATCHES.MEMBERNAME: return user.username;
				case MATCHES.MEMBERTAG: return user.tag;
				case MATCHES.GUILD: return guild.name;
				default: return match;
			}
		});
	}

}<|MERGE_RESOLUTION|>--- conflicted
+++ resolved
@@ -29,13 +29,8 @@
 		const guild = this.client.guilds.get(data.guild_id);
 		if (!guild || !guild.available) return;
 
-<<<<<<< HEAD
 		guild.nicknames.set(data.user.id, data.nick || null);
-		guild.client.userTags.set(data.user.id, data.user);
-=======
-		if (typeof data.nick !== 'undefined') guild.nicknames.set(data.user.id, data.nick);
 		guild.client.userTags.create(data.user);
->>>>>>> 2d956f8c
 		const member = guild.members.add(data);
 
 		if (await this.handleRAID(guild, member)) return;
