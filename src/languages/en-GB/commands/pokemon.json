--- conflicted
+++ resolved
@@ -217,27 +217,16 @@
 		"evolutionaryLine": "Evolutionary line",
 		"baseStats": "Base stats",
 		"baseStatsTotal": "BST",
-<<<<<<< HEAD
-		"evYields": "",
-=======
 		"evYields": "EV Yields",
->>>>>>> 19cae6fc
 		"flavourText": "Pokdex entry",
 		"otherFormesTitle": "Other forme(s)",
 		"cosmeticFormesTitle": "Cosmetic Formes",
 		"otherFormesList": "{{otherFormes, andList}}",
 		"cosmeticFormesList": "{{cosmeticFormes, andList}}",
-<<<<<<< HEAD
-		"levellingRate": "",
-		"isEggObtainable": "",
-		"minimumHatchingTime": "",
-		"maximumHatchTime": ""
-=======
 		"levellingRate": "Levelling rate",
 		"isEggObtainable": "Egg can be obtained",
 		"minimumHatchingTime": "Minimum hatching time",
 		"maximumHatchTime": "Maximum hatching time"
->>>>>>> 19cae6fc
 	},
 	"pokedexQueryFail": "I am sorry, but that query failed. Are you sure `{{pokemon}}` is actually a Pokémon?",
 	"spriteDescription": "Gives you the sprite of a Pokémon.",
