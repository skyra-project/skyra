--- conflicted
+++ resolved
@@ -3510,52 +3510,22 @@
 		COMMAND_VMUTE_USER_NOT_MUTED: 'This user is not voice muted.',
 		COMMAND_WARN_DM: (moderator, guild, reason) => `You have been warned by ${moderator} in ${guild} for the reason: ${reason}`,
 		COMMAND_WARN_MESSAGE: (user, log) => `|\`🔨\`| [Case::${log}] **WARNED**: ${user.tag} (${user.id})`,
-<<<<<<< HEAD
-		COMMAND_MODERATION_OUTPUT: (cases, range, users, reason) => `${GREENTICK} Created ${cases.length === 1 ? 'case' : 'cases'} ${range} | ${users.join(', ')}.${reason ? `\nWith the reason of: ${reason}` : ''}`,
-		COMMAND_MODERATION_FAILED: users => `${REDCROSS} Failed to moderate ${users.length === 1 ? 'user' : 'users'}:\n${users.join('\n')}`,
+		COMMAND_MODERATION_OUTPUT: (cases, range, users, reason) =>
+			`${GREENTICK} Created ${cases.length === 1 ? 'case' : 'cases'} ${range} | ${users.join(', ')}.${
+				reason ? `\nWith the reason of: ${reason}` : ''
+			}`,
+		COMMAND_MODERATION_FAILED: (users) => `${REDCROSS} Failed to moderate ${users.length === 1 ? 'user' : 'users'}:\n${users.join('\n')}`,
 		COMMAND_MODERATION_DM: (guild, title, reason, pDuration) => ({
 			DESCRIPTION: [
 				`**❯ Server**: ${guild}`,
 				`**❯ Type**: ${title}`,
 				pDuration ? `**❯ Duration**: ${duration(pDuration)}` : null,
 				`**❯ Reason**: ${reason || 'None specified'}`
-			].filter(line => line !== null).join('\n'),
+			]
+				.filter((line) => line !== null)
+				.join('\n'),
 			FOOTER: 'To disable moderation DMs, write `toggleModerationDM`.'
 		}),
-=======
-		COMMAND_MODERATION_OUTPUT: (cases, range, users, reason) =>
-			`${GREENTICK} Created ${cases.length === 1 ? 'case' : 'cases'} ${range} | ${users.join(', ')}.${
-				reason ? `\nWith the reason of: ${reason}` : ''
-			}`,
-		COMMAND_MODERATION_FAILED: (users) => `${REDCROSS} Failed to moderate ${users.length === 1 ? 'user' : 'users'}:\n${users.join('\n')}`,
-		COMMAND_MODERATION_DM: (guild, title, reason, pDuration, moderator) =>
-			new MessageEmbed()
-				.setAuthor(moderator.username, moderator.displayAvatarURL({ size: 128, format: 'png', dynamic: true }))
-				.setDescription(
-					[
-						`**❯ Server**: ${guild}`,
-						`**❯ Type**: ${title}`,
-						pDuration ? `**❯ Duration**: ${duration(pDuration)}` : null,
-						`**❯ Reason**: ${reason || 'None specified'}`
-					]
-						.filter((line) => line !== null)
-						.join('\n')
-				)
-				.setFooter('To disable moderation DMs, write `toggleModerationDM`.'),
-		COMMAND_MODERATION_DM_ANONYMOUS: (guild, title, reason, pDuration) =>
-			new MessageEmbed()
-				.setDescription(
-					[
-						`**❯ Server**: ${guild}`,
-						`**❯ Type**: ${title}`,
-						pDuration ? `**❯ Duration**: ${duration(pDuration)}` : null,
-						`**❯ Reason**: ${reason || 'None specified'}`
-					]
-						.filter((line) => line !== null)
-						.join('\n')
-				)
-				.setFooter('To disable moderation DMs, write `toggleModerationDM`.'),
->>>>>>> acbef87b
 		COMMAND_MODERATION_DAYS: /days?/i,
 
 		/**
@@ -3772,7 +3742,6 @@
 
 		COMMAND_FEEDBACK: 'Thanks you for your feedback ❤! I will make sure the developer team read this, you may get a response in DMs!',
 
-<<<<<<< HEAD
 		COMMAND_STATS_TITLES: {
 			STATS: 'Statistics',
 			UPTIME: 'Uptime',
@@ -3792,39 +3761,8 @@
 				`• **Total**: ${duration(uptime.TOTAL, 2)}`,
 				`• **Client**: ${duration(uptime.CLIENT, 2)}`
 			].join('\n'),
-			SERVER_USAGE: [
-				`• **CPU Load**: ${usage.CPU_LOAD.join('% | ')}%`,
-				`• **Heap**: ${usage.RAM_USED} (Total: ${usage.RAM_TOTAL})`
-			].join('\n')
-		}),
-=======
-		COMMAND_STATS: (color, stats, uptime, usage) =>
-			new MessageEmbed()
-				.setColor(color)
-				.addField(
-					'Statistics',
-					[
-						`• **Users**: ${stats.USERS}`,
-						`• **Guilds**: ${stats.GUILDS}`,
-						`• **Channels**: ${stats.CHANNELS}`,
-						`• **Discord.js**: ${stats.VERSION}`,
-						`• **Node.js**: ${stats.NODE_JS}`,
-						`• **Klasa**: ${klasaVersion}`
-					].join('\n')
-				)
-				.addField(
-					'Uptime',
-					[
-						`• **Host**: ${duration(uptime.HOST, 2)}`,
-						`• **Total**: ${duration(uptime.TOTAL, 2)}`,
-						`• **Client**: ${duration(uptime.CLIENT, 2)}`
-					].join('\n')
-				)
-				.addField(
-					'Server Usage',
-					[`• **CPU Load**: ${usage.CPU_LOAD.join('% | ')}%`, `• **Heap**: ${usage.RAM_USED} (Total: ${usage.RAM_TOTAL})`].join('\n')
-				),
->>>>>>> acbef87b
+			SERVER_USAGE: [`• **CPU Load**: ${usage.CPU_LOAD.join('% | ')}%`, `• **Heap**: ${usage.RAM_USED} (Total: ${usage.RAM_TOTAL})`].join('\n')
+		}),
 
 		/**
 		 * #############
@@ -4084,52 +4022,27 @@
 		COMMAND_URBAN_NOTFOUND: 'I am sorry, the word you are looking for does not seem to be defined in UrbanDictionary. Try another word?',
 		COMMAND_URBAN_INDEX_NOTFOUND: 'You may want to try a lower page number.',
 		SYSTEM_TEXT_TRUNCATED: (definition, url) => `${definition}... [continue reading](${url})`,
-<<<<<<< HEAD
 		COMMAND_WHOIS_MEMBER_TITLES: {
 			JOINED: 'Joined',
 			CREATED_AT: 'Created At'
 		},
-		COMMAND_WHOIS_MEMBER_FIELDS: member => ({
+		COMMAND_WHOIS_MEMBER_FIELDS: (member) => ({
 			JOINED: member.joinedTimestamp
 				? `${timestamp.displayUTC(member.joinedTimestamp)}\n${duration(Date.now() - member.joinedTimestamp, 2)} ago`
 				: 'Unknown',
 			CREATED_AT: `${timestamp.displayUTC(member.user.createdAt)}\n${duration(Date.now() - member.user.createdTimestamp, 2)} ago`,
 			FOOTER: `ID: ${member.id}`
 		}),
-		COMMAND_WHOIS_MEMBER_ROLES: amount => amount === 1 ? 'Role [1]' : `Roles [${amount}]`,
+		COMMAND_WHOIS_MEMBER_ROLES: (amount) => (amount === 1 ? 'Role [1]' : `Roles [${amount}]`),
 		COMMAND_WHOIS_MEMBER_PERMISSIONS: 'Key Permissions',
 		COMMAND_WHOIS_MEMBER_PERMISSIONS_ALL: 'All Permissions',
 		COMMAND_WHOIS_USER_TITLES: {
 			CREATED_AT: 'Created At'
 		},
-		COMMAND_WHOIS_USER_FIELDS: user => ({
+		COMMAND_WHOIS_USER_FIELDS: (user) => ({
 			CREATED_AT: `${timestamp.displayUTC(user.createdAt)}\n${duration(Date.now() - user.createdTimestamp, 2)} ago`,
 			FOOTER: `ID: ${user.id}`
 		}),
-=======
-		COMMAND_WHOIS_MEMBER: (member) =>
-			new MessageEmbed()
-				.addField(
-					'Joined',
-					member.joinedTimestamp
-						? `${timestamp.displayUTC(member.joinedTimestamp)}\n${duration(Date.now() - member.joinedTimestamp, 2)} ago`
-						: 'Unknown',
-					true
-				)
-				.addField(
-					'Created At',
-					`${timestamp.displayUTC(member.user.createdAt)}\n${duration(Date.now() - member.user.createdTimestamp, 2)} ago`,
-					true
-				)
-				.setFooter(`ID: ${member.id}`, this.client.user!.displayAvatarURL({ size: 128, format: 'png', dynamic: true })),
-		COMMAND_WHOIS_MEMBER_ROLES: (amount) => (amount === 1 ? 'Role [1]' : `Roles [${amount}]`),
-		COMMAND_WHOIS_MEMBER_PERMISSIONS: 'Key Permissions',
-		COMMAND_WHOIS_MEMBER_PERMISSIONS_ALL: 'All Permissions',
-		COMMAND_WHOIS_USER: (user) =>
-			new MessageEmbed()
-				.addField('Created At', `${timestamp.displayUTC(user.createdAt)}\n${duration(Date.now() - user.createdTimestamp, 2)} ago`)
-				.setFooter(`ID: ${user.id}`, this.client.user!.displayAvatarURL({ size: 128, format: 'png', dynamic: true })),
->>>>>>> acbef87b
 		COMMAND_FOLLOWAGE: (user, channel, time) => `${user} has been following ${channel} for ${duration(time, 2)}.`,
 		COMMAND_FOLLOWAGE_MISSING_ENTRIES: 'Either the user or the channel do not exist.',
 		COMMAND_FOLLOWAGE_NOT_FOLLOWING: 'The user is not following the specified channel.',
