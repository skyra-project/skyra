--- conflicted
+++ resolved
@@ -194,12 +194,8 @@
 		COMMAND_HELP_NO_EXTENDED: 'No extended help available.',
 		COMMAND_HELP_DM: '📥 | The list of commands you have access to has been sent to your DMs.',
 		COMMAND_HELP_NODM: `${REDCROSS} | You have DMs disabled, I couldn't send you the commands in DMs.`,
-<<<<<<< HEAD
 		COMMAND_HELP_ALL_FLAG: prefix => `Displaying one category per page. Have issues with the embed? Run \`${prefix}help --all\` for a full list in DMs.`,
-=======
-		COMMAND_HELP_ALL_FLAG: `${LOADING} Displaying one category per page. Have issues with the embed? Run \`Skyra, help --all\` for a full list in DMs.`,
 		COMMAND_HELP_COMMAND_COUNT: n => `${n} command${n === 1 ? '' : 's'}`,
->>>>>>> 8ac18ba4
 		COMMAND_ENABLE: (type, name) => `+ Successfully enabled ${type}: ${name}`,
 		COMMAND_ENABLE_DESCRIPTION: 'Re-enables or temporarily enables a command/inhibitor/monitor/finalizer. Default state restored on reboot.',
 		COMMAND_DISABLE: (type, name) => `+ Successfully disabled ${type}: ${name}`,
