--- conflicted
+++ resolved
@@ -3730,13 +3730,8 @@
 		commandRemindmeCreateNoDuration: 'You must tell me what you want me to remind you and when.',
 		commandRemindmeCreateNoDescription: 'Something, you did not tell me what.',
 		commandRemindmeDeleteNoId: 'You must give a valid ID, you can get them using the `list` sub-command.',
-<<<<<<< HEAD
-		commandRemindmeDelete: ({ task }) =>
-			`The reminder with ID \`${task.id}\` and with a remaining time of **${this.duration(
-=======
 		commandRemindmeDelete: ({ task, id }) =>
-			`The reminder with ID \`${id}\` and with a remaining time of **${duration(
->>>>>>> 89cc327a
+			`The reminder with ID \`${id}\` and with a remaining time of **${this.duration(
 				task.time.getTime() - Date.now()
 			)}** has been successfully deleted.`,
 		commandRemindmeListEmpty: 'You do not have any active reminder',
