{
	"commandModeEnable": "Enables the sub-system.",
	"commandModeDisable": "Disables the sub-system.",
	"commandModeActionAlert": "Toggle message alerts in the channel.",
	"commandModeActionLog": "Toggle message logs in the moderation logs channel, if set.",
	"commandModeActionDelete": "Toggle message deletions.",
	"commandModePunishment": "The moderation action to take.",
	"commandModePunishmentDuration": "The duration for the punishment.",
	"commandModeThreshold": "The amount of infractions that can be done within `Threshold-Duration` before taking action, instantly if unset.",
	"commandModeThresholdDuration": "The time in which infractions will accumulate before taking action, instantly if unset.",
	"commandModeReminder": "`Action Log` requires `channel.moderation-logs` to be set up.",
	"commandHandlerAborted": "Aborted",
	"nickSet": "Changed the nickname to **{{nickname}}**.",
	"nickCleared": "Nickname cleared.",
	"permissionNodesHigher": "{{REDCROSS}} You cannot modify nor preview the permission nodes for this target.",
	"permissionNodesCannotAllowEveryone": "{{REDCROSS}} You cannot allow commands for the `@everyone` role.",
	"permissionNodesInvalidType": "{{REDCROSS}} Invalid type, expected either of `allow` or `deny`.",
	"permissionNodesAdd": "{{GREENTICK}} Successfully added the command to the permission node.",
	"permissionNodesNodeNotExists": "{{REDCROSS}} The selected permission node does not exist.",
	"permissionNodesCommandNotExists": "{{REDCROSS}} The selected command does not exist in the permision node.",
	"permissionNodesRemove": "{{GREENTICK}} Successfully removed the command from the permission node.",
	"permissionNodesReset": "{{GREENTICK}} Successfully removed all commands from the permission node.",
	"permissionNodesShowName": "Permissions for: __{{name}}__",
	"permissionNodesShowAllow": "**Allow**: {{allow}}",
	"permissionNodesShowDeny": "**Deny**: {{deny}}",
	"triggersRemoveNottaken": "There is no trigger with this input.",
	"triggersRemove": "Successfully removed this trigger.",
	"triggersAddTaken": "There is already a trigger with this input.",
	"triggersAdd": "Successfully added the trigger.",
	"triggersListEmpty": "The trigger list for this guild is empty.",
	"guildInfoTitles": {
		"CHANNELS": "Channels",
		"MEMBERS": "Members",
		"OTHER": "Other"
	},
	"guildInfoChannels": "• **{{text}}** Text, **{{voice}}** Voice, **{{categories}}** categories.\n• AFK: {{afkChannelText}}",
	"guildInfoChannelsAfkChannelText": "**<#{{afkChannel}}>** after **{{afkTime}}**min",
	"guildInfoMembers": "• **{{memberCount, number}}** member(s)\n• Owner: **{{owner.tag}}**\n  (ID: **{{owner.id}}**)",
	"guildInfoOther": "• Roles: **{{size}}**\n• Region: **{{region}}**\n• Created at: **{{createdAt, dateTime}}**\n• Verification Level: **{{verificationLevel, humanLevels}}**",
	"roleInfoTitles": {
		"PERMISSIONS": "Permissions"
	},
	"roleInfoData": "ID: **{{role.id}}**\nName: **{{role.name}}**\nColor: **{{role.hexColor}}**\nHoisted: **{{hoisted}}**\nPosition: **{{role.rawPosition}}**\nMentionable: **{{mentionable}}**",
	"roleInfoAll": "All Permissions granted.",
	"roleInfoNoPermissions": "Permissions not granted.",
	"filterUndefinedWord": "You must write what you want me to filter.",
	"filterTooLong": "{{REDCROSS}} **The word you defined is too long**.\n\n**Tip**: if you want to filter links/URLs, use an identifier (for example with YouTube, to filter `https://www.youtube.com/watch?v=dQw4w9WgXcQ`, it's more effective to filter `dQw4w9WgXcQ`).\nIf you want to filter an entire domain (e.g. `youtube.com`) use the link filter system instead.",
	"filterAlreadyFiltered": "This word is already filtered.",
	"filterNotFiltered": "This word is not filtered.",
	"filterAdded": "{{GREENTICK}} Success! Added the word {{word}} to the filter.",
	"filterRemoved": "{{GREENTICK}} Success! Removed the word {{word}} from the filter.",
	"filterReset": "{{GREENTICK}} Success! The filter has been reset.",
	"filterShowEmpty": "The list of filtered words is empty!",
	"filterShow": "Filtered words in this server: {{words}}",
	"manageCommandAutoDeleteShowEmpty": "There are no command autodelete configured right now.",
	"manageCommandAutoDeleteShow": "All command autodeletes configured:{{codeblock}}",
	"manageCommandAutoDeleteAdd": "{{GREENTICK}} Success! All successful commands in {{channel}} will be deleted after {{time, duration}}!",
	"manageCommandAutoDeleteRemove": "{{GREENTICK}} Success! Commands will not be automatically deleted in {{channel}} anymore!",
	"manageCommandAutoDeleteRemoveNotset": "{{REDCROSS}} The channel {{channel}} was not configured to automatically delete messages!",
	"manageCommandAutoDeleteReset": "All the command autodeletes have been reset.",
	"manageCommandChannelShow": "List of disabled commands in {{channel}}: {{commands}}",
	"manageCommandChannelShowEmpty": "The list of disabled commands for the specified channel is empty!",
	"manageCommandChannelAddAlreadyset": "The command you are trying to disable is already disabled!",
	"manageCommandChannelAdd": "Successfully disabled the command {{command}} for the channel {{channel}}!",
	"manageCommandChannelRemoveNotset": "The command you are trying to enable was not disabled for {{channel}}.",
	"manageCommandChannelRemove": "Successfully enabled the command {{command}} for the channel {{channel}}!",
	"manageCommandChannelResetEmpty": "This channel had no disabled command, so I decided to do nothing.",
	"manageCommandChannelReset": "Successfully enabled all disabled commands in {{channel}}, enjoy!",
	"manageReactionRolesShowEmpty": "There are no reaction roles set up in this server.",
	"manageReactionRolesAddChannel": "{{GREENTICK}} Success! I will now give the role when people react with {{emoji}} to any message from {{channel}}!",
	"manageReactionRolesAddPrompt": "Listening now! Please react to a message and I will bind the reaction with the role!",
	"manageReactionRolesAddMissing": "I waited, but you did not seem to have reacted to a message.",
	"manageReactionRolesAdd": "{{GREENTICK}} Success! I will now give the role when people react with {{emoji}} at {{url}}!",
	"manageReactionRolesRemoveNotExists": "The reaction role you specified does not exist.",
	"manageReactionRolesRemove": "{{GREENTICK}} Success! I will not longer give the role when people react with {{emoji}} at {{url}}!",
	"manageReactionRolesResetEmpty": "There were no reaction roles set up.",
	"manageReactionRolesReset": "{{GREENTICK}} Successfully removed all reaction roles.",
	"setStarboardEmojiSet": "Successfully set a new emoji for the next star messages: {{emoji}}",
	"configurationEquals": "Successfully configured: no changes were made.",
	"setIgnoreChannelsSet": "Ignoring all command input from {{channel}} now.",
	"setIgnoreChannelsRemoved": "Listening all command input from {{channel}} now.",
	"setImageLogsSet": "Successfully set the image logs channel to {{channel}}.",
	"setMemberLogsSet": "Successfully set the member logs channel to {{channel}}.",
	"setMessageLogsSet": "Successfully set the message logs channel to {{channel}}.",
	"setModLogsSet": "Successfully set the mod logs channel to {{channel}}.",
	"setPrefixSet": "Successfully set the prefix to `{{prefix}}`. Use `{{prefix}}setPrefix NewPrefix` to change it again.",
	"stickyRolesNotExists": "The user {{user}} does not have any sticky roles or does not have the specified one.",
	"stickyRolesReset": "Successfully removed all sticky roles from {{user}}.",
	"stickyRolesRemove": "Successfully removed the specified role from {{user}}.",
	"stickyRolesAdd": "Successfully added the specified role as sticky to {{user}}.",
	"stickyRolesShowEmpty": "There are no sticky roles to show.",
	"stickyRolesShowSingle": "Sticky Role(s) for **{{user}}**: {{roles, andList}}.",
	"createMuteDescription": "Prepare the mute system.",
	"createMuteExtended": {
		"extendedHelp": "This command prepares the mute system by creating a role called `muted`, and configuring it to the guild settings. This command also modifies all channels (where possible) permissions and disables the permission **{{SEND_MESSAGES, permissions}}** in text channels and **{{CONNECT, permissions}}** in voice channels for said role."
	},
	"nickDescription": "Change Skyra's nickname for this server.",
	"nickExtended": {
		"usages": [
			"",
			"Nick"
		],
		"extendedHelp": "This command allows you to change Skyra's nickname easily for the server.",
		"reminder": "This command requires the **{{CHANGE_NICKNAME, permissions}}** permission. Make sure Skyra has it.",
		"explainedUsage": [
			[
				"Nick",
				"The new nickname. If you don't put any, it'll reset it instead."
			]
		],
		"examples": [
			"SkyNET",
			"Assistant",
			""
		]
	},
	"permissionNodesDescription": "Configure the permission nodes for this server.",
	"permissionNodesExtended": {
		"usages": [
			"add Role/Member allow/deny Command",
			"remove Role/Member allow/deny Command",
			"reset Role/Member",
			"show Role/Member",
			"show",
			"Role/Member"
		],
		"extendedHelp": "Permission nodes are per-user and per-role overrides. They are used when the built-in permissions system is not enough.\nFor example, in some servers they want to give a staff role the permissions to use mute and warn, but not ban and others (reserved to moderators), and only warn is available for the configurable staff-level permission, so you can tell me to allow the mute command for the staff role now.",
		"explainedUsage": [
			[
				"Action",
				"Either `add`, `remove`, `reset`, or `show`. Defaults to `show`."
			],
			[
				"Target",
				"Either a role name or a user name, allowing IDs and mentions for either."
			],
			[
				"Type",
				"Either `allow` or `deny`."
			],
			[
				"Command",
				"The name of the command to allow or deny."
			]
		],
		"examples": [
			"add staff allow warn",
			"add moderators deny ban",
			"remove staff allow warn",
			"reset staff",
			"show staff"
		],
		"reminder": "The server owner cannot have any actions, nor the `everyone` role can have allowed commands."
	},
	"triggersDescription": "Set custom triggers for your guild!.",
	"triggersExtended": {
		"usages": [
			"add alias Input Command",
			"add reaction Input Emoji",
			"remove alias/reaction Input",
			"show",
			""
		],
		"extendedHelp": "This command allows administrators to go further with the personalization of Skyra in the guild!.\nA trigger is a piece that can active other functions.\nFor example, the aliases are triggers that get executed when the command does not exist in bot, triggering the unknown command event.\nWhen this happens, the alias system executes and tries to find an entry that matches with the input.",
		"explainedUsage": [
			[
				"add alias",
				"Adds a new alias for a command."
			],
			[
				"add reaction",
				"Adds a reaction trigger for a specific input."
			],
			[
				"remove",
				"Removes an alias or a reaction."
			],
			[
				"show",
				"Shows all aliases and reaction triggers."
			]
		],
		"reminder": "This command requires the **{{ADD_REACTIONS, permissions}}** permission so it can test reactions. Make sure Skyra has it.",
		"examples": [
			"add alias pong ping",
			"add reaction \"good night\" 🌛",
			"remove reaction \"good night\"",
			"list",
			""
		]
	},
	"managecommandautodeleteDescription": "Manage per-channel autodelete timer.",
	"managecommandautodeleteExtended": {
		"usages": [
			"add TextChannel Seconds",
			"remove TextChannel",
			"reset",
			"show",
			""
		],
		"extendedHelp": "This command manages this guild's per-channel command autodelete timer, it serves well to leave a channel clean from commands.",
		"explainedUsage": [
			[
				"add",
				"Add an autodelete timer for the specified channel."
			],
			[
				"remove",
				"Remove the autotimer from the specified channel."
			],
			[
				"reset",
				"Clear all auto-delete timers."
			],
			[
				"show",
				"Show the auto-delete timer for all channels."
			]
		],
		"reminder": "The channel argument is optional, defaulting to the message's channel, but it uses fuzzy search when possible.",
		"examples": [
			"show",
			"add #general 4s",
			"remove #general",
			"reset"
		]
	},
	"manageCommandChannelDescription": "Manage per-channel blocked command list.",
	"manageCommandChannelExtended": {
<<<<<<< HEAD
		"usages": [
			"add TextChannel Command",
			"remove TextChannel Command",
			"reset TextChannel",
			"show TextChannel"
		],
		"extendedHelp": "This command manages this guild's per-channel blocked command list, it serves well to disable certain commands you do not want to be used in certain channels (to disable a command globally, use the `disabledCommands` settings key to disable in all channels.",
		"explainedUsage": [
			[
				"show [channel\\]",
				"Show the list of commands blocked in the specified channel."
			],
			[
				"add [channel\\] <command>",
				"Add a command to the specified channel's list of blocked commands."
			],
			[
				"remove [channel\\] <command>",
				"Remove a command from the specified channel's list of blocked commands."
			],
			[
				"reset [channel\\]",
				"Clear the list of commands blocked in the specified channel."
			]
=======
		"usages": ["add TextChannel Command", "remove TextChannel Command", "reset TextChannel", "show TextChannel"],
		"extendedHelp": "This command manages this guild's per-channel blocked command list, it serves well to disable certain commands you do not want to be used in certain channels (to disable a command globally, use the `disabledCommands` settings key to disable in all channels.",
		"explainedUsage": [
			["show [channel]", "Show the list of commands blocked in the specified channel."],
			["add [channel] <command>", "Add a command to the specified channel's list of blocked commands."],
			["remove [channel] <command>", "Remove a command from the specified channel's list of blocked commands."],
			["reset [channel]", "Clear the list of commands blocked in the specified channel."]
>>>>>>> 35cd18ec
		],
		"reminder": "The channel argument is optional, but it uses fuzzy search when possible.",
		"examples": [
			"add #general profile",
			"remove #general profile",
			"reset #general",
			"show #general"
		]
	},
	"manageReactionRolesDescription": "Manage the reaction roles for this server.",
	"manageReactionRolesExtended": {
		"usages": [
			"add Role",
			"add Role TextChannel Emoji",
			"remove Role Message",
			"reset",
			"show"
		],
		"extendedHelp": "Seamlessly set up reaction roles in your server! When adding reaction roles, I listen to your reactions for 5 minutes and I bind the first reaction from you alongside the channel and the message, with the specified role.\nOtherwise, if a channel is specified, a prompt will not be created, and the reaction role will be bound to all of the channel's messages.\n\nThe best way to add new reaction roles is by using `add @role`. If you prefer not binding the reaction to a specific message then use `add @role #channel emoji`",
		"explainedUsage": [
			[
				"show",
				"Retrieve the list of all reaction roles."
			],
			[
				"add <role>",
				"Adds a reaction role binding the first reacted message since the execution with the role."
			],
			[
				"remove <role> <message>",
				"Removes a reaction role, use `show` to get a list of them."
			],
			[
				"reset",
				"Removes all reaction roles."
			]
		],
		"examples": [
			"add @role",
			"add @role #channel emoji",
			"remove @role 123456789012345678",
			"reset",
			"show"
		]
	},
	"rolesAdded": "The following roles have been added to your profile: `{{roles}}`",
	"rolesAuditlog": "Authorized: Public Role Management | 'Roles' Command.",
	"rolesListEmpty": "This server does not have a role listed as a public role.",
	"rolesListTitle": "List of public roles",
	"rolesNotManageable": "The following roles cannot be given by me due to their hierarchy role position: `{{roles}}`",
	"rolesNotPublic": "The following roles are not public: `{{roles}}`",
	"rolesRemoved": "The following roles have been removed from your profile: `{{roles}}`",
	"setIgnoreChannelsDescription": "Set a channel to the ignore channel list.",
	"setIgnoreChannelsExtended": {
		"usages": [
			"here/TextChannel"
		],
		"extendedHelp": "This command helps you setting up ignored channels. An ignored channel is a channel where nobody but moderators can use Skyra's commands.\nUnlike removing the **{{SEND_MESSAGES, permissions}}** permission, Skyra is still able to send (and therefore execute commands) messages, which allows moderators to use moderation commands in the channel.\nUse this if you want to ban any command usage from the bot in a specific channel.",
		"explainedUsage": [
			[
				"channel",
				"A TextChannel. You can either put the name of the channel, tag it, or type in \"here\" to select the channel the message was sent."
			]
		],
		"reminder": "You cannot set the same channel twice, instead, Skyra will remove it.",
		"examples": [
			"#general",
			"here"
		]
	},
	"setImageLogsDescription": "Set the image logs channel.",
	"setImageLogsExtended": {
		"usages": [
			"here/TextChannel"
		],
		"extendedHelp": "This command helps you setting up the image log channel. Whenever a member sends an image attachment, it will send an embed message with the attachment re-uploaded.\nAll messages are in embeds so you will need to enable the permission **{{EMBED_LINKS, permissions}}** for Skyra.",
		"explainedUsage": [
			[
				"channel",
				"A TextChannel. You can either put the name of the channel, tag it, or type in \"here\" to select the channel the message was sent."
			]
		],
		"examples": [
			"#image-logs",
			"here"
		]
	},
	"setMemberLogsDescription": "Set the member logs channel.",
	"setMemberLogsExtended": {
		"usages": [
			"here/TextChannel"
		],
		"extendedHelp": "This command helps you setting up the member log channel. A member log channel only sends two kinds of logs: \"Member Join\" and \"Member Leave\".\nIf a muted user joins, it will send a special \"Muted Member Join\" event.\nAll messages are in embeds so you will need to enable the permission **{{EMBED_LINKS, permissions}}** for Skyra.\nYou also need to individually set the \"events\" you want to listen: `events.member-add` and `events.member-remove`.\nFor roles, you would enable `events.member-nickname-change` and/or `events.member-role-update` via the `config` command.",
		"explainedUsage": [
			[
				"channel",
				"A TextChannel. You can either put the name of the channel, tag it, or type in \"here\" to select the channel the message was sent."
			]
		],
		"examples": [
			"#member-logs",
			"here"
		]
	},
	"setMessageLogsDescription": "Set the message logs channel.",
	"setMessageLogsExtended": {
		"usages": [
			"here/TextChannel"
		],
		"extendedHelp": "This command helps you setting up the message log channel. A message log channel only sends three kinds of logs: \"Message Delete\", \"Message Edit\", and \"Message Prune\".\nAll messages are in embeds so you will need to enable the permission **{{EMBED_LINKS, permissions}}** for Skyra.\nYou also need to individually set the \"events\" you want to listen: `events.message-delete` and `events.message-edit` via the `config` command.",
		"explainedUsage": [
			[
				"channel",
				"A TextChannel. You can either put the name of the channel, tag it, or type in \"here\" to select the channel the message was sent."
			]
		],
		"reminder": "Due to Discord limitations, Skyra cannot know who deleted a message. The only way to know is by fetching audit logs, requiring the permission **{{VIEW_AUDIT_LOG, permissions}}** which access is limited in the majority of guilds and the amount of times I can fetch them in a period of time.",
		"examples": [
			"#message-logs",
			"here"
		]
	},
	"setmodlogsDescription": "Set the mod logs channel.",
	"setmodlogsExtended": {
		"usages": [
			"here/TextChannel"
		],
		"extendedHelp": "This command helps you setting up the mod log channel. A mod log channel only sends case reports indexed by a number case and with \"claimable\" reasons and moderators.\nThis channel is not a must and you can always retrieve specific modlogs with the `case` command.\nAll messages are in embeds so you will need to enable the permission **{{EMBED_LINKS, permissions}}** for Skyra.\nFor auto-detection, you need to individually set the \"events\" you want to listen: `events.ban-add`, `events.ban-remove` via the `config` command.",
		"explainedUsage": [
			[
				"channel",
				"A TextChannel. You can either put the name of the channel, tag it, or type in \"here\" to select the channel the message was sent."
			]
		],
		"reminder": "Due to Discord limitations, the auto-detection does not detect kicks. You need to use the `kick` command if you want to document them as a formal moderation log case.",
		"examples": [
			"#mod-logs",
			"here"
		]
	},
	"setprefixDescription": "Set Skyra's prefix.",
	"setprefixExtended": {
		"usages": [
			"Prefix"
		],
		"extendedHelp": "This command helps you setting up Skyra's prefix. A prefix is an affix that is added in front of the word, in this case, the message.\nIt allows bots to distinguish between a regular message and a command. By nature, the prefix between should be different to avoid conflicts.\nIf you forget Skyra's prefix, simply mention her with nothing else and she will tell you the current prefix.\nAlternatively, you can prefix the commands with her name and a comma (for example `Skyra, ping`).",
		"explainedUsage": [
			[
				"Prefix",
				"The prefix to set. Default one in Skyra is `{{DEFAULT_PREFIX}}`."
			]
		],
		"reminder": "Your prefix should only contain characters everyone can write and type.",
		"examples": [
			"&",
			"="
		]
	},
	"setStarboardEmojiDescription": "Set the emoji reaction for starboard.",
	"setStarboardEmojiExtended": {
		"usages": [
			"Emoji"
		],
		"extendedHelp": "This command sets up the starboard emoji for the starboard, which is, by default, ⭐. Once this is changed, Skyra will ignore any star and will count users who reacted to said emoji.",
		"explainedUsage": [
			[
				"emoji",
				"The emoji to set."
			]
		],
		"reminder": "Use this wisely, not everyone expects the starboard to listen to a custom emoji.",
		"examples": [
			"⭐"
		]
	},
	"guildInfoDescription": "Check the information of the guild!.",
	"guildInfoExtended": {
		"extendedHelp": "The serverinfo command displays information for the guild the message got sent.\nIt shows the amount of channels, with the count for each category, the amount of members (given from the API), the owner with their user id, the amount of roles, region, creation date, verification level... between others."
	},
	"roleInfoDescription": "Check the information for a role.",
	"roleInfoExtended": {
		"usages": [
			"Role",
			""
		],
		"extendedHelp": "The roleinfo command displays information for a role, such as its id, name, color, whether it's hoisted (displays separately) or not, it's role hierarchy position, whether it's mentionable or not, how many members have said role, and its permissions.\nIt sends an embedded message with the color of the role.",
		"explainedUsage": [
			[
				"Role",
				"The role name, name, mention or id."
			]
		],
		"examples": [
			"Administrator",
			"Moderator",
			""
		]
	},
	"stickyRolesDescription": "Manage sticky roles for users.",
	"stickyRolesExtended": {
		"usages": [
			"add User Role",
			"remove User Role",
			"reset User",
			"show User",
			"User"
		],
		"extendedHelp": "The stickyRoles command allows you to manage per-member's sticky roles, they are roles that are kept even when you leave, and are applied back as soon as they join.",
		"explainedUsage": [
			[
				"Action",
				"Either you want to check the sticky roles, add one, remove one, or remove all of them."
			],
			[
				"User",
				"The user target for all the actions."
			],
			[
				"Role",
				"The role to add or remove."
			]
		],
		"examples": [
			"add Skyra Goddess",
			"show Skyra",
			"remove Skyra Goddess",
			"reset Skyra"
		],
		"reminder": "The member's roles will not be modified by this command, you need to add or remove them."
	},
	"attachmentsModeDescription": "Manage this guild's flags for the attachments filter.",
	"attachmentsModeExtended": {
		"usages": [
			"on/e/enable",
			"off/d/disable",
			"action/soft-action alert/log/delete",
			"punish/punishment none/warn/mute/kick/softban/ban",
			"pd/punish-duration/punishment-duration Timespan",
			"tm/threshold Integer",
			"td/threshold-duration Timespan",
			"sh/show",
			""
		],
		"extendedHelp": "The attachmentsMode command manages the behavior of the attachments system.",
		"explainedUsage": [
			[
				"Enable",
				"$t(commands/management:commandModeEnable)"
			],
			[
				"Disable",
				"$t(commands/management:commandModeDisable)"
			],
			[
				"Action Alert",
				"$t(commands/management:commandModeActionAlert)"
			],
			[
				"Action Log",
				"$t(commands/management:commandModeActionLog)"
			],
			[
				"Action Delete",
				"$t(commands/management:commandModeActionDelete)"
			],
			[
				"Punishment",
				"$t(commands/management:commandModePunishment)"
			],
			[
				"Punishment-Duration",
				"$t(commands/management:commandModePunishmentDuration)"
			],
			[
				"Threshold-Maximum",
				"$t(commands/management:commandModeThreshold)"
			],
			[
				"Threshold-Duration",
				"$t(commands/management:commandModeThresholdDuration)"
			]
		],
		"reminder": "$t(commands/management:commandModeReminder)",
		"examples": [
			"enable",
			"disable",
			"action alert",
			"punishment ban",
			"punishment mute",
			"punishment-duration 1m",
			"threshold-maximum 5",
			"threshold-duration 30s"
		]
	},
	"capitalsModeDescription": "Manage this guild's flags for the caps filter.",
	"capitalsModeExtended": {
		"usages": [
			"on/e/enable",
			"off/d/disable",
			"action/soft-action alert/log/delete",
			"punish/punishment none/warn/mute/kick/softban/ban",
			"pd/punish-duration/punishment-duration Timespan",
			"tm/threshold-maximum Integer",
			"td/threshold-duration Timespan",
			"sh/show",
			""
		],
		"extendedHelp": "The capitalsMode command manages the behavior of the caps system.\nThe minimum amount of characters before filtering can be set with `Skyra, settings set selfmod.capitals.minimum <number>`.\nThe percentage of uppercase letters can be set with `Skyra, settings set selfmod.capitals.maximum <number>`.",
		"explainedUsage": [
			[
				"Enable",
				"$t(commands/management:commandModeEnable)"
			],
			[
				"Disable",
				"$t(commands/management:commandModeDisable)"
			],
			[
				"Action Alert",
				"$t(commands/management:commandModeActionAlert)"
			],
			[
				"Action Log",
				"$t(commands/management:commandModeActionLog)"
			],
			[
				"Action Delete",
				"$t(commands/management:commandModeActionDelete)"
			],
			[
				"Punishment",
				"$t(commands/management:commandModePunishment)"
			],
			[
				"Punishment-Duration",
				"$t(commands/management:commandModePunishmentDuration)"
			],
			[
				"Threshold-Maximum",
				"$t(commands/management:commandModeThreshold)"
			],
			[
				"Threshold-Duration",
				"$t(commands/management:commandModeThresholdDuration)"
			]
		],
		"reminder": "$t(commands/management:commandModeReminder)",
		"examples": [
			"enable",
			"disable",
			"action alert",
			"punishment ban",
			"punishment mute",
			"punishment-duration 1m",
			"threshold-maximum 5",
			"threshold-duration 30s"
		]
	},
	"filterDescription": "Manage this guild's list of blocked words.",
	"filterExtended": {
<<<<<<< HEAD
		"usages": [
			"add Word",
			"remove Word",
			"reset",
			"show",
			""
		],
		"extendedHelp": "The filter command manages the list of blocked words for this guild and must have a filter mode set up (see: `Skyra, help filterMode`).\n\nSkyra's word filter can find matches even with special characters or spaces between the letters of a blocked word, as well as duplicated characters for enhanced filtering.",
		"examples": [
			"add darn",
			"remove darn",
			"reset",
			"show",
			""
		]
=======
		"usages": ["add Word", "remove Word", "reset", "show", ""],
		"extendedHelp": "The filter command manages the list of blocked words for this guild and must have a filter mode set up (see: `Skyra, help filterMode`).\n\nSkyra's word filter can find matches even with special characters or spaces between the letters of a blocked word, as well as duplicated characters for enhanced filtering.",
		"examples": ["add darn", "remove darn", "reset", "show", ""]
>>>>>>> 35cd18ec
	},
	"filterModeDescription": "Manage this server's word filter modes.",
	"filterModeExtended": {
		"usages": [
			"on/e/enable",
			"off/d/disable",
			"action/soft-action alert/log/delete",
			"punish/punishment none/warn/mute/kick/softban/ban",
			"pd/punish-duration/punishment-duration Timespan",
			"tm/threshold-maximum Integer",
			"td/threshold-duration Timespan",
			"sh/show",
			""
		],
		"extendedHelp": "The filterMode command manages the behavior of the word filter system. Run `Skyra, help filter` for how to add words.",
		"explainedUsage": [
			[
				"Enable",
				"$t(commands/management:commandModeEnable)"
			],
			[
				"Disable",
				"$t(commands/management:commandModeDisable)"
			],
			[
				"Action Alert",
				"$t(commands/management:commandModeActionAlert)"
			],
			[
				"Action Log",
				"$t(commands/management:commandModeActionLog)"
			],
			[
				"Action Delete",
				"$t(commands/management:commandModeActionDelete)"
			],
			[
				"Punishment",
				"$t(commands/management:commandModePunishment)"
			],
			[
				"Punishment-Duration",
				"$t(commands/management:commandModePunishmentDuration)"
			],
			[
				"Threshold-Maximum",
				"$t(commands/management:commandModeThreshold)"
			],
			[
				"Threshold-Duration",
				"$t(commands/management:commandModeThresholdDuration)"
			]
		],
		"reminder": "$t(commands/management:commandModeReminder)",
		"examples": [
			"enable",
			"disable",
			"action alert",
			"punishment ban",
			"punishment mute",
			"punishment-duration 1m",
			"threshold-maximum 5",
			"threshold-duration 30s"
		]
	},
	"inviteModeDescription": "Manage the behavior for the invite link filter.",
	"inviteModeExtended": {
		"usages": [
			"on/e/enable",
			"off/d/disable",
			"action/soft-action alert/log/delete",
			"punish/punishment none/warn/mute/kick/softban/ban",
			"pd/punish-duration/punishment-duration Timespan",
			"tm/threshold-maximum Integer",
			"td/threshold-duration Timespan",
			"sh/show",
			""
		],
		"extendedHelp": "The inviteMode command manages the behavior of the word filter system.",
		"explainedUsage": [
			[
				"Enable",
				"$t(commands/management:commandModeEnable)"
			],
			[
				"Disable",
				"$t(commands/management:commandModeDisable)"
			],
			[
				"Action Alert",
				"$t(commands/management:commandModeActionAlert)"
			],
			[
				"Action Log",
				"$t(commands/management:commandModeActionLog)"
			],
			[
				"Action Delete",
				"$t(commands/management:commandModeActionDelete)"
			],
			[
				"Punishment",
				"$t(commands/management:commandModePunishment)"
			],
			[
				"Punishment-Duration",
				"$t(commands/management:commandModePunishmentDuration)"
			],
			[
				"Threshold-Maximum",
				"$t(commands/management:commandModeThreshold)"
			],
			[
				"Threshold-Duration",
				"$t(commands/management:commandModeThresholdDuration)"
			]
		],
		"reminder": "$t(commands/management:commandModeReminder)",
		"examples": [
			"enable",
			"disable",
			"action alert",
			"punishment ban",
			"punishment mute",
			"punishment-duration 1m",
			"threshold-maximum 5",
			"threshold-duration 30s"
		]
	},
	"linkModeDescription": "Manage the behavior for the link filter.",
	"linkModeExtended": {
		"usages": [
			"on/e/enable",
			"off/d/disable",
			"action/soft-action alert/log/delete",
			"punish/punishment none/warn/mute/kick/softban/ban",
			"pd/punish-duration/punishment-duration Timespan",
			"tm/threshold-maximum Integer",
			"td/threshold-duration Timespan",
			"sh/show",
			""
		],
		"extendedHelp": "The linkMode command manages the behavior of the link system.",
		"explainedUsage": [
			[
				"Enable",
				"$t(commands/management:commandModeEnable)"
			],
			[
				"Disable",
				"$t(commands/management:commandModeDisable)"
			],
			[
				"Action Alert",
				"$t(commands/management:commandModeActionAlert)"
			],
			[
				"Action Log",
				"$t(commands/management:commandModeActionLog)"
			],
			[
				"Action Delete",
				"$t(commands/management:commandModeActionDelete)"
			],
			[
				"Punishment",
				"$t(commands/management:commandModePunishment)"
			],
			[
				"Punishment-Duration",
				"$t(commands/management:commandModePunishmentDuration)"
			],
			[
				"Threshold-Maximum",
				"$t(commands/management:commandModeThreshold)"
			],
			[
				"Threshold-Duration",
				"$t(commands/management:commandModeThresholdDuration)"
			]
		],
		"reminder": "$t(commands/management:commandModeReminder)",
		"examples": [
			"enable",
			"disable",
			"action alert",
			"punishment ban",
			"punishment mute",
			"punishment-duration 1m",
			"threshold-maximum 5",
			"threshold-duration 30s"
		]
	},
	"messageModeDescription": "Manage the behavior for the message filter system.",
	"messageModeExtended": {
		"usages": [
			"on/e/enable",
			"off/d/disable",
			"action/soft-action alert/log/delete",
			"punish/punishment none/warn/mute/kick/softban/ban",
			"pd/punish-duration/punishment-duration Timespan",
			"tm/threshold-maximum Integer",
			"td/threshold-duration Timespan",
			"sh/show",
			""
		],
		"extendedHelp": "The messageMode command manages the behavior of the message filter system.",
		"explainedUsage": [
			[
				"Enable",
				"$t(commands/management:commandModeEnable)"
			],
			[
				"Disable",
				"$t(commands/management:commandModeDisable)"
			],
			[
				"Action Alert",
				"$t(commands/management:commandModeActionAlert)"
			],
			[
				"Action Log",
				"$t(commands/management:commandModeActionLog)"
			],
			[
				"Action Delete",
				"$t(commands/management:commandModeActionDelete)"
			],
			[
				"Punishment",
				"$t(commands/management:commandModePunishment)"
			],
			[
				"Punishment-Duration",
				"$t(commands/management:commandModePunishmentDuration)"
			],
			[
				"Threshold-Maximum",
				"$t(commands/management:commandModeThreshold)"
			],
			[
				"Threshold-Duration",
				"$t(commands/management:commandModeThresholdDuration)"
			]
		],
		"reminder": "$t(commands/management:commandModeReminder)",
		"examples": [
			"enable",
			"disable",
			"action alert",
			"punishment ban",
			"punishment mute",
			"punishment-duration 1m",
			"threshold-maximum 5",
			"threshold-duration 30s"
		]
	},
	"newlineModeDescription": "Manage the behavior for the new line filter system.",
	"newlineModeExtended": {
		"usages": [
			"on/e/enable",
			"off/d/disable",
			"action/soft-action alert/log/delete",
			"punish/punishment none/warn/mute/kick/softban/ban",
			"pd/punish-duration/punishment-duration Timespan",
			"tm/threshold-maximum Integer",
			"td/threshold-duration Timespan",
			"sh/show",
			""
		],
		"extendedHelp": "The newLineMode command manages the behavior of the new line filter system.\nThe maximum amount of lines allowed can be set with `Skyra, settings set selfmod.newlines.maximum <number>`",
		"explainedUsage": [
			[
				"Enable",
				"$t(commands/management:commandModeEnable)"
			],
			[
				"Disable",
				"$t(commands/management:commandModeDisable)"
			],
			[
				"Action Alert",
				"$t(commands/management:commandModeActionAlert)"
			],
			[
				"Action Log",
				"$t(commands/management:commandModeActionLog)"
			],
			[
				"Action Delete",
				"$t(commands/management:commandModeActionDelete)"
			],
			[
				"Punishment",
				"$t(commands/management:commandModePunishment)"
			],
			[
				"Punishment-Duration",
				"$t(commands/management:commandModePunishmentDuration)"
			],
			[
				"Threshold-Maximum",
				"$t(commands/management:commandModeThreshold)"
			],
			[
				"Threshold-Duration",
				"$t(commands/management:commandModeThresholdDuration)"
			]
		],
		"reminder": "$t(commands/management:commandModeReminder)",
		"examples": [
			"enable",
			"disable",
			"action alert",
			"punishment ban",
			"punishment mute",
			"punishment-duration 1m",
			"threshold-maximum 5",
			"threshold-duration 30s"
		]
	},
	"reactionModeDescription": "Manage the behavior for the reaction filter system.",
	"reactionModeExtended": {
		"usages": [
			"on/e/enable",
			"off/d/disable",
			"action/soft-action alert/log/delete",
			"punish/punishment none/warn/mute/kick/softban/ban",
			"pd/punish-duration/punishment-duration Timespan",
			"tm/threshold-maximum Integer",
			"td/threshold-duration Timespan",
			"sh/show",
			""
		],
		"extendedHelp": "The reactionMode command manages the behavior of the reaction filter system.",
		"explainedUsage": [
			[
				"Enable",
				"$t(commands/management:commandModeEnable)"
			],
			[
				"Disable",
				"$t(commands/management:commandModeDisable)"
			],
			[
				"Action Alert",
				"$t(commands/management:commandModeActionAlert)"
			],
			[
				"Action Log",
				"$t(commands/management:commandModeActionLog)"
			],
			[
				"Action Delete",
				"$t(commands/management:commandModeActionDelete)"
			],
			[
				"Punishment",
				"$t(commands/management:commandModePunishment)"
			],
			[
				"Punishment-Duration",
				"$t(commands/management:commandModePunishmentDuration)"
			],
			[
				"Threshold-Maximum",
				"$t(commands/management:commandModeThreshold)"
			],
			[
				"Threshold-Duration",
				"$t(commands/management:commandModeThresholdDuration)"
			]
		],
		"reminder": "$t(commands/management:commandModeReminder)",
		"examples": [
			"enable",
			"disable",
			"action alert",
			"punishment ban",
			"punishment mute",
			"punishment-duration 1m",
			"threshold-maximum 5",
			"threshold-duration 30s"
		]
	},
	"rolesDescription": "List, claim or unclaim public roles in this server.",
	"rolesExtended": {
		"usages": [
			"Role",
			""
		],
		"extendedHelp": "Public roles are roles that are available for everyone.\nAn administrator must configure them with the configuration command.",
		"explainedUsage": [
			[
				"roles",
				"The list of roles to claim or unclaim. Leave this empty to get a list of available roles."
			]
		],
		"reminder": "When claiming or unclaiming roles you can provide a single or multiple role(s).\nTo claim multiple roles, you must separate them by a comma, for example `red,green`.\nYou can specify which roles you want by providing the role ID, name, or a sub-section of the name.\n\nAdministrators can add public roles using `{{prefix}}conf set roles.public ExamplePublicRole`.",
		"examples": [
			"Designer Programmer",
			"Designer"
		]
	}
}<|MERGE_RESOLUTION|>--- conflicted
+++ resolved
@@ -227,32 +227,6 @@
 	},
 	"manageCommandChannelDescription": "Manage per-channel blocked command list.",
 	"manageCommandChannelExtended": {
-<<<<<<< HEAD
-		"usages": [
-			"add TextChannel Command",
-			"remove TextChannel Command",
-			"reset TextChannel",
-			"show TextChannel"
-		],
-		"extendedHelp": "This command manages this guild's per-channel blocked command list, it serves well to disable certain commands you do not want to be used in certain channels (to disable a command globally, use the `disabledCommands` settings key to disable in all channels.",
-		"explainedUsage": [
-			[
-				"show [channel\\]",
-				"Show the list of commands blocked in the specified channel."
-			],
-			[
-				"add [channel\\] <command>",
-				"Add a command to the specified channel's list of blocked commands."
-			],
-			[
-				"remove [channel\\] <command>",
-				"Remove a command from the specified channel's list of blocked commands."
-			],
-			[
-				"reset [channel\\]",
-				"Clear the list of commands blocked in the specified channel."
-			]
-=======
 		"usages": ["add TextChannel Command", "remove TextChannel Command", "reset TextChannel", "show TextChannel"],
 		"extendedHelp": "This command manages this guild's per-channel blocked command list, it serves well to disable certain commands you do not want to be used in certain channels (to disable a command globally, use the `disabledCommands` settings key to disable in all channels.",
 		"explainedUsage": [
@@ -260,7 +234,6 @@
 			["add [channel] <command>", "Add a command to the specified channel's list of blocked commands."],
 			["remove [channel] <command>", "Remove a command from the specified channel's list of blocked commands."],
 			["reset [channel]", "Clear the list of commands blocked in the specified channel."]
->>>>>>> 35cd18ec
 		],
 		"reminder": "The channel argument is optional, but it uses fuzzy search when possible.",
 		"examples": [
@@ -621,27 +594,9 @@
 	},
 	"filterDescription": "Manage this guild's list of blocked words.",
 	"filterExtended": {
-<<<<<<< HEAD
-		"usages": [
-			"add Word",
-			"remove Word",
-			"reset",
-			"show",
-			""
-		],
-		"extendedHelp": "The filter command manages the list of blocked words for this guild and must have a filter mode set up (see: `Skyra, help filterMode`).\n\nSkyra's word filter can find matches even with special characters or spaces between the letters of a blocked word, as well as duplicated characters for enhanced filtering.",
-		"examples": [
-			"add darn",
-			"remove darn",
-			"reset",
-			"show",
-			""
-		]
-=======
 		"usages": ["add Word", "remove Word", "reset", "show", ""],
 		"extendedHelp": "The filter command manages the list of blocked words for this guild and must have a filter mode set up (see: `Skyra, help filterMode`).\n\nSkyra's word filter can find matches even with special characters or spaces between the letters of a blocked word, as well as duplicated characters for enhanced filtering.",
 		"examples": ["add darn", "remove darn", "reset", "show", ""]
->>>>>>> 35cd18ec
 	},
 	"filterModeDescription": "Manage this server's word filter modes.",
 	"filterModeExtended": {
