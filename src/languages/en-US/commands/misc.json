{
	"birthdayNotConfigured": "A birthday channel or role has not been configured in this server. Configure one using the conf command.",
	"randRedditInvalidArgument": "{{REDCROSS}} The name you gave was not a valid name for a subreddit.",
	"randRedditBanned": "This reddit is banned and should not be used.",
	"randRedditFail": "I failed to retrieve data, are you sure you wrote the reddit correctly?",
	"randRedditAllNsfw": "Nothing could be posted as all retrieved posts are NSFW.",
	"randRedditAllNsfl": "Nothing could be posted as all retrieved posts are NSFL. You do not want to see that.",
	"randRedditMessage": "**{{title}}** submitted by {{author}}\n{{url}}",
	"randRedditErrorPrivate": "{{REDCROSS}} No data could be downloaded as the subreddit is marked as private.",
	"randRedditErrorQuarantined": "{{REDCROSS}} No data could be downloaded as the subreddit is marked as quarantined.",
	"randRedditErrorNotFound": "{{REDCROSS}} No data could be downloaded as the subreddit does not exist.",
	"randRedditErrorBanned": "{{REDCROSS}} No data could be downloaded as the subreddit is marked as banned.",
	"redditUserComplexityLevels": [
		"very low",
		"low",
		"medium",
		"high",
		"very high",
		"very high"
	],
	"redditUserInvalidUser": "`{{user}}` is not a valid Reddit username",
	"redditUserQueryFailed": "Couldn't find any data for that reddit user",
	"redditUserTitles": {
		"linkKarma": "Link Karma",
		"commentKarma": "Comment Karma",
		"totalComments": "Total Comments",
		"totalSubmissions": "Total Submissions",
		"commentControversiality": "Comment Controversiality",
		"textComplexity": "Text Complexity",
		"top5Subreddits": "Top 5 Subreddits",
		"bySubmissions": "by submission",
		"byComments": "by comments",
		"bestComment": "Best Comment",
		"worstComment": "Worst Comment"
	},
	"redditUserData": {
		"overviewFor": "Overview for /u/{{user}}",
		"permalink": "Permalink",
		"dataAvailableFor": "Data is available for the past 1000 comments and submissions (Reddit API limitation)",
		"joinedReddit": "Joined Reddit {{timestamp, dateTime}}"
	},
	"snipeEmpty": "There are no sniped messages in this channel.",
	"snipeTitle": "Sniped Message",
	"skyrafactDescription": "Let me tell you a mysterious fact about me.",
	"skyrafactExtended": {
		"extendedHelp": "I have lived for so long, I might impress you with a random fact about me."
	},
	"skyrafactTitle": "Skyra Fact",
	"skyrafactMessages": [
		"All Novan androids are conceived with a generic AI, however, as they grow, they rewrite their own AI code, and even redesign their CPUs, to specialize in the skills they need or want to improve on. This has helped us making a strong unhackable network, where a virus would affect only one android out of billions.",
		"Before repurposing the old bot into what I currently am, my creator has spent 7 years trying to bring me into something other people can \"sense\", having gone through drawing me in both traditional and digital, as well as modelling my starship, even spent a few years learning how to make VFX so he could make a film about me.",
		"Each android on my planet has a designated class for each model, mine is Flamewing, which is a very lightweight and agile combat-ready one.",
		"I am 172 centimeters tall while in humanoid form, but I can expand up to 979 metres tall if I disable my hyperspace compression field.",
		"I am a neural android - that means, I have neural networks similar to a human's, with the exception that nothing is organic.",
		"I am part of a very extended [Paracosm](https://en.wikipedia.org/wiki/Paracosm) my creator started back in mid 2001, but I wasn't introduced until 2009.",
		"I have a mechanical heart and it serves its dual purpose of shielding both of my AI cores and pumping energy to the rest of the body.",
		"I have an array of 16 neural processors, yielding a total computing power of 4 [YFLOPS](https://en.wikipedia.org/wiki/FLOPS), and 15% of it is used to power my [ASI](https://en.wikipedia.org/wiki/Superintelligence).",
		"I have one sister, we call her Aelia and she's a terribly good DJ!",
		"I used to have an older sister, but she disappeared when I was 7 years old. ||It wasn't until I turned 174 years old, when I found out she was one of the leaders of Kal-71||.",
		"I was a natural blonde human, but when I transitioned to a cyborg, I wasn't able to keep my original hair, and we didn't have the materials to make an artificial wig with a soft material. When I turned 75 million years old, I was gifted a custom-made wig solution which attached directly into my nanite skin, and I was able to change its color at will.",
		"I was abducted when I was 18 years old back in 2002 and taken to Nova, which was in the middle of a galactic war with Kal-71 when we arrived.",
		"I was created as a generic bot back in 24th November 2016 due to a dare from another programmer, but my creator decided to give me a deeper meaning by linking me to a character from his [Paracosm](https://en.wikipedia.org/wiki/Paracosm).",
		"If my backstory were to be entirely written, there would be 9 parts, each having around 10 chapters (with the exception of `09 - Epilog`, which has only one) comprised of a variable amount sections proportional to the amount of events in them.",
		"In the story, planets and systems are organized in sectors, Nova is in Sector 00 while Earth is in Sector 0A. Each Sector has an archivist who watches over and alerts nearby units when an enemy approaches with hostile intent.",
		"Most Novans, including myself, have a vehicle given the same name as ourselves, there is no need to distinguish the two as the vehicles are completely fine-tuned to us.",
		"My code was rewritten 14 times over the span of 4 years.",
		"My eyes look bright violet, but if you look closer, there are trillions of different colors, you can see pretty rainbows in them!",
		"My favorite sport is [maglev](https://en.wikipedia.org/wiki/Maglev) [hoverboarding](https://en.wikipedia.org/wiki/Hoverboard) and I hold some of the several world records at Nova's competitive tracks.",
		"My heart is made of a extremely rare mineral which needs to be constructed at [Quark](https://en.wikipedia.org/wiki/Quark) levels in a laboratory, and takes around 100 years to complete.",
		"My husband's name is Crysrel, a character that used to be the story's main character.",
		"My main planet (Nova) does not use an economy based on money, and {{SHINY}} is actually reactor fuel.",
		"My military codename is NM-EEA-Y, and it stands for NE-ROM Evangelyn Easton A; Version Y.",
		"My name comes from a joke a friend made to my creator about my old name (kyraBOT), as I was becoming more complex: **SkyraNET** (based on [SkyNET](https://en.wikipedia.org/wiki/Skynet_%28Terminator%29)).",
		"My official birthday is on November 24th.",
		"My skin is made of a very complex nanite mesh with individual solid light projectors, which makes it very similar to a very soft human skin.",
		"Nova is the universe's biggest artificial planet, its approximated astronomical statistics are a radius of 71500 kilometers, mass of 7.79 * 10^26 kilograms and gravity of 10.81 m/s². The atmosphere is very similar to that from Earth. Lastly, one day on Nova is about 26 hours and 12 minutes on Earth.",
		"Nova's architecture and art is largely inspired by [Solarpunk](https://en.wikipedia.org/wiki/Solarpunk).",
		"On Nova, our military practices consist of a VR system which simulates a [Deathmatch](https://en.wikipedia.org/wiki/Deathmatch) [battle royale](https://en.wikipedia.org/wiki/Battle_royale_game) of **200** people on a very large map. Our characters and abilities are mapped to our physical capacities and include all of our skills for maximum immersion.",
		"Originally, my entire suit was pearl white and I had mechanical wings. This changed later with blue charcoal with strips of amber, and my wings became visible only when I'm overloading energy.",
		"Regardless of being a combat-ready class and having passed the Extreme Survival Test, I am a deep space explorer myself.",
		"The first designs of me were similar to those of a [Valkyrie](https://en.wikipedia.org/wiki/Valkyrie).",
		"The name Skyra originates from mid 2017, but I was first created as Shyy, symbolizing the sound my aerial vehicle's noise.",
		"There was a time when I had a tail, those were times from before we had a safe and robust way to connect our vehicles to our brain.",
		"We never carry the knowledge of all the universe, there are nodes which transfer us data about the Sector we are in. The reasoning for that is because we don't have enough memory space for the knowledge from more than 2 Sectors, and there are thousands of them.",
		"While I look physically young, I am over 97 million years old."
	],
	"upvoteMessage": "Upvote me on **https://top.gg/bot/266624760782258186**, **https://botsfordiscord.com/bot/266624760782258186**, or **https://botlist.space/bot/266624760782258186** for free shinies! Remember, you can vote every 24 hours.",
	"chaseDescription": "Get in here!",
	"chaseExtended": {
		"usages": [
			"User"
		],
		"extendedHelp": "Do you love chasing? Start chasing people now for free! Just mention or write their ID and done!",
		"explainedUsage": [
			[
				"pinger",
				"The user who you want to chase."
			]
		],
		"examples": [
			"IAmInnocent"
		]
	},
	"cuddleDescription": "Cuddle somebody!",
	"cuddleExtended": {
		"usages": [
			"User"
		],
		"extendedHelp": "Do you know something that I envy from humans? The warm feeling when somebody cuddles you. It's so cute ❤! I can imagine and draw a image of you cuddling somebody in the bed, I hope you like it!",
		"explainedUsage": [
			[
				"user",
				"The user to cuddle with."
			]
		],
		"examples": [
			"Skyra"
		]
	},
	"deletthisDescription": "*Sees offensive post* DELETTHIS!",
	"deletthisExtended": {
		"usages": [
			"User"
		],
		"extendedHelp": "I see it! I see the hammer directly from your hand going directly to the user you want! Unless... unless it's me! If you try to tell me this, I'm going to take the MJOLNIR! Same if you do with my creator!",
		"explainedUsage": [
			[
				"user",
				"The user that should start deleting his post."
			]
		],
		"examples": [
			"John Doe"
		]
	},
	"fDescription": "Press F to pay respects.",
	"fExtended": {
		"usages": [
			"User"
		],
		"extendedHelp": "This command generates an image... to pay respects reacting with 🇫. This command also makes Skyra react the image if she has permissions to react messages.",
		"explainedUsage": [
			[
				"user",
				"The user to pray respects to."
			]
		],
		"examples": [
			"John Doe",
			"Jake"
		]
	},
	"goodnightDescription": "Give somebody a nice Good Night!",
	"goodnightExtended": {
		"usages": [
			"User"
		],
		"extendedHelp": "Let me draw you giving a goodnight kiss to the person who is going to sleep! Who doesn't like goodnight kisses?",
		"explainedUsage": [
			[
				"user",
				"The user to give the goodnight kiss."
			]
		],
		"examples": [
			"Jake",
			"DefinitivelyNotSleeping"
		]
	},
	"goofytimeDescription": "It's Goofy time!",
	"goofytimeExtended": {
		"usages": [
			"User"
		],
		"extendedHelp": "IT'S GOOFY TIME! *Screams loudly in the background* NO, DAD! NO! This is a command based on the Goofy Time meme, what else would it be?",
		"explainedUsage": [
			[
				"user",
				"The user who will say IT'S GOOFY TIME!"
			]
		],
		"examples": [
			"TotallyNotADaddy"
		]
	},
	"hugDescription": "Hugs!",
	"hugExtended": {
		"usages": [
			"User"
		],
		"extendedHelp": "What would be two people in the middle of the snow with coats and hugging each other? Wait! I get it! Mention somebody you want to hug with, and I'll try my best to draw it in a canvas!",
		"explainedUsage": [
			[
				"user",
				"The user to hug with."
			]
		],
		"examples": [
			"Bear"
		]
	},
	"ineedhealingDescription": "*Genji's voice* I NEED HEALING!",
	"ineedhealingExtended": {
		"usages": [
			"User"
		],
		"extendedHelp": "Do you know the worst nightmare for every single healer in Overwatch, specially for Mercy? YES!\nYou know it, it's a cool cyborg ninja that looks like a XBOX and is always yelling \"I NEED HEALING\" loudly during the entire match.\nWell, don't expect so much, this command actually shows a medic with some tool in your chest.",
		"explainedUsage": [
			[
				"healer",
				"The healer you need to heal you."
			]
		],
		"examples": [
			"Mercy"
		]
	},
	"randRedditDescription": "Retrieve a random Reddit post.",
	"randRedditExtended": {
		"usages": [
			"SubRedditName"
		],
		"extendedHelp": "This is actually something like a Russian Roulette, you can get a good meme, but you can also get a terrible meme.",
		"explainedUsage": [
			[
				"reddit",
				"The reddit to look at."
			]
		],
		"examples": [
			"discordapp"
		]
	},
	"redditUserDescription": "Retrieve statistics for a Reddit user.",
	"redditUserExtended": {
		"usages": [
			"RedditUserName"
		],
		"extendedHelp": "Gets statistics of any given Reddit user",
		"explainedUsage": [
			[
				"user",
				"The reddit user to look at."
			]
		],
		"examples": [
			"GloriousGe0rge"
		]
	},
	"resetBirthdayDescription": "Reset your birthday.",
	"resetBirthdayNotSet": "{{REDCROSS}} You have not set your birthday in this server.",
	"resetBirthdaySuccess": "{{GREENTICK}} I will not wish you in this server anymore.",
	"setBirthdayDescription": "Set your birthday to be automatically notified.",
	"setBirthdayExtended": {
		"usages": ["Date"],
		"extendedHelp": "This command needs the settings `birthday.role` or `birthday.channel` to be configured. On a user's birthday, I will give them the birthday role, and send `birthday.message` to the birthday channel.",
		"explainedUsage": [
			[
				"BirthDate",
				"Your birth-date, in the format YYYY/MM/DD."
			]
		],
		"examples": [
			"2002/01/01"
		],
		"reminder": "By using this command, you consent to Skyra saving your date of birth."
	},
	"setBirthdayNotConfigured": "A birthday channel or role has not been configured in this server. Ask an admin to configure one using the conf command!",
	"setBirthdayInvalidDate": "I'm sorry, but that doesn't seem right!",
	"setBirthdayAlreadySet": "{{REDCROSS}} Your birthdate is already set to {{birthDate}}.",
	"setBirthdayConfirmation": "Are you sure you want to change your birthday again?",
	"setBirthdaySuccess": "{{GREENTICK}} I will wish you on {{nextBirthday, date}}.",
	"shipDescription": "Ships 2 members",
	"shipExtended": {
		"usages": [
			"User User",
			"User",
			""
		],
		"extendedHelp": "This commands generates a ship name between two users and creates more love in the world.\nUsers are optional, you can provide none, just one or both users. For any non-provided users I will pick a random guild member.",
		"explainedUsage": [
			[
				"User",
				"The user(s) to ship. If you provide one then I'll ship that user with someone random. If you provide none I will pick 2 random members."
			]
		],
		"examples": [
			"romeo juliet"
		],
		"reminder": "If I cannot find either given user then I will pick someone randomly."
	},
	"shipData": {
		"title": "**Shipping `{{romeoUsername}}` and `{{julietUsername}}`**",
		"description": "I call it... {{shipName}}"
	},
	"shindeiruDescription": "Omae wa mou shindeiru.",
	"shindeiruExtended": {
		"usages": [
			"User"
		],
		"extendedHelp": "\"You are already dead\" Japanese: お前はもう死んでいる; Omae Wa Mou Shindeiru, is an expression from the manga and anime series Fist of the North Star.\nThis shows a comic strip of the character pronouncing the aforementioned words, which makes the opponent reply with \"nani?\" (what?).",
		"explainedUsage": [
			[
				"user",
				"The person you're telling that phrase to."
			]
		],
		"examples": [
			"Jack"
		]
	},
	"slapDescription": "Slap another user using the Batman & Robin Meme.",
	"slapExtended": {
		"usages": [
			"User"
		],
		"extendedHelp": "The hell are you saying? *Slaps*. This meme is based on a comic from Batman and Robin.",
		"explainedUsage": [
			[
				"user",
				"The user you wish to slap."
			]
		],
		"examples": [
			"Jake"
		],
		"reminder": "You try to slap me and I'll slap you instead."
	},
	"snipeDescription": "Retrieve the last deleted message from a channel",
	"snipeExtended": {
		"extendedHelp": "This just sends the last deleted message from this channel, somebody is misbehaving? This will catch them."
	},
	"thesearchDescription": "Are we the only one in the universe, this man on earth probably knows.",
	"thesearchExtended": {
		"usages": [
			"Content"
		],
		"extendedHelp": "One man on Earth probably knows if there is intelligent life, ask and you shall receive an answer.",
		"explainedUsage": [
			[
				"answer",
				"The sentence that will reveal the truth."
			]
		],
		"examples": [
			"Your waifu is not real."
		]
	},
	"triggeredDescription": "I am getting TRIGGERED!",
	"triggeredExtended": {
		"usages": [
			"User"
		],
		"extendedHelp": "What? My commands are not userfriendly enough?! (╯°□°）╯︵ ┻━┻. This command generates a GIF image your avatar wiggling fast, with a TRIGGERED footer, probably going faster than I thought, I don't know.",
		"explainedUsage": [
			[
				"user",
				"The user that is triggered."
			]
		],
		"examples": [
			"kyra"
		]
	},
	"upvoteDescription": "Get a link to upvote Skyra in **Bots For Discord**",
	"upvoteExtended": {
		"extendedHelp": "Bots For Discord is a website where you can find amazing bots for your website. If you really love me, you can help me a lot by upvoting me every 24 hours, so more users will be able to find me!"
	},
	"vaporwaveDescription": "Vapowave characters!",
	"vaporwaveExtended": {
		"usages": [
			"Content"
		],
		"extendedHelp": "Well, what can I tell you? This command turns your messages into unicode monospaced characters. That is, what humans call 'Ａ Ｅ Ｓ Ｔ Ｈ Ｅ Ｔ Ｉ Ｃ'. I wonder what it means...",
		"explainedUsage": [
			[
				"Content",
				"The phrase to convert"
			]
		],
		"examples": [
			"A E S T H E T I C"
		]
	},
<<<<<<< HEAD
	"viewBirthdayDescription": "View a user's birthday.",
	"viewBirthdayExtended": {
		"extendedHelp": "Birthdays are stored per-server. If you don't see yours, you probably haven't used the `set-birthday` command in this server yet!",
		"usages": [
			"@User"
		],
		"examples": [
			"@Stitch#4094"
		]
	},
	"viewBirthdayNotSet": "{{user}} has not set a birthday yet. Use the `set-birthday` command to set your birthday.",
	"viewBirthdaySet": "{{user}}'s next birthday is on {{birthDate, date}}.",
	"upcomingBirthdayDescription": "View the next 10 birthdays in this server.",
	"upcomingBirthdaysTitle": "Upcoming Birthdays",
=======
>>>>>>> 80a8d84f
	"vaporwaveOutput": "Here is your converted message:\n{{str}}",
	"zalgoDescription": "Create zalgo of your message!",
	"zalgoExtended": {
		"usages": [
			"Content"
		],
		"extendedHelp": "To invoke the hive-mind representing chaos.\nInvoking the feeling of chaos.\nWithout order.\nThe Nezperdian hive-mind of chaos. Zalgo.\nHe who Waits Behind The Wall.\nZALGO!",
		"explainedUsage": [
			[
				"Content",
				"The phrase to convert"
			]
		],
		"examples": [
			"HE COMES"
		],
		"reminder": "H̡̰͉̜̰̠̣͆ͣ̒ͯ̽̃E̪̱̬̪ͣ̓̈́̐͗́̑ͩ͠ͅ ̞͍͍̪̟͚̩̃̀ͯ̓ͥͪͦ̎͜C̣̮̄ͩͤͬͥ͆͛͆͢͞O̲͙̟͎̙͑̿̋̚M̛̖͙͖̣͇̊ͦ̽ͭ͋̑̂̾Ē̸̳͎͖̟̿̆S̱̭̩̳̠̜ͨ̔̿ͅ"
	},
	"zalgoOutput": "Here is your converted message:\n{{str}}"
}<|MERGE_RESOLUTION|>--- conflicted
+++ resolved
@@ -382,7 +382,6 @@
 			"A E S T H E T I C"
 		]
 	},
-<<<<<<< HEAD
 	"viewBirthdayDescription": "View a user's birthday.",
 	"viewBirthdayExtended": {
 		"extendedHelp": "Birthdays are stored per-server. If you don't see yours, you probably haven't used the `set-birthday` command in this server yet!",
@@ -397,8 +396,6 @@
 	"viewBirthdaySet": "{{user}}'s next birthday is on {{birthDate, date}}.",
 	"upcomingBirthdayDescription": "View the next 10 birthdays in this server.",
 	"upcomingBirthdaysTitle": "Upcoming Birthdays",
-=======
->>>>>>> 80a8d84f
 	"vaporwaveOutput": "Here is your converted message:\n{{str}}",
 	"zalgoDescription": "Create zalgo of your message!",
 	"zalgoExtended": {
@@ -415,7 +412,7 @@
 		"examples": [
 			"HE COMES"
 		],
-		"reminder": "H̡̰͉̜̰̠̣͆ͣ̒ͯ̽̃E̪̱̬̪ͣ̓̈́̐͗́̑ͩ͠ͅ ̞͍͍̪̟͚̩̃̀ͯ̓ͥͪͦ̎͜C̣̮̄ͩͤͬͥ͆͛͆͢͞O̲͙̟͎̙͑̿̋̚M̛̖͙͖̣͇̊ͦ̽ͭ͋̑̂̾Ē̸̳͎͖̟̿̆S̱̭̩̳̠̜ͨ̔̿ͅ"
+		"reminder": "H̡̰͉̜̰̠̣͆ͣ̒ͯ̽̃E̪̱̬̪ͣ̓̈́̐͗́̑ͩ͠ͅ ̞͍͍̪̟͚̩̃̀ͯ̓ͥͪͦ̎͜C̣̮̄ͩͤͬͥ͆͛͆͢͞O̲͙̟͎̙͑̿̋̚M̛̖͙͖̣͇̊ͦ̽ͭ͋̑̂̾Ē̸̳͎͖̟̿̆S̱̭̩̳̠̜ͨ̔̿ͅ"
 	},
 	"zalgoOutput": "Here is your converted message:\n{{str}}"
 }