/* eslint-disable @typescript-eslint/no-invalid-this, @typescript-eslint/member-ordering */
import { VERSION } from '@root/config';
import { codeBlock, inlineCodeBlock, toTitleCase } from '@sapphire/utilities';
import { Emojis } from '@utils/constants';
import friendlyDuration, { DurationFormatAssetsTime, TimeTypes } from '@utils/FriendlyDuration';
import { CATEGORIES } from '@utils/Games/TriviaManager';
import { random } from '@utils/util';
import { Language, LanguageKeys, Timestamp, version as klasaVersion } from 'klasa';

const LOADING = Emojis.Loading;
const SHINY = Emojis.Shiny;
const GREENTICK = Emojis.GreenTick;
const REDCROSS = Emojis.RedCross;

const timestamp = new Timestamp('DD/MM/YYYY [a las] HH:mm:ss');

const TIMES: DurationFormatAssetsTime = {
	[TimeTypes.Year]: {
		1: 'año',
		DEFAULT: 'años'
	},
	[TimeTypes.Month]: {
		1: 'mes',
		DEFAULT: 'meses'
	},
	[TimeTypes.Week]: {
		1: 'semana',
		DEFAULT: 'semanas'
	},
	[TimeTypes.Day]: {
		1: 'día',
		DEFAULT: 'días'
	},
	[TimeTypes.Hour]: {
		1: 'hora',
		DEFAULT: 'horas'
	},
	[TimeTypes.Minute]: {
		1: 'minuto',
		DEFAULT: 'minutos'
	},
	[TimeTypes.Second]: {
		1: 'segundo',
		DEFAULT: 'segundos'
	}
};

export default class extends Language {
	public PERMISSIONS = {
		ADMINISTRATOR: 'Administrador',
		VIEW_AUDIT_LOG: 'Ver el registro de auditoría',
		MANAGE_GUILD: 'Administrar el Servidor',
		MANAGE_ROLES: 'Administrar Roles',
		MANAGE_CHANNELS: 'Administrar Canales',
		KICK_MEMBERS: 'Expulsar Miembros',
		BAN_MEMBERS: 'Banear Miembros',
		CREATE_INSTANT_INVITE: 'Crear Invitación Instantánea',
		CHANGE_NICKNAME: 'Cambiar apodo',
		MANAGE_NICKNAMES: 'Administrar apodos',
		MANAGE_EMOJIS: 'Administrar emojis',
		MANAGE_WEBHOOKS: 'Administrar Webhooks',
		VIEW_CHANNEL: 'Leer Mensajes',
		SEND_MESSAGES: 'Enviar Mensajes',
		SEND_TTS_MESSAGES: 'Enviar Mensajes de TTS',
		MANAGE_MESSAGES: 'Administrar Mensajes',
		EMBED_LINKS: 'Insertar Enlaces',
		ATTACH_FILES: 'Adjuntar Archivos',
		READ_MESSAGE_HISTORY: 'Leer el historial de mensajes',
		MENTION_EVERYONE: 'Mencionar a todos',
		USE_EXTERNAL_EMOJIS: 'Usar Emojis externos',
		ADD_REACTIONS: 'Añadir reacciones',
		CONNECT: 'Conectar',
		SPEAK: 'Hablar',
		STREAM: 'Conectar en Vivo',
		MUTE_MEMBERS: 'Silenciar Miembros',
		DEAFEN_MEMBERS: 'Ensordecer Miembros',
		MOVE_MEMBERS: 'Mover Miembros',
		USE_VAD: 'Usar la actividad de voz',
		PRIORITY_SPEAKER: 'Orador Prioritario',
		VIEW_GUILD_INSIGHTS: 'View Guild Insights'
	};

	public HUMAN_LEVELS = {
		NONE: 'Ninguno',
		LOW: 'Bajo',
		MEDIUM: 'Medio',
		HIGH: 'Alto',
		VERY_HIGH: 'Muy alto'
	};

	public duration(time: number, precision?: number) {
		return friendlyDuration(time, TIMES, precision);
	}

	/** Parses cardinal numbers to the ordinal counterparts */
	public ordinal(cardinal: number) {
		const dec = cardinal % 10;

		switch (dec) {
			case 1:
				return `${cardinal}ro`;
			case 2:
				return `${cardinal}do`;
			case 3:
				return `${cardinal}ro`;
			case 0:
			case 7:
				return `${cardinal}mo`;
			case 8:
				return `${cardinal}vo`;
			case 9:
				return `${cardinal}no`;
			default:
				return `${cardinal}to`;
		}
	}

	public list(values: readonly string[], conjunction: 'o' | 'y') {
		switch (values.length) {
			case 0:
				return '';
			case 1:
				return values[0];
			case 2:
				return `${values[0]} ${conjunction} ${values[1]}`;
			default: {
				const trail = values.slice(0, -1);
				const head = values[values.length - 1];
				return `${trail.join(', ')}, ${conjunction} ${head}`;
			}
		}
	}

	public groupDigits(number: number) {
		return number.toLocaleString(this.name, { useGrouping: true });
	}

	public language: LanguageKeys = {
		/**
		 * ################################
		 * #      FRAMEWORK MESSAGES      #
		 * #         KLASA 0.5.0d         #
		 * ################################
		 */

		default: ({ key }) => `La clave ${key} aún no ha sido traducida a es-ES.`,
		defaultLanguage: 'Lenguaje Predeterminado',
		globalYes: 'Si',
		globalNo: 'No',
		globalNone: 'Ninguno',
		globalIs: 'es',
		globalAnd: 'y',
		globalOr: 'o',
		globalUnknown: 'Unknown',
		settingGatewayKeyNoext: ({ key }) => `The key "${key}" does not exist in the data schema.`,
		settingGatewayChooseKey: ({ keys }) => `You cannot edit a settings group, pick any of the following: "${keys}"`,
		settingGatewayUnconfigurableFolder: 'This settings group does not have any configurable sub-key.',
		settingGatewayUnconfigurableKey: ({ key }) => `The settings key "${key}" has been marked as non-configurable by the bot owners.`,
		settingGatewayMissingValue: ({ path, value }) => `The value "${value}" cannot be removed from the key "${path}" because it does not exist.`,
		settingGatewayDuplicateValue: ({ path, value }) => `The value "${value}" cannot be added to the key "${path}" because it was already set.`,
		settingGatewayInvalidFilteredValue: ({ path, value }) => `The settings key "${path}" does not accept the value "${value}".`,
		resolverMultiTooFew: ({ name, min, conjunctionWord }) =>
			`No pude resolver suficientes ${name}s. Al menos ${min} ${conjunctionWord} requeridos.`,
		resolverInvalidBool: ({ name }) => `${name} debe ser o 'true' para afirmativo, o 'false' para negativo.`,
		resolverInvalidChannel: ({ name }) => `${name} debe ser una mención de canal o una id de canal válida.`,
		resolverInvalidCustom: ({ name, type }) => `${name} debe ser un válido ${type}.`,
		resolverInvalidDate: ({ name }) => `${name} debe ser una fecha válida.`,
		resolverInvalidDuration: ({ name }) => `${name} debe ser una duración válida.`,
		resolverInvalidEmoji: ({ name }) => `${name} debe ser un emoji o una id de emoji válida.`,
		resolverInvalidFloat: ({ name }) => `${name} debe ser un número válido.`,
		resolverInvalidGuild: ({ name }) => `${name} debe ser una id de servidor válida.`,
		resolverInvalidInt: ({ name }) => `${name} debe ser un número entero válido.`,
		resolverInvalidInvite: ({ name }) => `${name} debe ser una invitación de servidor válida.`,
		resolverInvalidWager: ({ bet, validAmounts }) =>
			`Lo siento, pero ${bet} ${SHINY} es una cantidad no válida para apostar. Puedes apostar una de las siguientes cantidades ${validAmounts}`,
		resolverInvalidLiteral: ({ name }) => `La opción no coincide con la única posibilidad: ${name}`,
		resolverInvalidMember: ({ name }) => `${name} debe ser una mención de usuario o una id de usuario válida.`,
		resolverInvalidMessage: ({ name }) => `${name} debe ser una id de mensaje válida.`,
		resolverInvalidPiece: ({ name, piece }) => `${name} debe ser un nombre de ${piece} válido.`,
		resolverInvalidRegexMatch: ({ name, pattern }) => `${name} debe combinar con el siguiente patrón \`${pattern}\`.`,
		resolverInvalidRole: ({ name }) => `${name} debe ser una mención de rol o una id de rol válida.`,
		resolverInvalidString: ({ name }) => `${name} debe ser un texto no vacío válido.`,
		resolverInvalidTime: ({ name }) => `${name} debe ser una duración o fecha válida.`,
		resolverInvalidUrl: ({ name }) => `${name} debe ser un enlace válido.`,
		resolverInvalidUser: ({ name }) => `${name} debe ser una mención o una id de usuario válida.`,
		resolverInvalidSnowflake: ({ name }) => `${name} debe ser un snowflake válido de Discord.`,
		resolverInvalidStore: ({ store }) => `${store} debe ser una tienda válido.`,
		resolverStringSuffix: ' carácteres',
		resolverMinmaxExactlyInclusive: ({ name, min }) => `${name} must be exactly ${min}.`,
		resolverMinmaxExactlyExclusive: ({ name, min }) => `${name} must be exactly ${min}.`,
		resolverMinmaxBothInclusive: ({ name, min, max }) => `${name} must be between ${min} and ${max} inclusively.`,
		resolverMinmaxBothExclusive: ({ name, min, max }) => `${name} must be between ${min} and ${max} exclusively.`,
		resolverMinmaxMinInclusive: ({ name, min }) => `${name} must be greater than ${min} inclusively.`,
		resolverMinmaxMinExclusive: ({ name, min }) => `${name} must be greater than ${min} exclusively.`,
		resolverMinmaxMaxInclusive: ({ name, max }) => `${name} must be less than ${max} inclusively`,
		resolverMinmaxMaxExclusive: ({ name, max }) => `${name} must be less than ${max} exclusively.`,
		reactionhandlerPrompt: '¿A qué página te gustaría saltar?',
		systemHelpTitles: {
			explainedUsage: '⚙ | ***Uso Explicado***',
			possibleFormats: '🔢 | ***Formatos Posibles***',
			examples: '🔗 | ***Ejemplos***',
			reminders: '⏰ | ***Recordatorio***'
		},
		commandmessageMissing: 'Faltan uno o más argumentos al final de la entrada.',
		commandmessageMissingRequired: ({ name }) => `El argumento ${name} es requerido.`,
		commandmessageMissingOptionals: ({ possibles }) => `Falta una opción requerida: (${possibles})`,
		commandmessageNomatch: ({ possibles }) => `Su opción no se pudo encontrar en ninguna de las posibilidades: (${possibles})`,
		monitorCommandHandlerReprompt: ({ tag, name, time, cancelOptions }) =>
			`${tag} | **${name}** | Tienes **${time}** segundos para responder a este mensaje con un argumento válido. Escribe **${cancelOptions}** para cancelar la solicitud.`,
		monitorCommandHandlerRepeatingReprompt: ({ tag, name, time, cancelOptions }) =>
			`${tag} | El argumento **${name}** puede aceptar multiples valores | Tienes **${time}** segundos para responder a esta solicitud con valores adicionales. Escribe **${cancelOptions}** para cancelar la solicitud.`,
		monitorCommandHandlerAborted: 'Cancelado.',
		inhibitorCooldown: ({ remaining }) => `Acabas de usar este comando. Puedes usarlo de nuevo en ${remaining}.`,
		inhibitorMissingBotPerms: ({ missing }) => `No tengo los permisos suficientes, me faltan: ${missing}`,
		inhibitorNsfw: 'Este comando no es apto para este canal, no es un canal marcado como "NSFW"',
		inhibitorPermissions: 'No tienes permisos para usar este comando',
		inhibitorRequiredSettings: ({ settings }) =>
			`El servidor requiere el ajuste del servidor **${settings}**, y por lo tanto, no puedo ejecutar el comando.`,
		inhibitorRequiredSettingsPlural: ({ settings }) =>
			`El servidor requiere los ajustes del servidor **${settings}**, y por lo tanto, no puedo ejecutar el comando.`,
		inhibitorRunin: ({ type }) => `Éste comando sólo está disponible en los canales de ${type}`,
		inhibitorRuninNone: ({ name }) => `El comando ${name} no está configurado para ejecutarse en algún canal.`,
		inhibitorDisabledGuild: 'This command has been disabled by an admin in this guild!.',
		inhibitorDisabledGlobal: 'This command has been globally disabled by the bot owners.',
		commandBlocklistDescription: 'Bloquear o permitir que usuarios y gremios utilicen mis funcionalidades.',
		commandBlocklistSuccess: `${GREENTICK} Successfully updated blocked users and/or guilds`,
		commandUnload: ({ type, name }) => `${GREENTICK} Eliminado con éxito la pieza tipo ${type}: ${name}`,
		commandUnloadDescription: 'Elimina una pieza de Klasa.',
		commandTransferError: `${REDCROSS} El archivo ya había sido transferido o nunca existió.`,
		commandTransferSuccess: ({ type, name }) => `${GREENTICK} Transferido con éxito la pieza tipo ${type}: ${name}`,
		commandTransferFailed: ({ type, name }) =>
			`La transferencia de la pieza tipo ${type}: ${name} al cliente falló. Por favor revisa la consola.`,
		commandTransferDescription: 'Transfiere una pieza interna a su carpeta respectiva.',
		commandReload: ({ type, name, time }) => `${GREENTICK} Recargada la pieza tipo ${type}: ${name}. (Tomó: ${time})`,
		commandReloadFailed: ({ type, name }) => `${REDCROSS} La recarga de la pieza tipo ${type}: ${name} falló. Por favor revisa su consola.`,
		commandReloadAll: ({ type, time }) => `${GREENTICK} Recargadas todas las piezas tipo ${type}. (Tomó: ${time})`,
		commandReloadEverything: ({ time }) => `${GREENTICK} Recargado todo. (Tomó: ${time})`,
		commandReloadDescription: 'Recarga una pieza de Klasa, o todas las piezas de su lista.',
		commandReboot: `${LOADING} Reiniciando...`,
		commandRebootDescription: 'Reinicia el bot.',
		commandPing: `${LOADING} Ping?`,
		commandPingDescription: 'Establece una prueba de conexión con Discord.',
		commandPingPong: ({ diff, ping }) => `Pong! (El viaje ida y vuelta tomó: ${diff}ms. Pulso: ${ping}ms.)`,
		commandInfoDescription: 'Muestra alguna información sobre mí.',
		commandHelpDescription: 'Muestra la ayuda para un comando o todos.',
		commandHelpNoExtended: 'No está documentado completamente.',
		commandHelpDm: '📥 | La lista de comandos ha sido enviada a tus mensajes privados.',
		commandHelpNodm: `${REDCROSS} | Parece que tienes tus mensajes privados desactivados, no pude mandarte el mensaje.`,
		commandHelpAllFlag: ({ prefix }) =>
			`Mostrando una categoría por página. ¿Problemas con el mensaje? Envía \`${prefix}help --all\` para la lista de todos los comandos en tus Mensajes Directos.`,
		commandHelpCommandCount: ({ count }) => `${count} comando`,
		commandHelpCommandCountPlural: ({ count }) => `${count} comandos`,
		commandEnable: ({ type, name }) => `+ Activado con éxito la pieza tipo ${type}: ${name}`,
		commandEnableDescription: 'Re-activa o activa temporalmente una pieza de Klasa. El estado por defecto es restaurado al recargar.',
		commandDisable: ({ type, name }) => `+ Desactivado con éxito la pieza tipo ${type}: ${name}`,
		commandDisableDescription: 'Re-desactiva o desactiva temporalmente una pieza de Klasa. El estado por defecto es restaurado al recargar.',
		commandDisableWarn: 'Probablemente no quieras desactivar eso, ya que no tendrías ningún comando para re-activarlo.',
		commandConfNoKey: 'Debes proveer el nombre de una clave.',
		commandConfNoValue: 'Debes proveer un valor para la clave.',
		commandConfGuarded: ({ name }) => `La pieza ${toTitleCase(name)} no debería ser desactivada.`,
		commandConfUpdated: ({ key, response }) => `Actualizado con éxito la clave **${key}** al valor: \`${response}\`.`,
		commandConfKeyNotArray: "Esta clave no acepta múltiples valores. Usa la acción 'reset' en su lugar.",
		commandConfGetNoExt: ({ key }) => `The key **${key}** does not seem to exist.`,
		commandConfGet: ({ key, value }) => `The value for the key **${key}** is: \`${value}\``,
		commandConfReset: ({ key, value }) => `The key **${key}** has been reset to: \`${value}\``,
		commandConfNochange: ({ key }) => `The value for **${key}** was already that value.`,
		commandConfServerDescription: 'Define per-server settings.',
		commandConfServer: ({ key, list }) => `**Server Setting ${key}**\n${list}`,
		commandConfUserDescription: 'Define per-user settings.',
		commandConfUser: ({ key, list }) => `**User Setting ${key}**\n${list}`,
		commandConfSettingNotSet: 'No Establecido',
		messagePromptTimeout: 'La solicitud no recibió ninguna respuesta a tiempo.',
		textPromptAbortOptions: ['abortar', 'parar', 'cancelar'],
		commandLoad: ({ time, type, name }) => `${GREENTICK} Successfully loaded ${type}: ${name}. (Took: ${time})`,
		commandLoadFail: 'The file does not exist, or an error occurred while loading your file. Please check your console.',
		commandLoadError: ({ type, name, error }) => `${REDCROSS} Failed to load ${type}: ${name}. Reason:${codeBlock('js', error)}`,
		commandLoadDescription: 'Load a piece from your bot.',

		/**
		 * ################################
		 * #     COMMAND DESCRIPTIONS     #
		 * ################################
		 */

		argumentRangeInvalid: ({ name }) => `${name} debe ser un número o un rango de números.`,
		argumentRangeMax: ({ name, maximum }) => `El argumento ${name} acepta un rango de máximo ${maximum} 'número`,
		argumentRangeMaxPlural: ({ name, maximum }) => `El argumento ${name} acepta un rango de máximo ${maximum} 'números`,

		commandAddDescription: 'Añade una canción a la cola.',
		commandAddExtended: {
			extendedHelp: [
				`¡Agregue canciones a la lista de reproducción y prepárese para el concierto!
					Puedo reproducir desde YouTube, Bandcamp, SoundCloud, Twitch, Vimeo o Mixer.`,
				'- Para reproducir desde YouTube, dame algo para buscar, un enlace de video o un enlace de lista de reproducción.',
				'- Para reproducir desde SoundCloud, dame un enlace de SoundCloud, o si quieres que busque, incluya `--sc` o` --soundcloud` en su mensaje.',
				'- Para reproducir desde Mixer, escribe la URL de un streamer de Mixer, lo siento pero no puedo (todavía) reproducir VODs.',
				'- Para reproducir desde Bandcamp, Twitch o Vimeo, solo necesita escribir un enlace a un video o lista de reproducción.',
				'- Para reproducir una cola previamente exportada, incluya `--import` y adjunte el archivo de la lista a su mensaje o deme de URL a la.'
			],
			explainedUsage: [['song', 'La canción para incluirlo en la cola. Puede ser un enlace o el nombre de un vídeo o tema musical.']],
			examples: [
				'The Pokémon Theme song',
				'https://youtu.be/fJ9rUzIMcZQ',
				'--sc Imagine Dragons Believer',
				'https://soundcloud.com/vladkurt/imagine-dragons-beliver-vladkurt-remix',
				'https://vimeo.com/channels/music/239029778',
				'https://mixer.com/Ninja',
				'https://thedisappointed.bandcamp.com/album/escapism-2',
				'--import https://cdn.skyra.pw/favsongs.squeue'
			],
			multiline: true
		},
		commandAddPlaylist: ({ songs }) => `🎵 Añadida ${songs} a la cola 🎶`,
		commandAddPlaylistSongs: () => `**una** canción`,
		commandAddPlaylistSongsPlural: ({ count }) => `**${count}** canciones`,
		commandAddSong: ({ title }) => `🎵 Añadida la canción **${title}** a la cola 🎶`,
		commandClearDescription: 'Borra las canciones de la cola.',
		commandClearDenied: '¡No puedes ejecutar este comando mientras que hayan más de 4 usuarios! ¡Debes ser el Dj de esta fiesta!',
		commandClearSuccess: () => '🗑 Una canción fue borrada de la cola.',
		commandClearSuccessPlural: ({ count }) => `🗑 ${count} canciones fueron borradas de la cola.`,
		commandExportQueueDescription: 'Exports your queue to a `.squeue` file.',
		commandExportQueueExtended: {
			extendedHelp: [
				"Have a queue you liked and want to replay later? Or maybe you want to send your friends what you're listening right now",
				"Use `exportqueue` and I'll pack the music in your queue into a neat file you can either save or share with your friends!",
				'When you want to play it back, just use it with `play`, `add` or `importqueue`!'
			],
			reminder: 'If your queue is longer than 100 words, I will only include the first 100, to prevent abuse of my systems',
			multiline: true
		},
		commandExportQueueSuccess: ({ guildName }) => `${GREENTICK} Here's the current queue for ${guildName}!`,
		commandImportQueueDescription: 'Imports a queue saved as an `.squeue` file.',
		commandImportQueueExtended: {
			extendedHelp: [
				'Did a friend send you a queue? Or you maybe want to play back a queue you have saved?',
				'With `importqueue`, I can load the queue for you, and then you can jam to your favourite tracks!'
			],
			reminder: 'You can either give me a link to the `.squeue` file, or attach it along your commands!',
			multiline: true
		},

		commandJoinDescription: 'Unirse al canal de voz del autor del mensaje.',
		commandJoinNoMember:
			'Lo siento, pero Discord no me ha mandado la información necesaria que necesito para saber en qué canal de voz estás conectado/a...',
		commandJoinNoVoicechannel: 'No estás conectado/a a un canal de voz.',
		commandJoinSuccess: ({ channel }) => `Me he conectado con éxito al canal de voz ${channel}`,
		commandJoinVoiceDifferent: 'Lo siento, pero estoy reproduciendo música en otro canal de voz. ¡Intenta de nuevo más tarde o únete a ellos!',
		commandJoinVoiceFull: 'No puedo unirme a tu canal de voz, está lleno... ¡echa a alguien con las botas o haz espacio para mí!',
		commandJoinVoiceNoConnect:
			'No tengo suficientes permisos para unirme a tu canal de voz, necesito el permiso para conectarme a canales de voz.',
		commandJoinVoiceNoSpeak: 'Puedo conectarme... pero no hablar. Por favor dame permisos para hablar.',
		commandJoinVoiceSame: '¡Sube el volumen! ¡Ya estoy reproduciendo música ahí!',
		commandJoinFailed: `${REDCROSS} I could not join your voice channel because there is something wrong with my music player. Please join the support server by using \`@Skyra support\` and alert my developers.`,
		commandLeaveDescription: 'Desconecta del canal de voz.',
		commandLeaveExtended: {
			extendedHelp: [
				'Use este comando para que Skyra deje el canal de voz actual.',
				'Por defecto, dejaré el canal, me olvidaré de la canción que se está reproduciendo actualmente, ero dejaré la cola intacta.',
				'Esto significa que una vez que hagas Skyra, `play`',
				'después del comando de salida, continuaré tocando con la primera canción que estaba en la cola antes de irme.',
				'',
				'Este comportamiento predeterminado se puede modificar con banderas:',
				'`--removeall` o `--ra` para seguir el comportamiento predeterminado, así como borrar la cola, la próxima vez que quieras que comience a jugar tendrás que crear una nueva cola'
			],
			examples: ['leave', 'leave --removeall', 'leave --ra', 'leave --soft'],
			multiline: true
		},
		commandLeaveSuccess: ({ channel }) => `Me he desconectado con éxito del canal de voz ${channel}`,
		commandPauseDescription: 'Pausa la canción actual.',
		commandPauseSuccess: '⏸ Pausado.',
		commandPlayDescription: '¡Empecemos la cola!',
		commandPlayExtended: {
			extendedHelp: [
				`Ponga música en cola y permítame comenzar a improvisar para su disfrute.
				Cuando use este comando, me uniré automáticamente a su canal de voz y comenzaré a reproducir la primera canción en la cola.
					Puedo reproducir desde YouTube, Bandcamp, SoundCloud, Twitch, Vimeo o Mixer.`,
				'- Para reproducir desde YouTube, dame algo para buscar, un enlace de video o un enlace de lista de reproducción.',
				'- Para reproducir desde SoundCloud, dame un enlace de SoundCloud, o si quieres que busque, incluya `--sc` o` --soundcloud` en su mensaje.',
				'- Para reproducir desde Mixer, escribe la URL de un streamer de Mixer, lo siento pero no puedo (todavía) reproducir VODs.',
				'- Para reproducir desde Bandcamp, Twitch o Vimeo, solo necesita escribir un enlace a un video o lista de reproducción.',
				'- Para reproducir una cola previamente exportada, incluya `--import` y adjunte el archivo de la lista a su mensaje o deme de URL a la.'
			],
			explainedUsage: [['song', 'La canción para incluirlo en la cola. Puede ser un enlace o el nombre de un vídeo o tema musical.']],
			examples: [
				'The Pokémon Theme song',
				'https://youtu.be/fJ9rUzIMcZQ',
				'--sc Imagine Dragons Believer',
				'https://soundcloud.com/vladkurt/imagine-dragons-beliver-vladkurt-remix',
				'https://vimeo.com/channels/music/239029778',
				'https://mixer.com/Ninja',
				'https://thedisappointed.bandcamp.com/album/escapism-2'
			],
			reminder: 'Before you can use this command you should join a voice channel!',
			multiline: true
		},
		commandPlayEnd: '⏹ Del 1 al 10, siendo 1 la peor puntuación y 10 la mejor, ¿cómo valorarías la sesión? ¡Ya ha terminado!',
		commandPlayNext: ({ title, requester }) => `🎧 Reproduciendo: **${title}**, pedida por: **${requester}**`,
		commandPlayQueuePaused: ({ song }) => `¡Había una canción pausada! ¡Reproduciéndolo ahora! Ahora reproduciendo: ${song}!`,
		commandPlayQueuePlaying: '¡Ey! ¡El disco ya está girando!',
		commandPlayQueueEmpty:
			'The session is over, add some songs to the queue, you can for example do `Skyra, add Imperial March`, and... *dumbrolls*!',
		commandPlayingDescription: 'Obtén información de la canción actual.',
		commandPlayingDuration: ({ duration }) => `**Duración**: ${duration}`,
		commandPlayingQueueEmpty: '¿Es conmigo? Porque no hay nada en reproducción...',
		commandPlayingQueueNotPlaying: 'Creo que estás escuchando ruido de fondo, no estoy reproduciendo nada.',
		commandRepeatDescription: 'Se alterna repitiendo la canción actual.',
		commandRepeatSuccessEnabled: "This is your JAM isn't it? No te preocupes, repetiremos esto una y otra vez!",
		commandRepeatSuccessDisabled: 'En realidad, también me estaba cansando de esto, pero no quería decir nada.',
		commandQueueDescription: 'Check the queue list.',
		commandQueueLast: 'There are no more songs! After the one playing is over, the session will end!',
		commandQueueTitle: ({ guildname }) => `Music queue for ${guildname}`,
		commandQueueLine: ({ position, duration, title, url, requester }) =>
			`**[\`${position}\`]** │ \`${duration}\` │ [${title}](${url}) │ Requester: **${requester}**.`,
		commandQueueNowplaying: ({ title, url, requester }) => `[${title}](${url})\nRequester: **${requester}**`,
		commandQueueNowplayingLiveStream: 'Live Stream',
		commandQueueNowplayingTimeRemaining: ({ timeRemaining }) => `🕰 Tiempo restante: ${timeRemaining}.`,
		commandQueueNowplayingTitle: 'Now Playing:',
		commandQueueTotalTitle: 'Total songs:',
		commandQueueTotal: ({ songs, remainingTime }) => `${songs} in the queue, with a total duration of ${remainingTime}`,
		commandQueueEmpty: 'parece que nada se está reproduciendo en este momento y la cola está vacía, ¿por qué no inicias el disco?',
		commandQueueDashboardInfo: ({ guild }) =>
			`¿Sabías que también puedes administrar tu música usando una aplicación web elegante? [Haga clic aquí para ir allí](https://skyra.pw/music/${guild.id})`,
		commandRemoveDescription: 'Elimina una canción de la lista de cola.',
		commandRemoveIndexInvalid: 'mira, no soy una experta en mates, pero esperaba un número igual o mayor que 1...',
		commandRemoveIndexOut: ({ songs }) => `he intentado acceder a esa canción por tí, ¡pero sólo tengo ${songs} en mi mesa!`,
		commandRemoveDenied: [
			'Lo veo un poco rudo el borrar la canción de alguien de la lista... Habla con ellos para quitarla o',
			'grita al DJ si hay uno en este servidor, si la canción arruina la fiesta, ¡entonces ellos probablemente lo consideren!'
		].join(' '),
		commandRemoveSuccess: ({ song }) => `🗑 Borrada la canción **${song.safeTitle}**, pedida por <@${song.requester}>, de la cola.`,
		commandSeekDescription: 'Change the player time for the current song.',
		commandSeekSuccess: ({ time }) => `${GREENTICK} Successfully changed the time! Now at ${this.duration(time)}!`,
		commandResumeDescription: 'Reanuda la canción actual.',
		commandResumeSuccess: '▶ Reanudado.',
		commandRolesetDescription: 'Gestionar conjuntos de roles únicos.',
		commandRolesetExtended: {
			extendedHelp: [
				'A role set is a group of roles Skyra identifies as unique for all members in the server, i.e. a roleset named "region" could have the roles `Africa`, `America`, `Asia`, and `Europe`, and members will only be able to have one of them. This is like a kind of "rule" that is applied in the three following situations:',
				'',
				'- When somebody claims a role via the `Skyra, roles`.',
				'- When somebody claims a role via reaction roles.',
				'- When somebody receives a role either manually or from another bot.'
			],
			explainedUsage: [
				['add', 'Create a new roleset or add a role to an existing one.'],
				['remove', 'Remove a role from an existing roleset.'],
				['reset', 'Removes all roles from a roleset or, if not specified, all existing rolesets.'],
				['list', 'Lists all rolesets.'],
				['auto', 'Adds or removes a roleset.']
			],
			examples: [
				'add regions America',
				'add regions Africa America Asia Europe',
				'remove regions America',
				'reset',
				'reset regions',
				'list',
				'regions America',
				'regions Africa America Asia Europe'
			],
			reminder: 'This command can add and/or remove multiple roles at the same time.',
			multiline: true
		},
		commandRolesetCreated: ({ name, roles }) => `El conjunto de roles único ${name} se ha creado con los siguientes roles: ${roles}`,
		commandRolesetAdded: ({ name, roles }) => `El conjunto de roles único ${name} ahora también tiene los siguientes roles: ${roles}.`,
		commandRolesetInvalidName: ({ name }) => `No puede eliminar el conjunto de roles único ${name} porque no existe.`,
		commandRolesetRemoved: ({ name, roles }) => `El conjunto de roles único ${name} ya no incluirá los siguientes roles:${roles}`,
		commandRolesetResetEmpty: `${REDCROSS} There are no rolesets configured in this groupo.`,
		commandRolesetResetAll: `${GREENTICK} Successfully removed all rolesets.`,
		commandRolesetResetNotExists: ({ name }) => `${REDCROSS} The roleset \`${name}\` does not exist in this server.`,
		commandRolesetResetGroup: ({ name }) => `${GREENTICK} Successfully removed the roleset \`${name}\` from this server.`,
		commandRolesetUpdated: ({ name }) => `El conjunto de roles único ${name} se ha actualizado.`,
		commandRolesetNoRolesets: 'No tienes conjuntos de roles.',
		commandShuffleDescription: 'Aleatoriza el orden de las canciones en la cola.',
		commandShuffleSuccess: ({ amount }) => `${GREENTICK} Canciones aleatorias exitosas de ${amount}.`,
		commandSkipDescription: 'Salta la canción actual.',
		commandSkipPermissions: 'No puedes ejecutar este comando, debes ser un DJ o un Moderador.',
		commandSkipVotesVoted: 'Ya has votado para saltar esta canción.',
		commandSkipVotesTotal: ({ amount, needed }) => `🔸 | Votos: ${amount} de ${needed}`,
		commandSkipSuccess: ({ title }) => `⏭ Saltada la canción ${title}.`,
		commandPlayingTimeDescription: 'Revisa cuánto tiempo falta para terminar la canción.',
		commandPlayingTimeQueueEmpty: '¿Es conmigo? La cola está vacía...',
		commandPromoteDescription: 'Promociona una canción al frente de la fila',
		commandPromoteExtended: {
			explainedUsage: [['number', 'El índice en la cola para ascender al frente. Usa `Skyra, queue` para encontrar el índice de una canción']],
			examples: ['5'],
			reminder: 'Este comando requiere que seas DJ o moderador para usarlo'
		},
		commandPromoteSuccess: ({ song }) => `${GREENTICK} **${song.safeTitle}** (${song}) promovido con éxito a la parte superior de la cola`,
		commandVolumeDescription: 'Controla el volumen para la canción.',
		commandVolumeSuccess: ({ volume }) => `📢 Volumen: ${volume}%`,
		commandVolumeChanged: ({ emoji, volume }) => `${emoji} Volumen ajustado a: ${volume}%`,
		commandVolumeChangedExtreme: ({ emoji, text, volume }) => `${emoji} ${text} ajustado a: ${volume}%`,
		commandVolumeChangedTexts: ['**VOLUMEN EXTREMO**', '**VOLUMEN TIPO NACELLE DE AVIÓN**', '**VOLUMEN TIPO LANZAMIENTO DE FALCON HEAVY**'],

		inhibitorMusicQueueEmpty: `${REDCROSS} ¡La cola está sin discos! ¡Añade algunas canciones así podemos empezar una fiesta!`,
		inhibitorMusicNotPlaying: `${REDCROSS} Hmm, no parece que esté jugando nada ahora.`,
		inhibitorMusicPaused: `${REDCROSS} ¡El disco ya está girando y la fiesta está en marcha hasta que termine la noche!`,
		inhibitorMusicDjMember: `${REDCROSS} ¡Creo que esto es algo que sólo un moderador o un administrador de la fiesta pueden hacer!`,
		inhibitorMusicUserVoiceChannel: `${REDCROSS} ¡Ey! Necesito que te unas a un canal de voz antes para usar este comando!`,
		inhibitorMusicBotVoiceChannel: `${REDCROSS} Temo que necesito estar en un canal de voz antes de poder usar este comando, ¡por favor muéstreme el camino!`,
		inhibitorMusicBothVoiceChannel: `${REDCROSS} ¡Hey! Parece que no estamos en el mismo canal de voz, ¡por favor únete conmigo!`,
		inhibitorMusicNothingPlaying: `${REDCROSS} Parece que no hay nada en este momento, ¿qué tal si comienzas la fiesta 🎉?`,

		musicManagerFetchNoArguments: '¡Necesito que me des el nombre de una canción!',
		musicManagerFetchNoMatches: 'Lo siento, ¡pero no he sido capaz de encontrar la canción que querías',
		musicManagerFetchLoadFailed: 'Lo siento, ¡pero no he podido cargar esta canción! Por si acaso, ¡intenta con otra canción!',
		musicManagerImportQueueError: `${REDCROSS} Sorry, but I'm having issues trying to import that playlist. Are you sure it's from my own DJ deck?`,
		musicManagerImportQueueNotFound: `${REDCROSS} I need a queue to import!`,
		musicManagerTooManySongs: `${REDCROSS} ¡Ah, estás agregando más canciones de las permitidas!`,
		musicManagerSetvolumeSilent: 'Woah, ¡podrías simplemente salir del canal de voz si quieres silencio!',
		musicManagerSetvolumeLoud: 'Seré honesta, ¡las turbinas de un avión serían menos ruidosos que esto!',
		musicManagerPlayNoSongs: '¡No hay más canciones en la cola!',
		musicManagerPlayPlaying: 'Los discos están girando, ¿no los escuchas?',
		musicManagerStuck: ({ milliseconds }) =>
			`${LOADING} Espera un momento, he tenido un pequeño problema. ¡Estaré de vuelta en: ${this.duration(milliseconds)}!`,

		commandConfMenuNopermissions: `I need the permissions ${this.PERMISSIONS.ADD_REACTIONS} and ${this.PERMISSIONS.MANAGE_MESSAGES} to be able to run the menu.`,
		commandConfMenuRenderAtFolder: ({ path }) => `Currently at: 📁 ${path}`,
		commandConfMenuRenderAtPiece: ({ path }) => `Currently at: ⚙️ ${path}`,
		commandConfMenuRenderNokeys: 'There are no configurable keys for this folder',
		commandConfMenuRenderSelect: 'Please select any of the following entries',
		commandConfMenuRenderTctitle: 'Text Commands:',
		commandConfMenuRenderUpdate: '• Update Value → `set <value>`',
		commandConfMenuRenderRemove: '• Remove Value → `remove <value>`',
		commandConfMenuRenderReset: '• Reset Value → `reset`',
		commandConfMenuRenderUndo: '• Undo Update → `undo`',
		commandConfMenuRenderCvalue: ({ value }) => `Current Value: **\`\`${value}\`\`**`,
		commandConfMenuRenderBack: 'Press ◀ to go back',
		commandConfMenuInvalidKey: 'Invalid Key, please try again with any of the following options.',
		commandConfMenuInvalidAction: 'Invalid Action, please try again with any of the following options.',
		commandConfMenuSaved: 'Successfully saved all changes.',

		settingsPrefix:
			'A prefix is an affix that is added in front of the word, in this case, the message. It allows bots to distinguish between a regular message and a command.',
		settingsLanguage: 'The language I will use for your server. It may not be available in the language you want.',
		settingsDisablenaturalprefix: 'Whether or not I should listen for my natural prefix, `Skyra,`',
		settingsDisabledcommands:
			'The disabled commands, core commands may not be disabled, and moderators will override this. All commands must be in lower case.',
		settingsChannelsAnnouncements:
			'The channel for announcements, in pair with the key `roles.subscriber`, they are required for the announce command.',
		settingsChannelsFarewell:
			'The channel I will use to send farewells, you must enable the events and set up the messages, in other categories.',
		settingsChannelsGreeting:
			'The channel I will use to send greetings, you must enable the events and set up the messages, in other categories.',
		settingsChannelsImageLogs: 'The channel I will use to re-upload all images I see.',
		settingsChannelsMemberLogs:
			'The channel for member logs, you must enable the events (`events.memberAdd` for new members, `events.memberRemove` for members who left).',
		settingsChannelsMessageLogs:
			'The channel for (non-NSFW) message logs, you must enable the events (`events.messageDelete` for deleted messages, `events.messageEdit` for edited messages).',
		settingsChannelsModerationLogs:
			'The channel for moderation logs, once enabled, I will post all my moderation cases there. If `events.banRemove` and/or `events.banRemove` are enabled, I will automatically post anonymous logs.',
		settingsChannelsNsfwMessageLogs:
			'The channel for NSFW message logs, same requirement as normal message logs, but will only send NSFW messages.',
		settingsChannelsPruneLogs: 'The channel for prune logs, same requirement as normal mesasge logs, but will only send prune messages.',
		settingsChannelsReactionLogs:
			"The channel for the reaction logs, same requirement as normal message logs, but will only send message reactions. If you don't want twemojis to be logged you can toggle `events.twemoji-reactions`.",
		settingsChannelsRoles: 'The channel for the reaction roles.',
		settingsChannelsSpam: 'The channel for me to redirect users to when they use commands I consider spammy.',
		settingsChannelsIgnoreMessageDelete: 'Channels I should ignore when checking for deleted messages to log.',
		settingsChannelsIgnoreMessageEdit: 'Channels I should ignore when checking for edited messags to log.',
		settingsChannelsIgnoreReactionAdd: 'Channels I should ignore when checking for added reactions.',
		settingsChannelsIgnoreAll: 'Channels I should ignore for all types of logging.',
		settingsDisabledchannels:
			'A list of channels for disabled commands, for example, setting up a channel called general will forbid all users from using my commands there. Moderators+ override this purposedly to allow them to moderate without switching channels.',
		settingsEventsBanadd: 'This event posts anonymous moderation logs when a user gets banned. You must set up `channels.moderation-logs`.',
		settingsEventsBanremove: 'This event posts anonymous moderation logs when a user gets unbanned. You must set up `channels.moderation-logs`.',
		settingsEventsMemberadd: 'This event posts member logs when a user joins. They will be posted in `channels.member-logs`.',
		settingsEventsMembernameupdate: 'Whether member nickname updates should be logged or not.',
		settingsEventsMemberremove: 'This event posts member logs when a user leaves. They will be posted in `channels.member-logs`.',
		settingsEventsMessagedelete:
			'This event posts message logs when a message is deleted. They will be posted in `channels.message-logs` (or `channel.nsfw-message-logs` in case of NSFW channels).',
		settingsEventsMessageedit:
			'This event posts message logs when a message is edited. They will be posted in `channels.message-logs` (or `channel.nsfw-message-logs` in case of NSFW channels).',
		settingsEventsTwemojiReactions: 'Whether or not twemoji reactions are posted in the reaction logs channel.',
		settingsMessagesFarewell: 'The message I shall send to when a user leaves. You must set up `channels.farewell` and `events.memberRemove`',
		settingsMessagesGreeting: 'The message I shall send to when a user joins. You must set up `channels.greeting` and `events.memberAdd`',
		settingsMessagesIgnorechannels: 'The channels configured to not increase the point counter for users.',
		settingsMessagesJoinDm: 'The message I shall send to when a user joins in DMs.',
		settingsMessagesModerationAutoDelete: 'Whether or not moderation commands should be auto-deleted or not.',
		settingsMessagesModerationDm: 'Whether or not I should send a direct message to the target user on moderation actions.',
		settingsMessagesModerationMessageDisplay: 'Whether or not a response should be sent for moderation commands.',
		settingsMessagesModerationReasonDisplay: 'Whether the reason will be displayed in moderation commands.',
		settingsMessagesModeratorNameDisplay:
			'Whether or not I should display the name of the moderator who took the action whne sending the target user a moderation message. Requires `messages.moderation-dm` to be enabled.',
		settingsMessagesWarnings: 'Whether or not I should send warnings to the user when they receive one.',
		settingsMessagesAnnouncementEmbed: 'Whether to send announcements in embeds or not',
		settingsMusicAllowStreams: 'Whether livestreams should be allowed to be played.',
		settingsMusicDefaultVolume: 'The default music volume to start playing at for this server.',
		settingsMusicMaximumDuration: 'The maximum length any playable single track can have.',
		settingsMusicMaximumEntriesPerUser: 'The maximum amount of entries one user can have in the queue.',
		settingsNoMentionSpamAlerts: 'Whether or not users should be alerted when they are about to get the ban hammer.',
		settingsNoMentionSpamEnabled: 'Whether or not I should have the ban hammer ready for mention spammers.',
		settingsNoMentionSpamMentionsallowed:
			'The minimum amount of "points" a user must accumulate before landing the hammer. A user mention will count as 1 point, a role mention as 2 points, and an everyone/here mention as 5 points.',
		settingsNoMentionSpamTimeperiod:
			'The amount of time in seconds in which the mention bucket should refresh. For example, if this is set to `8` and you mentioned two users 7 seconds apart, the bucket would run from start with the accumulated amount of points.',
		settingsRolesAdmin: `The administrator role, their priviledges in Skyra will be upon moderative, covering management. Defaults to anyone with the ${this.PERMISSIONS.MANAGE_GUILD} permission.`,
		settingsRolesDj: "The DJ role for this server. DJs have more advanced control over Skyra's music commands.",
		settingsRolesInitial: 'The initial role, if configured, I will give it to users as soon as they join.',
		settingsRolesModerator:
			'The moderator role, their priviledges will cover almost all moderation commands. Defaults to anyone who can ban members.',
		settingsRolesMuted: 'The muted role, if configured, I will give new muted users this role. Otherwise I will prompt you the creation of one.',
		settingsRolesPublic: 'The public roles, they will be given with no cost to any user using the `roles` command.',
		settingsRolesRemoveinitial: 'Whether the claim of a public role should remove the initial one too.',
		settingsRolesRestrictedAttachment: 'The role that is used for the restrictAttachment moderation command',
		settingsRolesRestrictedEmbed: 'The role that is used for the restrictEmbed moderation command.',
		settingsRolesRestrictedEmoji: 'The role that is used for the restrictEmoji moderation command.',
		settingsRolesRestrictedReaction: 'The role that is used for the restrictReaction moderation command.',
		settingsRolesRestrictedVoice: 'The role that is used for the restrictVoice moderation command.',
		settingsRolesSubscriber:
			'The subscriber role, this role will be mentioned every time you use the `announce` command. I will always keep it non-mentionable so people do not abuse mentions.',
		settingsSelfmodAttachment: 'Whether or not the attachment filter is enabled.',
		settingsSelfmodAttachmentmaximum:
			'The amount of attachments a user can send within the specified duration defined at `selfmod.attachmentDuration`.',
		settingsSelfmodCapitalsEnabled: 'Whether the capitals filter selfmod sub-system is enabled or not.',
		settingsSelfmodCapitalsIgnoredchannels: 'The channels that will be ignored by the capitals filter sub-system',
		settingsSelfmodCapitalsIgnoredroles: 'The roles that will be ignored by the capitals afilters sub-system',
		settingsSelfmodCapitalsMaximum:
			'The maximum amount of characters the messages must have before trying to delete it. You must enable it with the `capitalsMode` command.',
		settingsSelfmodCapitalsMinimum:
			'The minimum amount of characters the message must have before trying to delete it. You must enable it with the `capitalsMode` command.',
		settingsSelfmodFilterEnabled: 'Whether the word filter selfmod sub-system is enabled or not.',
		settingsSelfmodFilterIgnoredchannels: 'The channels that will be ignored by the filters sub-system',
		settingsSelfmodFilterIgnoredroles: 'The roles that will be ignored by the filters sub-system',
		settingsSelfmodIgnorechannels:
			'The channels I will ignore, be careful any channel configured will have all auto-moderation systems (CapsFilter, InviteLinks, and NoMentionSpam) deactivated.',
		settingsSelfmodInvitesEnabled: 'Whether the invites filter selfmod sub-system is enabled or not.',
		settingsSelfmodInvitesIgnoredchannels: 'The channels that will be ignored by the invites sub-system',
		settingsSelfmodInvitesIgnoredroles: 'The roles that will be ignored by the invites sub-system',
		settingsSelfmodInvitesIgnoredcodes: 'The Discord invite codes that will be ignored by the invites sub-system',
		settingsSelfmodInvitesIgnoredguilds: 'The Discord servers that will be ignored by the invites sub-system',
		settingsSelfmodLinksEnabled: 'Whether the links filter selfmod sub-system is enabled or not.',
		settingsSelfmodLinksIgnoredchannels: 'The channels that will be ignored by the links filter sub-system',
		settingsSelfmodLinksIgnoredroles: 'The roles that will be ignored by the links filters sub-system',
		settingsSelfmodLinksWhitelist: 'The whitelisted links that are allowed',
		settingsSelfmodMessagesEnabled: 'Whether Skyra should attempt to remove duplicated messages or not.',
		settingsSelfmodMessagesIgnoredchannels: 'The channels that will be ignored by the duplicate messages sub-system',
		settingsSelfmodMessagesIgnoredroles: 'The roles that will be ignored by the duplicate messages sub-system',
		settingsSelfmodMessagesMaximum:
			'The amount of duplicated messages required in the queue before taking action The queue size is configurable in `selfmod.messages.queue-size`.',
		settingsSelfmodMessagesQueueSize: 'The amount of messages Skyra will keep track of for the message duplication detection.',
		settingsSelfmodNewlinesEnabled: 'Whether the new lines filter selfmod sub-system is enabled or not.',
		settingsSelfmodNewlinesIgnoredchannels: 'The channels that will be ignored by the new lines sub-system',
		settingsSelfmodNewlinesIgnoredroles: 'The roles that will be ignored by the new lines sub-system',
		settingsSelfmodNewlinesMaximum: 'The maximum amount of new lines before Skyra will start applying penalties',
		settingsSelfmodRaid: 'Whether or not I should kick users when they try to raid the server.',
		settingsSelfmodRaidthreshold:
			'The minimum amount of users joined on the last 20 seconds required before starting to kick them and anybody else who joins until a minute cooldown or forced cooldown (using the `raid` command to manage this).',
		settingsSelfmodReactionsMaximum: 'The maximum amount of reactions before I will start applying penalties',
		settingsSelfmodReactionsBlacklist: 'The reactions that are blacklisted',
		settingsSelfmodReactionsEnabled: 'Whether the reactions filter selfmod sub-system is enabled or not.',
		settingsSelfmodReactionsIgnoredchannels: 'The channels that will be ignored by the reactions sub-system',
		settingsSelfmodReactionsIgnoredroles: 'The roles that will be ignored by the reactons sub-system',
		settingsSelfmodReactionsWhitelist: 'The reactions that are whitelisted',
		settingsSocialEnabled: 'Whether the social module should be enabled or not',
		settingsSocialMultiplier: 'The multiplier to apply to the gain of points for users',
		settingsSocialAchieve: 'Whether or not I should congratulate people who get a new leveled role.',
		settingsSocialAchievemessage:
			'The congratulation message for people when they get a new leveled role. Requires `social.achieve` to be enabled.',
		settingsSocialIgnorechannels: 'The channels I should ignore when adding points.',
		settingsStarboardChannel:
			'The starboard channel. If you star a message, it will be posted there. Using the `setStarboardEmoji` command allows the emoji customization.',
		settingsStarboardIgnorechannels: 'The channels I should ignore when listening for new stars.',
		settingsStarboardMinimum: 'The minimum amount of stars required before a message is posted to the starboard channel.',
		settingsStarboardSelfstar: 'Si la reacción del autor está incluida en el recuento total de estrellas',
		settingsSuggestionsChannel: 'El canal donde se enviarán las sugerencias.',
		settingsSuggestionsEmojisUpvote: 'El emoji utilizado para votar a favor en las reacciones de las sugerencias.',
		settingsSuggestionsEmojisDownvote: 'El emoji utilizado para votar en contra en las reacciones de las sugerencias.',
		settingsSuggestionsOnActionDm:
			'Si esta opción está habilitada, enviaré un mensaje directo al autor de la sugerencia cada vez que ésta se modifique.',
		settingsSuggestionsOnActionRepost:
			'Si esta opción está habilitada, volveré a publicar el mensaje de la sugerencia cada vez que se ésta se modifique. En caso opuesto editaré el mensaje original.',
		settingsSuggestionsOnActionHideAuthor:
			'Esta configuración le permite actualizar recomendaciónes anónimamente. Sustituirá el nombre del editor con `Un administrador` o` Un moderador`, de acuerdo con su nivel de permisos.',

		/**
		 * ################
		 * ANIMALS COMMANDS
		 */

		commandCatfactDescription: 'Let me tell you a mysterious cat fact.',
		commandCatfactExtended: {
			extendedHelp: `Do **you** know cats are very curious, right? They certainly have a lot of fun and weird facts.
				This command queries catfact.ninja and retrieves a fact so you can read it.`
		},
		commandDogDescription: 'Cute doggos! ❤',
		commandDogExtended: {
			extendedHelp: `Do **you** know how cute dogs are? They are so beautiful! This command uses a tiny selection of images
					From WallHaven, but the ones with the greatest quality! I need to find more of them, and there are
					some images that, sadly, got deleted and I cannot retrieve them 💔.`
		},
		commandFoxDescription: 'Let me show you an image of a fox!',
		commandFoxExtended: {
			extendedHelp: `This command provides you a random image from PixaBay, always showing 'fox' results. However,
				it may not be exactly accurate and show you other kinds of foxes.`
		},
		commandKittyDescription: 'KITTENS!',
		commandKittyExtended: {
			extendedHelp: `Do **you** know how cute are kittens? They are so beautiful! This command uses a tiny selection of images
				From WallHaven, but the ones with the greatest quality! I need to find more of them, and there are
				some images that, sadly, got deleted and I cannot retrieve them 💔.`
		},
		commandShibeDescription: 'Cute shibes!',
		commandShibeExtended: {
			extendedHelp: "Everyone loves shibes, I shall love them aswell! They're so adorable ❤."
		},

		/**
		 * ##############
		 * ANIME COMMANDS
		 */

		commandAnimeDescription: 'Search your favourite anime by title with this command.',
		commandAnimeExtended: {
			extendedHelp: 'This command queries Kitsu.io to show data for the anime you request.',
			explainedUsage: [['query', "The anime's name you are looking for."]],
			examples: ['One Piece']
		},
		commandMangaDescription: 'Search your favourite manga by title with this command.',
		commandMangaExtended: {
			extendedHelp: 'This command queries Kitsu.io to show data for the manga you request.',
			explainedUsage: [['query', "The manga's name you are looking for."]],
			examples: ['Stone Ocean', 'One Piece']
		},
		commandWaifuDescription: 'Posts a randomly generated waifu image.',
		commandWaifuExtended: {
			extendedHelp: 'This commands posts a random waifu generated by <https://www.thiswaifudoesnotexist.net/>'
		},

		/**
		 * #####################
		 * ANNOUNCEMENT COMMANDS
		 */

		commandAnnouncementDescription: 'Send new announcements, mentioning the announcement role.',
		commandAnnouncementExtended: {
			extendedHelp: [
				'This command requires an announcement channel (**channels.announcement** in the configuration command) which tells Skyra where she should post the announcement messages.',
				'',
				'Question is, is this command needed? Well, nothing stops you from making your announcements by yourself, however, there are many people who hate being mentioned by at everyone/here.',
				'',
				'To avoid this, Skyra gives you the option of creating a subscriber role, which is unmentionable (to avoid people spam mentioning the role), and once you run this command, Skyra will set the role to be mentionable, post the message, and back to unmentionable.',
				'',
				'Furthermore, you can configure Skyra to send the announcement as a message embed by setting the **messages.announcement-embed** option in the configuration command. When sending the message as an an embed you can exclude the mentions of any users, @here or @everyone by providing the `--excludeMentions` flag to the announcement.'
			],
			explainedUsage: [['announcement', 'The announcement text to post.']],
			examples: ['I am glad to announce that we have a bot able to safely send announcements for our subscribers!'],
			reminder:
				'If you want to edit the message you send in an announcement, just edit the message you used to have Skyra send that announcement. Skyra will then edit the message she sent previously. She can do this up to 15 minutes after the initial announcement, so be sure to not wait long!',
			multiline: true
		},
		commandSubscribeDescription: "Subscribe to this server's announcements.",
		commandSubscribeExtended: {
			extendedHelp:
				"This command serves the purpose of **giving** you the subscriber role, which must be configured by the server's administrators. When a moderator or administrator use the **announcement** command, you will be mentioned. This feature is meant to replace everyone/here tags and mention only the interested users."
		},
		commandUnsubscribeDescription: "Unsubscribe from this server's announcements.",
		commandUnsubscribeExtended: {
			extendedHelp:
				"This command serves the purpose of **removing** you the subscriber role, which must be configured by the server's administrators. When a moderator or administrator use the **announcement** command, you will **not longer** be mentioned. This feature is meant to replace everyone/here tags and mention only the interested users."
		},

		/**
		 * ############
		 * FUN COMMANDS
		 */

		command8ballDescription: 'Skyra will read the Holy Bible to find the correct answer for your question.',
		command8ballExtended: {
			extendedHelp: "This command provides you a random question based on your questions' type. Be careful, it may be too smart.",
			explainedUsage: [['question', 'The Holy Question']],
			examples: ['Why did the chicken cross the road?']
		},
		commandChoiceDescription: 'Eeny, meeny, miny, moe, catch a tiger by the toe...',
		commandChoiceExtended: {
			extendedHelp:
				'I have an existencial doubt... should I wash the dishes or throw them through the window? The search continues. List me items separated by comma and I will choose one them. On a side note, I am not responsible of what happens next.',
			explainedUsage: [['words', 'A list of words separated by comma.']],
			examples: ['Should Wash the dishes, Throw the dishes out the window', 'Cat, Dog']
		},
		commandChangemymindDescription: 'Skyra is the best, change my mind.',
		commandChangemymindExtended: {
			extendedHelp: "I still think I'm the best, change my mind. I make a photo with your avatar and some text in some paper.",
			explainedUsage: [['text', 'The phrase you want.']],
			examples: ['Skyra is the best bot in this server']
		},
		commandDiceDescription: 'Roll the dice using d20 syntax.',
		commandDiceExtended: {
			extendedHelp:
				"The mechanics of this command are easy. You have a dice, then you roll it __x__ times, but the dice can also be configured to have __y__ sides. By default, this command rolls a dice with 6 sides once. However, you can change the amount of rolls for the dice, and this command will 'roll' (get a random number between 1 and the amount of sides). For example, rolling a dice with 6 sides 3 times will leave a random sequence of three random numbers between 1 and 6, for example: 3, 1, 6; And this command will return 10 as output.",
			examples: ['370d24', '100d6', '6']
		},
		commandEscaperopeDescription: 'Use the escape rope from Pokemon.',
		commandEscaperopeExtended: {
			extendedHelp: '**Skyra** used **Escape Rope**.'
		},
		commandHowToFlirtDescription: 'Captain America, you do not know how to flirt.',
		commandHowToFlirtExtended: {
			extendedHelp:
				"Let me show you how to effectively flirt with somebody using the Tony Stark's style for Captain America, I can guarantee that you'll get him.",
			explainedUsage: [['user', 'The user to flirt with.']],
			examples: ['Skyra']
		},
		commandLoveDescription: 'Lovemeter, online!',
		commandLoveExtended: {
			extendedHelp: "Hey! Wanna check the lovemeter? I know it's a ridiculous machine, but many humans love it! Don't be shy and try it!",
			explainedUsage: [['user', 'The user to rate.']],
			examples: ['Skyra']
		},
		commandMarkovDescription: 'Generate a Markov Chain from the text channel.',
		commandMarkovExtended: {
			extendedHelp:
				'A Markov chain is a stocha... what? Okay, something something a probability theory made by a Russian mathematician, check Wikipedia for more information. **In short**: I will generate a random message given the content of the messages in the channel.'
		},
		commandNorrisDescription: "Enjoy your day reading Chuck Norris' jokes.",
		commandNorrisExtended: {
			extendedHelp:
				"Did you know that Chuck norris does **not** call the wrong number, but you **answer** the wrong phone? Woah, mindblow. He also threw a carton of milk and created the Milky Way. This command queries chucknorris.io and retrieves a fact (do not assume they're false, not in front of him) so you can read it"
		},
		commandRateDescription: 'Let bots have opinions and rate somebody.',
		commandRateExtended: {
			extendedHelp:
				"Just because I am a bot doesn't mean I cannot rate you properly. I can grade you with a random number generator to ease the process. Okay okay, it's not fair, but I mean... I can also give you a 💯.",
			explainedUsage: [['user', 'The user to rate.']],
			examples: ['Skyra', 'me']
		},
		commandXkcdDescription: 'Read comics from XKCD.',
		commandXkcdExtended: {
			extendedHelp:
				"**xkcd** is an archive for nerd comics filled with math, science, sarcasm and languages. If you don't provide any argument, I will get a random comic from xkcd. If you provide a number, I will retrieve the comic with said number. But if you provide a title/text/topic, I will fetch a comic that matches with your input and display it. For example, `Skyra, xkcd Curiosity` will show the comic number 1091.",
			explainedUsage: [['query', 'Either the number of the comic, or a title to search for.']],
			examples: ['1091', 'Curiosity']
		},
		commandPunDescription: 'Shows you a random pun.',
		commandPunExtended: {
			extendedHelp: [
				'A steak pun is a rare medium well done.',
				'Get your daily doses of dad jokes from icanhazdadjoke.com and laugh at witty wisecracks.'
			],
			multiline: true
		},
		commandWakandaDescription: "Helpful descriptions? We don't do that here",
		commandWakandaExtended: {
			extendedHelp:
				"Creates an image macro using the [We Don't Do That Here Meme](https://knowyourmeme.com/memes/we-dont-do-that-here) using the given user."
		},

		/**
		 * ################
		 * GAME INTEGRATION COMMANDS
		 */

		commandBrawlstarsDescription: "Get data on a player or club from Supercell's newest game, Brawl Stars.",
		commandBrawlstarsExtended: {
			extendedHelp: 'Use this command with --save to save your player/club tag.',
			explainedUsage: [
				['category', 'The category of data to get: **club** to get data on a club, or **player** to get data on a player (default).'],
				['query', 'The tag of the player or club, depending on which category you choose.']
			],
			examples: ['player #RJQLQ999']
		},
		commandBrawlstarsPlayerEmbedTitles: {
			trophies: 'Trophies',
			events: 'Events',
			exp: 'Experience',
			gamesModes: 'Game Modes',
			other: 'Other'
		},
		commandBrawlstarsPlayerEmbedFields: {
			total: 'Total',
			personalBest: 'Personal Best',
			events: 'Events',
			roboRumble: 'Best Robo Rumble Rank',
			qualifiedForChamps: 'Qualified for Championship',
			experienceLevel: 'Experience Level',
			victories3v3: '3v3 Victories',
			victoriesSolo: 'Solo Victories',
			victoriesDuo: 'Duo Victories',
			club: 'Club',
			brawlersUnlocked: 'Brawlers Unlocked'
		},
		commandBrawlstarsClubEmbedTitles: {
			totalTrophies: 'Total Trophies',
			averageTrophies: 'Average Trophies',
			requiredTrophies: 'Required Trophies',
			members: 'Members',
			type: 'Type',
			top5Members: 'Top 5 Members',
			president: 'President'
		},
		commandBrawlstarsClubEmbedFields: {
			noPresident: 'No President'
		},
		commandClashofclansDescription: 'Obtenga datos sobre un jugador o clan en el popular juego móvil Choque de clanes',
		commandClashofclansExtended: {
			extendedHelp: 'La solicitud de clanes intentará devolver múltiples respuestas posibles.',
			explainedUsage: [
				[
					'categoría',
					'La categoría de datos para obtener: ** clan ** para obtener datos de un clan o ** jugador ** para obtener datos de un jugador.'
				],
				['consulta', 'Ya sea un nombre de clan o una etiqueta de jugador según la categoría que elijas.']
			],
			examples: ['player #8GQPJG2CL', 'clan Hog Raiders Swe']
		},
		commandClashofclansPlayerEmbedTitles: {
			xpLevel: 'Nivel de XP',
			builderHallLevel: 'Nivel de sala de constructores',
			townhallLevel: 'Nivel del ayuntamiento',
			townhallWeaponLevel: 'Nivel de arma del ayuntamiento',

			trophies: 'Trofeos actuales',
			bestTrophies: 'Mejores trofeos',
			warStars: 'Estrellas de guerra',

			attackWins: 'Gana atacando',
			defenseWins: 'Gana defendiendo',
			amountOfAchievements: 'Cantidad de logros',

			versusTrophies: 'Actual contra trofeos',
			bestVersusTrophies: 'Mejor contra trofeos',
			versusBattleWins: 'Versus batalla gana',

			clanRole: 'Papel del clan',
			clanName: 'Nombre del clan',
			leagueName: 'Nombre de la liga',
			noTownhallWeaponLevel: 'El ayuntamiento no tiene nivel de arma',
			noRole: 'Este jugador no tiene rol de clan.',
			noClan: 'Este jugador no es miembro del clan.',
			noLeague: 'Este usuario no está en ninguna liga'
		},
		commandClashofclansClanEmbedTitles: {
			clanLevel: 'Nivel de clan',
			clanPoints: 'Puntos del clan',
			clanVersusPoints: 'Clan versus puntos',
			amountOfMembers: 'Cantidad de miembros',
			description: 'Descripción',
			locationName: 'Nombre del lugar',
			warFrequency: 'Frecuencia de guerra',
			warWinStreak: 'Racha de victorias de guerra',
			warWins: 'La guerra total gana',
			warTies: 'Lazos de guerra total',
			warLosses: 'Pérdidas de guerra totales',
			warLogPublic: '¿El registro de guerra es público?',
			unknown: 'Desconocido',
			warFrequencyDescr: {
				moreThanOncePerWeek: 'Más de una vez por semana',
				always: 'Siempre',
				lessThanOncePerWeek: 'Menos de una vez por semana',
				oncePerWeek: 'Una vez por semana',
				unknown: 'Desconocido'
			}
		},
		commandClashofclansInvalidPlayerTag: ({ playertag }) =>
			`Lo siento, \`${playertag}\` no es una etiqueta de jugador de Choque de clanes válida. Las etiquetas de jugador deben comenzar con un \`#\` seguido de la ID.`,
		commandClashOfClansClansQueryFail: ({ clan }) => `Lo siento, pero no pude obtener datos sobre el clan \`${clan}\`.`,
		commandClashofclansPlayersQueryFail: ({ playertag }) =>
			`Lo siento, pero no pude obtener datos sobre el jugador con la etiqueta de jugador \`${playertag}\`.`,
		commandFFXIVDescription: 'Consulta la API de Final Fantasy 14 para obtener datos del juego',
		commandFFXIVExtended: {
			extendedHelp: [
				'Este comando le permite datos de caracteres y elementos para FFXIV.',
				'Para el elemento, se realiza una búsqueda con comodines, por lo que si su término está en el medio del nombre, aún puede coincidir.'
			],
			explainedUsage: [
				['Tipo de búsqueda', '(opcional, el valor predeterminado es `character`)` character` o `item`'],
				['consulta', 'El jugador o cosa a buscar.']
			],
			examples: ['character Laytlan Ardevon', 'Laytlan Ardevon', 'item potion'],
			multiline: true
		},
		commandFFXIVCharacterFields: {
			serverAndDc: 'Servidor - Centro de datos',
			tribe: 'Tribu',
			characterGender: 'Género del personaje',
			nameday: 'Día del nombre',
			guardian: 'Guardián',
			cityState: 'Estado de la Ciudad',
			grandCompany: 'Gran empresa',
			rank: 'Rango',
			none: 'Ninguno',
			male: 'Masculino',
			female: 'Hembra',
			dowDomClasses: '***__Discípulo de clases de guerra y magia__***:',
			tank: 'Tanque',
			healer: 'Curador',
			meleeDps: 'Cuerpo a cuerpo DPS',
			physicalRangedDps: 'DPS a distancia física',
			magicalRangedDps: 'DPS a distancia mágica',
			dohClasses: '***__Trabajos de discípulo de la mano__***:',
			dolClasses: '***__Trabajos de discípulo de la tierra__***:'
		},
		commandFFXIVItemFields: {
			kind: 'Tipo',
			category: 'Categoría',
			levelEquip: 'Nivel equipable',
			none: 'Ninguno'
		},
		commandFFXIVNoCharacterFound: `${REDCROSS} Lo siento, pero no pude encontrar un personaje con ese nombre.`,
		commandFFXIVInvalidServer: `${REDCROSS} Lo siento, pero el nombre del servidor no es válido.`,
		commandFFXIVNoItemFound: `${REDCROSS} Lo siento, pero no pude encontrar un elemento con esa consulta.`,
		commandFortniteDescription: 'Obtiene estadísticas de jugador para un jugador de Fortnite',
		commandFortniteExtended: {
			extendedHelp: 'Este comando recupera estadísticas para cualquier jugador de Fortnite que juegue en PC, Xbox o Playstation',
			explainedUsage: [
				['plataforma', '(opcional, predeterminado a `pc`) Plataforma en la que se reproduce el reproductor, una de` pc`, `xbox` o` psn`.'],
				['jugador', 'El nombre de usuario de Epic Games del jugador.']
			],
			examples: ['ninja', 'pc ninja', 'xbox TTV R1xbox', 'psn TTV IllusionOG']
		},
		commandFortniteNoUser:
			'Lo siento, pero no pude encontrar un usuario con ese nombre.\n¿Estás seguro de que juegan en la plataforma proporcionada? (PC [predeterminado], Xbox o PSN son compatibles)',
		commandFortniteEmbedTitle: ({ epicUserHandle }) => `Estadísticas de jugadores de Fortnite para ${epicUserHandle}`,
		commandFortniteEmbedSectionTitles: {
			lifetimeStats: '**_Estadísticas de por vida_**',
			solos: '**_Solos_**',
			duos: '**_Duos_**',
			squads: '**_Escuadrones_**'
		},
		commandFortniteEmbedStats: ({
			winCount,
			killCount,
			kdrCount,
			matchesPlayedCount,
			top1Count,
			top3Count,
			top5Count,
			top6Count,
			top10Count,
			top12Count,
			top25Count
		}) => ({
			wins: `Victorias: **\`${winCount}\`**`,
			kills: `Matas: **\`${killCount}\`**`,
			kdr: `Mata / Relación de la muerte: **\`${kdrCount}%\`**`,
			matchesPlayed: `Partidos jugados: **\`${matchesPlayedCount}\`**`,
			top1s: `Top 1s: **\`${top1Count}\`**`,
			top3s: `Top 3s: **\`${top3Count}\`**`,
			top5s: `Top 5s: **\`${top5Count}\`**`,
			top6s: `Top 6s: **\`${top6Count}\`**`,
			top10s: `Top 10s: **\`${top10Count}\`**`,
			top12s: `Top 12s: **\`${top12Count}\`**`,
			top25s: `Top 25s: **\`${top25Count}\`**`
		}),
		commandOverwatchDescription: 'Obtiene estadísticas de jugador para un jugador de Overwatch',
		commandOverwatchExtended: {
			extendedHelp: [
				'Este comando recupera estadísticas para cualquier jugador de Overwatch que juegue en PC, Xbox o Playstation.',
				'De manera predeterminada, buscará en los reproductores de PC, si desea comprobar si hay reproductores de',
				'Xbox o Playstation, configure la plataforma en `xbl` o `psn` respectivamente.'
			],
			explainedUsage: [
				['platform', '(opcional, predeterminado en `pc`) Plataforma en la que se reproduce el reproductor, una de `pc`, `xbl` o `psn`'],
				[
					'player',
					'Para PC, la etiqueta de tormenta de nieve completa, para la consola, el nombre de usuario. ¡Distingue mayúsculas y minúsculas!'
				]
			],
			examples: ['bame#1784', 'xbl Dorus NL gamer', 'psn decoda_24'],
			reminder: '**¡Los nombres de los jugadores distinguen entre mayúsculas y minúsculas!**',
			multiline: true
		},
		commandOverwatchInvalidPlayerName: ({ playerTag }) =>
			`\`${playerTag}\` es un nombre de jugador no válido\nPara PC tiene que ser su Blizzard BattleTag completo, por ejemplo \`bame#1784\`.\nPara Xbox y Playstation tiene que ser su nombre de usuario.`,
		commandOverwatchQueryFail: ({ player, platform }) =>
			`No se pudieron obtener datos para \`${player}\`, ¿estás seguro de que juegan en la \`${platform}\`?\nTambién asegúrese de tener la carcasa correcta, los nombres distinguen mayúsculas de minúsculas.`,
		commandOverwatchNoStats: ({ player }) =>
			`Encontré un jugador con la etiqueta \`${player}\` pero no había estadísticas disponibles para ellos.`,
		commandOverwatchNoAverage: 'No hay suficientes datos para determinar el promedio.',
		commandOverwatchEmbedDataStats: ({
			finalBlows,
			deaths,
			damageDone,
			healing,
			objectiveKills,
			soloKills,
			playTime,
			gamesWon,
			goldenMedals,
			silverMedals,
			bronzeMedals
		}) => ({
			finalBlows: `**Golpes finales:** ${this.groupDigits(finalBlows)}`,
			deaths: `**Muertes:** ${this.groupDigits(deaths)}`,
			damageDealt: `**Daño infligido:** ${this.groupDigits(damageDone)}`,
			healing: `**Curación:** ${this.groupDigits(healing)}`,
			objectiveKills: `**El objetivo mata:** ${this.groupDigits(objectiveKills)}`,
			soloKills: `**Solo mata:** ${this.groupDigits(soloKills)}`,
			playTime: `**Tiempo de juego:** ${this.duration(playTime, 2)}`,
			gamesWon: `**Juegos ganados:** ${this.groupDigits(gamesWon)}`,
			goldenMedals: `**Medallas de oro ganadas:** ${this.groupDigits(goldenMedals)}`,
			silverMedals: `**Medallas de plata ganadas:** ${this.groupDigits(silverMedals)}`,
			bronzeMedals: `**Medallas de bronce ganadas:** ${this.groupDigits(bronzeMedals)}`
		}),
		commandOverwatchEmbedDataTopHero: ({ name, playTime }) => `**${toTitleCase(name)}** (${playTime})`,
		commandOverwatchEmbedData: ({ authorName, playerLevel, prestigeLevel, totalGamesWon }) => ({
			title: 'Haga clic aquí para obtener más detalles en overwatchtracker.com',
			ratingsTitle: 'Calificaciones',
			author: `Estadísticas de jugador de Overwatch para ${authorName}`,
			playerLevel: `**Nivel de jugador:** ${this.groupDigits(playerLevel)}`,
			prestigeLevel: `**Nivel de prestigio:** ${this.groupDigits(prestigeLevel)}`,
			totalGamesWon: `**Total de juegos ganados:** ${this.groupDigits(totalGamesWon)}`,
			noGamesWon: `**Total de juegos ganados:** ${this.language.globalNone}`,
			headers: {
				account: '__Estadísticas de cuenta__',
				quickplay: '__Estadísticas de Quickplay__',
				competitive: '__Estadísticas competitivas__',
				topHeroesQuickplay: '__Mejores héroes juego rápido',
				topHeroesCompetitive: '__Mejores héroes competitivos__'
			}
		}),

		/**
		 * ################
		 * GENERAL COMMANDS
		 */

		commandSupportDescription: 'Muestra instrucciones de soporte',
		commandSupportExtended: {
			extendedHelp: "Le brinda un enlace a *Skyra's Lounge*, el lugar indicado para todo lo relacionado conmigo."
		},

		/**
		 * ###################
		 * MANAGEMENT COMMANDS
		 */

		commandCreateMuteDescription: 'Prepare the mute system.',
		commandCreateMuteExtended: {
			extendedHelp: `This command prepares the mute system by creating a role called 'muted', and configuring it to the guild settings. This command also modifies all channels (where possible) permissions and disables the permission **${this.PERMISSIONS.SEND_MESSAGES}** in text channels and **${this.PERMISSIONS.CONNECT}** in voice channels for said role.`
		},
		commandGiveawayDescription: 'Start a new giveaway.',
		commandGiveawayExtended: {
			extendedHelp: [
				'This command is designed to manage giveaways. You can start them with this command by giving it the time and a title.',
				'',
				'When a giveaway has been created, I will send a giveaway message and react to it with 🎉 so the members of the server can participate on it.',
				'',
				'You can pass a flag of `--winners=Xw`, wherein X is a number (for example 2w for 2 winners) to allow multiple people to win a giveaway.',
				'Please note that there is a maximum of 25 winners.'
			],
			explainedUsage: [
				['channel', '(Optional) The channel in which to start the giveaway'],
				['time', 'The time the giveaway should last.'],
				['title', 'The title of the giveaway.']
			],
			examples: ['6h A hug from Skyra.', '60m 5w A mysterious Steam game', '1d Free Discord Nitro! --winners=2w'],
			multiline: true
		},
		commandGiveawayRerollDescription: 'Re-roll the winners from a giveaway.',
		commandGiveawayRerollExtended: {
			extendedHelp: `This command is designed to re-roll finished giveaways. Please check \`Skyra, help gstart\` for more information about creating one.`,
			explainedUsage: [
				['winners', 'The amount of winners to pick.'],
				['message', 'The message to target. Defaults to last giveaway message.']
			],
			examples: ['', '633939404745998346', '5', '5 633939404745998346']
		},
		commandGiveawayScheduleDescription: 'Schedule a giveaway to start at a certain time.',
		commandGiveawayScheduleExtended: {
			extendedHelp: [
				'This command prepares a giveaway to start at a certain time if you do not wish to start it immediately.',
				'You can pass a flag of `--winners=X`, wherein X is a number, to allow multiple people to win this giveaway.',
				'Please note that there is a maximum of 25 winners.'
			],
			explainedUsage: [
				['channel', '(Optional) The channel in which to start the giveaway'],
				['schedule', 'The time to wait before starting the giveaway.'],
				['time', 'The time the giveaway should last.'],
				['title', 'The title of the giveaway.']
			],
			examples: ['30m 6h A hug from Skyra.'],
			multiline: true
		},

		/**
		 * ###################
		 * MANAGEMENT COMMANDS
		 */

		commandNickDescription: "Change Skyra's nickname for this server.",
		commandNickExtended: {
			extendedHelp: "This command allows you to change Skyra's nickname easily for the server.",
			reminder: `This command requires the **${this.PERMISSIONS.CHANGE_NICKNAME}** permission. Make sure Skyra has it.`,
			explainedUsage: [['nick', "The new nickname. If you don't put any, it'll reset it instead."]],
			examples: ['SkyNET', 'Assistant', '']
		},
		commandPermissionNodesDescription: 'Configure the permission nodes for this server.',
		commandPermissionNodesExtended: {
			extendedHelp: [
				'Permission nodes are per-user and per-role overrides. They are used when the built-in permissions system is not enough.',
				'For example, in some servers they want to give a staff role the permissions to use mute and warn, but not ban and others (reserved to moderators), and only warn is available for the configurable staff-level permission, so you can tell me to allow the mute command for the staff role now.'
			],
			explainedUsage: [
				['action', 'Either `add`, `remove`, `reset`, or `show`. Defaults to `show`.'],
				['target', 'Either a role name or a user name, allowing IDs and mentions for either.'],
				['type', 'Either `allow` or `deny`. This is ignored when `action` is not `add` nor `remove`.'],
				['command', 'The name of the command to allow or deny. This is ignored when `action` is not `add` nor `remove`.']
			],
			examples: ['add staff allow warn', 'add moderators deny ban', 'remove staff allow warn', 'reset staff', 'show staff'],
			reminder: 'The server owner cannot have any actions, nor the `everyone` role can have allowed commands.',
			multiline: true
		},
		commandTriggersDescription: 'Set custom triggers for your guild!.',
		commandTriggersExtended: {
			extendedHelp: [
				'This command allows administrators to go further with the personalization of Skyra in the guild!.',
				'A trigger is a piece that can active other functions.',
				'For example, the aliases are triggers that get executed when the command does not exist in bot, triggering the unknown command event.',
				'When this happens, the alias system executes and tries to find an entry that matches with the input.'
			],
			reminder: `This command requires the **${this.PERMISSIONS.ADD_REACTIONS}** permission so it can test reactions. Make sure Skyra has it.`,
			explainedUsage: [
				['list', 'List all current triggers.'],
				['add <type> <input> <output>', 'Add a new trigger given a type, input and output.'],
				['remove <type> <input>', 'Remove a trigger given the type and input.']
			],
			examples: ['', 'list', 'add reaction "good night" 🌛', 'remove reaction "good night"'],
			multiline: true
		},

		/**
		 * #################################
		 * MANAGEMENT/CONFIGURATION COMMANDS
		 */

		commandManagecommandautodeleteDescription: 'Manage per-channel autodelete timer.',
		commandManagecommandautodeleteExtended: {
			extendedHelp:
				"This command manages this guild's per-channel command autodelete timer, it serves well to leave a channel clean from commands.",
			explainedUsage: [
				['show', 'Show the autodelete timer for all channels.'],
				['add [channel] <command>', 'Add an autodelete timer for the specified channel.'],
				['remove [channel]', 'Remove the autotimer from the specified channel.'],
				['reset', 'Clear all autodelete timers.']
			],
			reminder: "The channel argument is optional, defaulting to the message's channel, but it uses fuzzy search when possible.",
			examples: ['show', 'add #general 4s', 'remove #general', 'reset']
		},
		commandManageCommandChannelDescription: 'Manage per-channel command blacklist.',
		commandManageCommandChannelExtended: {
			extendedHelp:
				"This command manages this guild's per-channel command blacklist, it serves well to disable certain commands you do not want to be used in certain channels (to disable a command globally, use the `disabledCommands` settings key to disable in all channels.",
			explainedUsage: [
				['show [channel]', 'Show the command blacklist for the selected channel.'],
				['add [channel] <command>', "Add a command to the specified channel's command blacklist."],
				['remove [channel] <command>', "Remove a command to the specified channel's command blacklist."],
				['reset [channel]', 'Clear the command blacklist for the specified channel.']
			],
			reminder: 'The channel argument is optional, but it uses fuzzy search when possible.',
			examples: ['show', 'add #general profile', 'remove #general profile', 'reset #general']
		},
		commandManageReactionRolesDescription: 'Manage the reaction roles for this server.',
		commandManageReactionRolesExtended: {
			extendedHelp: [
				'Seamlessly set up reaction roles in your server! When adding reaction roles, I listen to your reactions for 5 minutes and I bind the first reaction from you alongside the channel and the message, with the specified role.',
				"Otherwise, if a channel is specified, a prompt will not be created, and the reaction role will be bound to all of the channel's messages."
			],
			explainedUsage: [
				['show', 'Retrieve the list of all reaction roles.'],
				['add <role>', 'Adds a reaction role binding the first reacted message since the execution with the role.'],
				['remove <role> <message>', 'Removes a reaction role, use `show` to get a list of them.'],
				['reset', 'Removes all reaction roles.']
			],
			multiline: true
		},
		commandSetIgnoreChannelsDescription: 'Set a channel to the ignore channel list.',
		commandSetIgnoreChannelsExtended: {
			extendedHelp: [
				"This command helps you setting up ignored channels. An ignored channel is a channel where nobody but moderators can use Skyra's commands.",
				`Unlike removing the **${this.PERMISSIONS.SEND_MESSAGES}** permission, Skyra is still able to send (and therefore execute commands) messages, which allows moderators to use moderation commands in the channel.`,
				'Use this if you want to ban any command usage from the bot in a specific channel.'
			],
			explainedUsage: [
				[
					'channel',
					'A TextChannel. You can either put the name of the channel, tag it, or type in "here" to select the channel the message was sent.'
				]
			],
			reminder: 'You cannot set the same channel twice, instead, Skyra will remove it.',
			examples: ['#general', 'here'],
			multiline: true
		},
		commandSetImageLogsDescription: 'Set the image logs channel.',
		commandSetImageLogsExtended: {
			extendedHelp: [
				'This command helps you setting up the image log channel. Whenever a member sends an image attachment, it will send an embed message with the attachment re-uploaded.',
				`All messages are in embeds so you will need to enable the permission **${this.PERMISSIONS.EMBED_LINKS}** for Skyra.`
			],
			explainedUsage: [
				[
					'channel',
					'A TextChannel. You can either put the name of the channel, tag it, or type in "here" to select the channel the message was sent.'
				]
			],
			examples: ['#image-logs', 'here'],
			multiline: true
		},
		commandSetMemberLogsDescription: 'Set the member logs channel.',
		commandSetMemberLogsExtended: {
			extendedHelp: [
				'This command helps you setting up the member log channel. A member log channel only sends two kinds of logs: "Member Join" and "Member Leave".',
				'If a muted user joins, it will send a special "Muted Member Join" event.',
				`All messages are in embeds so you will need to enable the permission **${this.PERMISSIONS.EMBED_LINKS}** for Skyra.`,
				`You also need to individually set the "events" you want to listen: "events.memberAdd" and "events.memberRemove".`,
				'For roles, you would enable "events.memberNicknameChange" and/or "events.memberRoleUpdate" via the "config" command.'
			],
			explainedUsage: [
				[
					'channel',
					'A TextChannel. You can either put the name of the channel, tag it, or type in "here" to select the channel the message was sent.'
				]
			],
			examples: ['#member-logs', 'here'],
			multiline: true
		},
		commandSetMessageLogsDescription: 'Set the message logs channel.',
		commandSetMessageLogsExtended: {
			extendedHelp: [
				'This command helps you setting up the message log channel. A message log channel only sends three kinds of logs: "Message Delete", "Message Edit", and "Message Prune".',
				`All messages are in embeds so you will need to enable the permission **${this.PERMISSIONS.EMBED_LINKS}** for Skyra.`,
				'You also need to individually set the "events" you want to listen: "events.messageDelete" and "events.messageEdit" via the "config" command.'
			],
			explainedUsage: [
				[
					'channel',
					'A TextChannel. You can either put the name of the channel, tag it, or type in "here" to select the channel the message was sent.'
				]
			],
			reminder: `Due to Discord limitations, Skyra cannot know who deleted a message. The only way to know is by fetching audit logs, requiring the permission **${this.PERMISSIONS.VIEW_AUDIT_LOG}** which access is limited in the majority of guilds and the amount of times I can fetch them in a period of time.`,
			examples: ['#message-logs', 'here'],
			multiline: true
		},
		commandSetmodlogsDescription: 'Set the mod logs channel.',
		commandSetmodlogsExtended: {
			extendedHelp: [
				'This command helps you setting up the mod log channel. A mod log channel only sends case reports indexed by a number case and with "claimable" reasons and moderators.',
				'This channel is not a must and you can always retrieve specific modlogs with the "case" command.',
				`All messages are in embeds so you will need to enable the permission **${this.PERMISSIONS.EMBED_LINKS}** for Skyra.`,
				'For auto-detection, you need to individually set the "events" you want to listen: "events.banAdd", "events.banRemove" via the "config" command.'
			],
			explainedUsage: [
				[
					'channel',
					'A TextChannel. You can either put the name of the channel, tag it, or type in "here" to select the channel the message was sent.'
				]
			],
			reminder: `Due to Discord limitations, the auto-detection does not detect kicks. You need to use the "kick" command if you want to document them as
				a formal moderation log case.`,
			examples: ['#mod-logs', 'here'],
			multiline: true
		},
		commandSetprefixDescription: "Set Skyra's prefix.",
		commandSetprefixExtended: {
			extendedHelp: [
				"This command helps you setting up Skyra's prefix. A prefix is an affix that is added in front of the word, in this case, the message.",
				'It allows bots to distinguish between a regular message and a command. By nature, the prefix between should be different to avoid conflicts.',
				"If you forget Skyra's prefix, simply mention her with nothing else and she will tell you the current prefix.",
				'Alternatively, you can prefix the commands with her name and a comma (for example `Skyra, ping`).'
			],
			explainedUsage: [['prefix', `The prefix to set. Default one in Skyra is "${this.client.options.prefix}".`]],
			reminder: 'Your prefix should only contain characters everyone can write and type.',
			examples: ['&', '='],
			multiline: true
		},
		commandSetrolechannelDescription: 'Set the role channel for role reactions.',
		commandSetrolechannelExtended: {
			extendedHelp:
				'This command sets up the role channel to lock the reactions to, it is a requirement to set up before setting up the **role message**, and if none is given, the role reactions module will not run.',
			explainedUsage: [
				[
					'channel',
					'A TextChannel. You can either put the name of the channel, tag it, or type in "here" to select the channel the message was sent.'
				]
			],
			reminder: 'You cannot set the same channel twice, instead, Skyra will remove it.',
			examples: ['#roles', 'here']
		},
		commandSetrolemessageDescription: 'Set the role message for role reactions.',
		commandSetrolemessageExtended: {
			extendedHelp: [
				'This command sets up the role message to lock the reactions to, it requires a **role channel** to be set up first.',
				'If none is given, Skyra will listen to any reaction in the channel.',
				`Additionally, Skyra requires **${this.PERMISSIONS.READ_MESSAGE_HISTORY}** in order to fetch the message for validation.`
			],
			explainedUsage: [['message', 'An ID, they are 17-18 characters long and numeric.']],
			reminder: 'You must execute this command in the role channel.',
			examples: ['434096799847022598'],
			multiline: true
		},
		commandSetStarboardEmojiDescription: 'Set the emoji reaction for starboard.',
		commandSetStarboardEmojiExtended: {
			extendedHelp:
				'This command sets up the starboard emoji for the starboard, which is, by default, ⭐. Once this is changed, Skyra will ignore any star and will count users who reacted to said emoji.',
			explainedUsage: [['emoji', 'The emoji to set.']],
			reminder: 'Use this wisely, not everyone expects the starboard to listen to a custom emoji.',
			examples: ['⭐']
		},

		/**
		 * #################
		 * GIVEAWAY COMMANDS
		 */

		commandGiveawayRerollInvalid: 'The message ID does not exist or there is no finished giveaway.',

		/**
		 * ###########################
		 * MANAGEMENT/HELPERS COMMANDS
		 */

		commandRoleInfoDescription: 'Check the information for a role.',
		commandRoleInfoExtended: {
			extendedHelp: [
				"The roleinfo command displays information for a role, such as its id, name, color, whether it's hoisted (displays separately) or not, it's role hierarchy position, whether it's mentionable or not, how many members have said role, and its permissions.",
				'It sends an embedded message with the color of the role.'
			],
			explainedUsage: [['role', 'The role name, partial name, mention or id.']],
			examples: ['Administrator', 'Moderator', ''],
			multiline: true
		},
		commandGuildInfoDescription: 'Check the information of the guild!.',
		commandGuildInfoExtended: {
			extendedHelp: [
				'The serverinfo command displays information for the guild the message got sent.',
				'It shows the amount of channels, with the count for each category, the amount of members (given from the API), the owner with their user id, the amount of roles, region, creation date, verification level... between others.'
			],
			multiline: true
		},

		/**
		 * ###########################
		 * MANAGEMENT/MEMBERS COMMANDS
		 */

		commandStickyRolesDescription: 'Manage sticky roles for users.',
		commandStickyRolesExtended: {
			extendedHelp:
				"The stickyRoles command allows you to manage per-member's sticky roles, they are roles that are kept even when you leave, and are applied back as soon as they join.",
			explainedUsage: [
				['action', 'Either you want to check the sticky roles, add one, remove one, or remove all of them.'],
				['user', 'The user target for all the actions.'],
				['role', 'The role to add or remove.']
			],
			examples: ['add Skyra Goddess', 'show Skyra', 'remove Skyra Goddess', 'reset Skyra'],
			reminder: "The member's roles will not be modified by this command, you need to add or remove them."
		},

		/**
		 * #####################################
		 * MANAGEMENT/ATTACHMENT FILTER COMMANDS
		 */

		commandManageAttachmentsDescription: 'Manage attachment management in this guild!.',
		commandManageAttachmentsExtended: {
			extendedHelp: 'This command manages the attachment management for me in this guild!.',
			examples: ['maximum 25', 'duration 1m', 'action mute', 'logs y', 'enable', 'disable'],
			explainedUsage: [
				['maximum <maximum>', 'The maximum amount of attachments allowed.'],
				['duration <duration>', 'The lifetime for the attachments in the system.'],
				['action <ban|kick|mute|softban>', 'Defines the action I will take once a user breaks the threshold.'],
				['logs <y|yes|n|no>', 'Defines whether or not should I log when somebody breaks the threshold.'],
				['enable', 'Enables the attachment filter.'],
				['disable', 'Disables the attachment filter.']
			]
		},

		/**
		 * ##################################
		 * MANAGEMENT/MESSAGE FILTER COMMANDS
		 */

		commandCapitalsModeDescription: "Manage this guild's flags for the caps filter.",
		commandCapitalsModeExtended: {
			extendedHelp: [
				'The capitalsMode command manages the behavior of the caps system.',
				'The minimum amount of characters before filtering can be set with `Skyra, settings set selfmod.capitals.minimum <number>`.',
				'The percentage of uppercase letters can be set with `Skyra, settings set selfmod.capitals.maximum <number>`.'
			],
			explainedUsage: [
				['Enable', 'Enable the sub-system.'],
				['Disable', 'Disable the sub-system'],
				['Action Alert', 'Toggle message alerts in the channel.'],
				['Action Log', 'Toggle message logs in the moderation logs channel.'],
				['Action Delete', 'Toggle message deletions.'],
				['Punishment', 'The moderation action to take, takes any of `none`, `warn`, `kick`, `mute`, `softban`, or `ban`.'],
				['Punishment-Duration', 'The duration for the punishment, only applicable to `mute` and `ban`. Takes a duration.'],
				[
					'Threshold-Maximum',
					'The amount of infractions that can be done within `Threshold-Duration` before taking action, instantly if unset. Takes a number.'
				],
				['Threshold-Duration', 'The time in which infractions will accumulate before taking action, instantly if unset. Takes a duration.']
			],
			reminder: '`Action Log` requires `channel.moderation-logs` to be set up.',
			examples: [
				'enable',
				'disable',
				'action alert',
				'punishment ban',
				'punishment mute',
				'punishment-duration 1m',
				'threshold-maximum 5',
				'threshold-duration 30s'
			],
			multiline: true
		},
		commandFilterDescription: "Manage this guild's word blacklist.",
		commandFilterExtended: {
			extendedHelp: [
				'The filter command manages the word blacklist for this server and must have a filter mode set up, check `Skyra, help filterMode`.',
				"Skyra's word filter can find matches even with special characters or spaces between the letters of a blacklisted word, as well as it filters duplicated characters for enhanced filtering."
			],
			multiline: true
		},
		commandFilterModeDescription: "Manage this server's word filter modes.",
		commandFilterModeExtended: {
			extendedHelp: 'The filterMode command manages the behavior of the word filter system. Run `Skyra, help filter` for how to add words.',
			explainedUsage: [
				['Enable', 'Enable the sub-system.'],
				['Disable', 'Disable the sub-system'],
				['Action Alert', 'Toggle message alerts in the channel.'],
				['Action Log', 'Toggle message logs in the moderation logs channel.'],
				['Action Delete', 'Toggle message deletions.'],
				['Punishment', 'The moderation action to take, takes any of `none`, `warn`, `kick`, `mute`, `softban`, or `ban`.'],
				['Punishment-Duration', 'The duration for the punishment, only applicable to `mute` and `ban`. Takes a duration.'],
				[
					'Threshold-Maximum',
					'The amount of infractions that can be done within `Threshold-Duration` before taking action, instantly if unset. Takes a number.'
				],
				['Threshold-Duration', 'The time in which infractions will accumulate before taking action, instantly if unset. Takes a duration.']
			],
			reminder: '`Action Log` requires `channel.moderation-logs` to be set up.',
			examples: [
				'enable',
				'disable',
				'action alert',
				'punishment ban',
				'punishment mute',
				'punishment-duration 1m',
				'threshold-maximum 5',
				'threshold-duration 30s'
			]
		},
		commandInviteModeDescription: 'Manage the behavior for the invite link filter.',
		commandInviteModeExtended: {
			extendedHelp: 'The inviteMode command manages the behavior of the word filter system.',
			explainedUsage: [
				['Enable', 'Enable the sub-system.'],
				['Disable', 'Disable the sub-system'],
				['Action Alert', 'Toggle message alerts in the channel.'],
				['Action Log', 'Toggle message logs in the moderation logs channel.'],
				['Action Delete', 'Toggle message deletions.'],
				['Punishment', 'The moderation action to take, takes any of `none`, `warn`, `kick`, `mute`, `softban`, or `ban`.'],
				['Punishment-Duration', 'The duration for the punishment, only applicable to `mute` and `ban`. Takes a duration.'],
				[
					'Threshold-Maximum',
					'The amount of infractions that can be done within `Threshold-Duration` before taking action, instantly if unset. Takes a number.'
				],
				['Threshold-Duration', 'The time in which infractions will accumulate before taking action, instantly if unset. Takes a duration.']
			],
			reminder: '`Action Log` requires `channel.moderation-logs` to be set up.',
			examples: [
				'enable',
				'disable',
				'action alert',
				'punishment ban',
				'punishment mute',
				'punishment-duration 1m',
				'threshold-maximum 5',
				'threshold-duration 30s'
			]
		},
		commandLinkModeDescription: 'Manage the behavior for the link filter.',
		commandLinkModeExtended: {
			extendedHelp: 'The linkMode command manages the behavior of the link system.',
			explainedUsage: [
				['Enable', 'Enable the sub-system.'],
				['Disable', 'Disable the sub-system'],
				['Action Alert', 'Toggle message alerts in the channel.'],
				['Action Log', 'Toggle message logs in the moderation logs channel.'],
				['Action Delete', 'Toggle message deletions.'],
				['Punishment', 'The moderation action to take, takes any of `none`, `warn`, `kick`, `mute`, `softban`, or `ban`.'],
				['Punishment-Duration', 'The duration for the punishment, only applicable to `mute` and `ban`. Takes a duration.'],
				[
					'Threshold-Maximum',
					'The amount of infractions that can be done within `Threshold-Duration` before taking action, instantly if unset. Takes a number.'
				],
				['Threshold-Duration', 'The time in which infractions will accumulate before taking action, instantly if unset. Takes a duration.']
			],
			reminder: '`Action Log` requires `channel.moderation-logs` to be set up.',
			examples: [
				'enable',
				'disable',
				'action alert',
				'punishment ban',
				'punishment mute',
				'punishment-duration 1m',
				'threshold-maximum 5',
				'threshold-duration 30s'
			]
		},
		commandMessageModeDescription: 'Manage the behavior for the message filter system.',
		commandMessageModeExtended: {
			extendedHelp: 'The messageMode command manages the behavior of the message filter system.',
			explainedUsage: [
				['Enable', 'Enable the sub-system.'],
				['Disable', 'Disable the sub-system'],
				['Action Alert', 'Toggle message alerts in the channel.'],
				['Action Log', 'Toggle message logs in the moderation logs channel.'],
				['Action Delete', 'Toggle message deletions.'],
				['Punishment', 'The moderation action to take, takes any of `none`, `warn`, `kick`, `mute`, `softban`, or `ban`.'],
				['Punishment-Duration', 'The duration for the punishment, only applicable to `mute` and `ban`. Takes a duration.'],
				[
					'Threshold-Maximum',
					'The amount of infractions that can be done within `Threshold-Duration` before taking action, instantly if unset. Takes a number.'
				],
				['Threshold-Duration', 'The time in which infractions will accumulate before taking action, instantly if unset. Takes a duration.']
			],
			reminder: '`Action Log` requires `channel.moderation-logs` to be set up.',
			examples: [
				'enable',
				'disable',
				'action alert',
				'punishment ban',
				'punishment mute',
				'punishment-duration 1m',
				'threshold-maximum 5',
				'threshold-duration 30s'
			]
		},
		commandNewlineModeDescription: 'Manage the behavior for the new line filter system.',
		commandNewlineModeExtended: {
			extendedHelp: [
				'The newLineMode command manages the behavior of the new line filter system.',
				'The maximum amount of lines allowed can be set with `Skyra, settings set selfmod.newlines.maximum <number>`'
			],
			explainedUsage: [
				['Enable', 'Enable the sub-system.'],
				['Disable', 'Disable the sub-system'],
				['Action Alert', 'Toggle message alerts in the channel.'],
				['Action Log', 'Toggle message logs in the moderation logs channel.'],
				['Action Delete', 'Toggle message deletions.'],
				['Punishment', 'The moderation action to take, takes any of `none`, `warn`, `kick`, `mute`, `softban`, or `ban`.'],
				['Punishment-Duration', 'The duration for the punishment, only applicable to `mute` and `ban`. Takes a duration.'],
				[
					'Threshold-Maximum',
					'The amount of infractions that can be done within `Threshold-Duration` before taking action, instantly if unset. Takes a number.'
				],
				['Threshold-Duration', 'The time in which infractions will accumulate before taking action, instantly if unset. Takes a duration.']
			],
			reminder: '`Action Log` requires `channel.moderation-logs` to be set up.',
			examples: [
				'enable',
				'disable',
				'action alert',
				'punishment ban',
				'punishment mute',
				'punishment-duration 1m',
				'threshold-maximum 5',
				'threshold-duration 30s'
			],
			multiline: true
		},
		commandReactionModeDescription: 'Manage the behavior for the reaction filter system.',
		commandReactionModeExtended: {
			extendedHelp: 'The reactionMode command manages the behavior of the reaction filter system.',
			explainedUsage: [
				['Enable', 'Enable the sub-system.'],
				['Disable', 'Disable the sub-system'],
				['Action Alert', 'Toggle message alerts in the channel.'],
				['Action Log', 'Toggle message logs in the moderation logs channel.'],
				['Action Delete', 'Toggle message deletions.'],
				['Punishment', 'The moderation action to take, takes any of `none`, `warn`, `kick`, `mute`, `softban`, or `ban`.'],
				['Punishment-Duration', 'The duration for the punishment, only applicable to `mute` and `ban`. Takes a duration.'],
				[
					'Threshold-Maximum',
					'The amount of infractions that can be done within `Threshold-Duration` before taking action, instantly if unset. Takes a number.'
				],
				['Threshold-Duration', 'The time in which infractions will accumulate before taking action, instantly if unset. Takes a duration.']
			],
			reminder: '`Action Log` requires `channel.moderation-logs` to be set up.',
			examples: [
				'enable',
				'disable',
				'action alert',
				'punishment ban',
				'punishment mute',
				'punishment-duration 1m',
				'threshold-maximum 5',
				'threshold-duration 30s'
			]
		},

		/**
		 * #############
		 * MISC COMMANDS
		 */

		commandCuddleDescription: 'Cuddle somebody!',
		commandCuddleExtended: {
			extendedHelp:
				"Do you know something that I envy from humans? The warm feeling when somebody cuddles you. It's so cute ❤! I can imagine and draw a image of you cuddling somebody in the bed, I hope you like it!",
			explainedUsage: [['user', 'The user to cuddle with.']],
			examples: ['Skyra']
		},
		commandDeletthisDescription: '*Sees offensive post* DELETTHIS!',
		commandDeletthisExtended: {
			extendedHelp:
				"I see it! I see the hammer directly from your hand going directly to the user you want! Unless... unless it's me! If you try to tell me this, I'm going to take the MJOLNIR! Same if you do with my creator!",
			explainedUsage: [['user', 'The user that should start deleting his post.']],
			examples: ['John Doe']
		},
		commandFDescription: 'Press F to pay respects.',
		commandFExtended: {
			extendedHelp:
				'This command generates an image... to pay respects reacting with 🇫. This command also makes Skyra react the image if she has permissions to react messages.',
			explainedUsage: [['user', 'The user to pray respects to.']],
			examples: ['John Doe', 'Jake']
		},
		commandGoodnightDescription: 'Give somebody a nice Good Night!',
		commandGoodnightExtended: {
			extendedHelp: "Let me draw you giving a goodnight kiss to the person who is going to sleep! Who doesn't like goodnight kisses?",
			explainedUsage: [['user', 'The user to give the goodnight kiss.']],
			examples: ['Jake', 'DefinitivelyNotSleeping']
		},
		commandGoofytimeDescription: "It's Goofy time!",
		commandGoofytimeExtended: {
			extendedHelp:
				"IT'S GOOFY TIME! *Screams loudly in the background* NO, DAD! NO! This is a command based on the Goofy Time meme, what else would it be?",
			explainedUsage: [['user', "The user who will say IT'S GOOFY TIME!"]],
			examples: ['TotallyNotADaddy']
		},
		commandHugDescription: 'Hugs!',
		commandHugExtended: {
			extendedHelp:
				"What would be two people in the middle of the snow with coats and hugging each other? Wait! I get it! Mention somebody you want to hug with, and I'll try my best to draw it in a canvas!",
			explainedUsage: [['user', 'The user to hug with.']],
			examples: ['Bear']
		},
		commandIneedhealingDescription: "*Genji's voice* I NEED HEALING!",
		commandIneedhealingExtended: {
			extendedHelp: [
				'Do you know the worst nightmare for every single healer in Overwatch, specially for Mercy? YES!',
				'You know it, it\'s a cool cyborg ninja that looks like a XBOX and is always yelling "I NEED HEALING" loudly during the entire match.',
				"Well, don't expect so much, this command actually shows a medic with some tool in your chest."
			],
			explainedUsage: [['healer', 'The healer you need to heal you.']],
			examples: ['Mercy'],
			multiline: true
		},
		commandRandRedditDescription: 'Retrieve a random Reddit post.',
		commandRandRedditExtended: {
			extendedHelp: 'This is actually something like a Russian Roulette, you can get a good meme, but you can also get a terrible meme.',
			explainedUsage: [['reddit', 'The reddit to look at.']],
			examples: ['discordapp']
		},
		commandRedditUserDescription: 'Retrieve statistics for a Reddit user.',
		commandRedditUserExtended: {
			extendedHelp: 'Gets statistics of any given Reddit user',
			explainedUsage: [['user', 'The reddit user to look at.']],
			examples: ['GloriousGe0rge']
		},
		commandShipDescription: 'Ships 2 members',
		commandShipExtended: {
			extendedHelp: [
				'This commands generates a ship name between two users and creates more love in the world.',
				'Users are optional, you can provide none, just one or both users. For any non-provided users I will pick a random guild member.'
			],
			explainedUsage: [
				['firstUser', 'The first user to ship'],
				['secondUser', 'The second user to ship']
			],
			examples: ['romeo juliet'],
			reminder: 'If I cannot find either given user then I will pick someone randomly.',
			multiline: true
		},
		commandShipData: ({ romeoUsername, julietUsername, shipName }) => ({
			title: `**Shipping \`${romeoUsername}\` and \`${julietUsername}\`**`,
			description: `I call it... ${shipName}`
		}),
		commandChaseDescription: 'Get in here!',
		commandChaseExtended: {
			extendedHelp: 'Do you love chasing? Start chasing people now for free! Just mention or write their ID and done!',
			explainedUsage: [['pinger', 'The user who you want to chase.']],
			examples: ['IAmInnocent']
		},
		commandShindeiruDescription: 'Omae wa mou shindeiru.',
		commandShindeiruExtended: {
			extendedHelp: [
				'"You are already dead" Japanese: お前はもう死んでいる; Omae Wa Mou Shindeiru, is an expression from the manga and anime series Fist of the North Star.',
				'This shows a comic strip of the character pronouncing the aforementioned words, which makes the opponent reply with "nani?" (what?).'
			],
			explainedUsage: [['user', "The person you're telling that phrase to."]],
			examples: ['Jack'],
			multiline: true
		},
		commandPeepoloveDescription: 'Genera una imagen peepoLove con avatar de usuario.',
		commandPeepoloveExtended: {
			extendedHelp: `Le permite generar una imagen peepoLove a partir del avatar de usuario.`,
			explainedUsage: [['user', 'El usuario que peepo debe abrazar.']],
			examples: ['Jack'],
			reminder:
				'El soporte de imágenes personalizadas se ha deshabilitado temporalmente, la ETA que regresa es aproximadamente noviembre de 2020.'
		},
		commandSlapDescription: 'Slap another user using the Batman & Robin Meme.',
		commandSlapExtended: {
			extendedHelp: 'The hell are you saying? *Slaps*. This meme is based on a comic from Batman and Robin.',
			explainedUsage: [['user', 'The user you wish to slap.']],
			examples: ['Jake'],
			reminder: "You try to slap me and I'll slap you instead."
		},
		commandSnipeDescription: 'Retrieve the last deleted message from a channel',
		commandSnipeExtended: {
			extendedHelp: 'This just sends the last deleted message from this channel, somebody is misbehaving? This will catch them.'
		},
		commandThesearchDescription: 'Are we the only one in the universe, this man on earth probably knows.',
		commandThesearchExtended: {
			extendedHelp: 'One man on Earth probably knows if there is intelligent life, ask and you shall receive an answer.',
			explainedUsage: [['answer', 'The sentence that will reveal the truth.']],
			examples: ['Your waifu is not real.']
		},
		commandTriggeredDescription: 'I am getting TRIGGERED!',
		commandTriggeredExtended: {
			extendedHelp:
				"What? My commands are not userfriendly enough?! (╯°□°）╯︵ ┻━┻. This command generates a GIF image your avatar wiggling fast, with a TRIGGERED footer, probably going faster than I thought, I don't know.",
			explainedUsage: [['user', 'The user that is triggered.']],
			examples: ['kyra']
		},
		commandUpvoteDescription: 'Get a link to upvote Skyra in **Bots For Discord**',
		commandUpvoteExtended: {
			extendedHelp:
				'Bots For Discord is a website where you can find amazing bots for your website. If you really love me, you can help me a lot by upvoting me every 24 hours, so more users will be able to find me!'
		},
		commandVaporwaveDescription: 'Vapowave characters!',
		commandVaporwaveExtended: {
			extendedHelp:
				"Well, what can I tell you? This command turns your messages into unicode monospaced characters. That is, what humans call 'Ａ Ｅ Ｓ Ｔ Ｈ Ｅ Ｔ Ｉ Ｃ'. I wonder what it means...",
			explainedUsage: [['phrase', 'The phrase to convert']],
			examples: ['A E S T H E T I C']
		},
		/**
		 * ##############################
		 * MODERATION/MANAGEMENT COMMANDS
		 */

		commandHistoryDescription: 'Display the count of moderation cases from this guild or from a user.',
		commandHistoryExtended: {
			extendedHelp: 'This command shows the amount of bans, mutes, kicks, and warnings, including temporary, that have not been appealed.',
			examples: ['', '@Pete']
		},
		commandHistoryFooterNew: ({ warnings, mutes, kicks, bans, warningsText, mutesText, kicksText, bansText }) =>
			`This user has ${warnings} ${warningsText}, ${mutes} ${mutesText}, ${kicks} ${kicksText}, and ${bans} ${bansText}`,
		commandHistoryFooterWarning: () => 'warning',
		commandHistoryFooterWarningPlural: () => 'warnings',
		commandHistoryFooterMutes: () => 'mute',
		commandHistoryFooterMutesPlural: () => 'mutes',
		commandHistoryFooterKicks: () => 'kick',
		commandHistoryFooterKicksPlural: () => 'kicks',
		commandHistoryFooterBans: () => 'ban',
		commandHistoryFooterBansPlural: () => 'bans',
		commandModerationsDescription: 'List all running moderation logs from this guild.',
		commandModerationsExtended: {
			extendedHelp: `This command shows you all the temporary moderation actions that are still running. This command uses a reaction-based menu and requires the permission **${this.PERMISSIONS.MANAGE_MESSAGES}** to execute correctly.`,
			examples: ['', '@Pete', 'mutes @Pete', 'warnings']
		},
		commandModerationsEmpty: 'Nobody has behaved badly yet, who will be the first user to be listed here?',
		commandModerationsAmount: () => 'There is 1 entry.',
		commandModerationsAmountPlural: ({ count }) => `There are ${count} entries.`,
		commandMutesDescription: 'List all mutes from this guild or from a user.',
		commandMutesExtended: {
			extendedHelp: [
				'This command shows either all mutes filed in this guild, or all mutes filed in this guild for a specific user.',
				`This command uses a reaction-based menu and requires the permission **${this.PERMISSIONS.MANAGE_MESSAGES}** to execute correctly.`
			],
			examples: ['', '@Pete'],
			multiline: true
		},
		commandWarningsDescription: 'List all warnings from this guild or from a user.',
		commandWarningsExtended: {
			extendedHelp: [
				'This command shows either all warnings filed in this guild, or all warnings filed in this guild for a specific user.',
				`This command uses a reaction-based menu and requires the permission **${this.PERMISSIONS.MANAGE_MESSAGES}** to execute correctly.`
			],
			examples: ['', '@Pete'],
			multiline: true
		},

		/**
		 * #############################
		 * MODERATION/UTILITIES COMMANDS
		 */

		commandSlowmodeDescription: "Set the channel's slowmode value in seconds.",
		commandSlowmodeExtended: {
			extendedHelp: `This command requires **${this.PERMISSIONS.MANAGE_CHANNELS}** and will modify the channel's ratelimit per user to any value between 0 and 120 seconds.`,
			examples: ['0', 'reset', '4'],
			reminder: "To reset a channel's ratelimit per user, you can use either 0 or 'reset'."
		},

		/**
		 * ###################
		 * MODERATION COMMANDS
		 */

		commandBanDescription: 'Hit somebody with the ban hammer.',
		commandBanExtended: {
			extendedHelp: [
				`This command requires **${this.PERMISSIONS.BAN_MEMBERS}**, and only members with lower role hierarchy position can be banned by me.`,
				"No, the guild's owner cannot be banned.",
				'This action can be optionally timed to create a temporary ban.'
			],
			examples: ['@Pete', '@Pete Spamming all channels.', '@Pete Spamming all channels, for 24 hours.'],
			multiline: true
		},
		commandDehoistDescription: 'Shoot everyone with the dehoist-inator 3000',
		commandDehoistExtended: {
			extendedHelp: [
				'The act of hoisting involves adding special characters in front of your nickname in order to appear higher in the members list.',
				"This command replaces any member's nickname that includes those special characters with a special character that drags them to the bottom of the list."
			],
			reminder: `This command requires **${this.PERMISSIONS.MANAGE_NICKNAMES}**, and only members with lower role hierarchy position can be dehoisted.`,
			multiline: true
		},
		commandKickDescription: 'Hit somebody with the 👢.',
		commandKickExtended: {
			extendedHelp: `This command requires **${this.PERMISSIONS.KICK_MEMBERS}**, and only members with lower role hierarchy position can be kicked by me. No, the guild's owner cannot be kicked.`,
			examples: ['@Sarah', '@Sarah Spamming general chat.']
		},
		commandLockdownDescription: 'Close the gates for this channel!',
		commandLockdownExtended: {
			extendedHelp: [
				`This command requires **${this.PERMISSIONS.MANAGE_CHANNELS}** in order to be able to manage the permissions for a channel.`,
				`This command removes the permission **${this.PERMISSIONS.SEND_MESSAGES}** to the \`@everyone\` role so nobody but the members with roles that have their own overrides (besides administrators, who bypass channel overrides) can send messages.`,
				'Optionally, you can pass time as second argument.'
			],
			examples: ['', '#general', '#general 5m'],
			multiline: true
		},
		commandMuteDescription: 'Mute a user in all text and voice channels.',
		commandMuteExtended: {
			extendedHelp: [
				`This command requires **${this.PERMISSIONS.MANAGE_ROLES}**, and only members with lower role hierarchy position can be managed by me.`,
				"No, the guild's owner cannot be muted.",
				"This action can be optionally timed to create a temporary mute. This action saves a member's roles temporarily and will be granted to the user after the unmute.",
				'The muted role is **sticky**, if the user tries to remove it by rejoining the guild, it will be added back.'
			],
			examples: ['@Alphonse', '@Alphonse Spamming all channels', '@Alphonse 24h Spamming all channels'],
			multiline: true
		},
		commandSetNicknameDescription: 'Change the nickname of a user.',
		commandSetNicknameExtended: {
			extendedHelp: [
				`This command requires **${this.PERMISSIONS.MANAGE_NICKNAMES}**, and only members with lower role hierarchy position can be managed by me.`,
				"No, the guild's owner nickname cannot be changed."
			],
			examples: ['@Pete peeehteeerrr', '@ꓑ𝗲੮ẻ Pete Unmentionable name'],
			multiline: true
		},
		commandAddRoleDescription: 'Adds a role to a user.',
		commandAddRoleExtended: {
			extendedHelp: [
				`This command requires **${this.PERMISSIONS.MANAGE_ROLES}**, and only members with lower role hierarchy position can be managed by me.`,
				"No, the guild's owner roles cannot be changed."
			],
			examples: ['@John member', '@John member Make John a member'],
			multiline: true
		},
		commandRemoveroleDescription: '',
		commandRemoveroleExtended: {
			extendedHelp: [
				`This command requires **${this.PERMISSIONS.MANAGE_ROLES}**, and only members with lower role hierarchy position can be managed by me.`,
				"No, the guild's owner roles cannot be changed."
			],
			examples: ['@Paula member', '@Paula member Remove member permissions from Paula'],
			multiline: true
		},
		commandPruneDescription: 'Prunes a certain amount of messages w/o filter.',
		commandPruneExtended: {
			extendedHelp: [
				'This command deletes the given amount of messages given a filter within the last 100 messages sent in the channel the command has been run.',
				'Optionally, you can add `--silent` to tell Skyra not to send a response message.'
			],
			explainedUsage: [
				['Messages', 'The amount of messages to prune.'],
				['Filter', 'The filter to apply.'],
				['(Filter) Link', 'Filters messages that have links on the content.'],
				['(Filter) Invite', 'Filters messages that have invite links on the content.'],
				['(Filter) Bots', 'Filters messages sent by bots.'],
				['(Filter) You', 'Filters messages sent by Skyra.'],
				['(Filter) Me', 'Filters your messages.'],
				['(Filter) Upload', 'Filters messages that have attachments.'],
				['(Filter) User', 'Filters messages sent by the specified user.']
			],
			examples: ['50 me', '75 @kyra', '20 bots', '60 humans before 629992398700675082'],
			reminder: 'Due to a Discord limitation, bots cannot delete messages older than 14 days.',
			multiline: true
		},
		commandReasonDescription: 'Edit the reason field from a moderation log case.',
		commandReasonExtended: {
			extendedHelp: [
				'This command allows moderation log case management, it allows moderators to update the reason.',
				'If you want to modify multiple cases at once you provide a range.',
				'For example `1..3` for the `<range>` will edit cases 1, 2, and 3.',
				'Alternatively you can also give ranges with commas:',
				'`1,3..6` will result in cases 1, 3, 4, 5, and 6',
				'`1,2,3` will result in cases 1, 2, and 3'
			],
			examples: ['420 Spamming all channels', '419..421 Bad memes', '1..3,4,7..9 Posting NSFW', 'latest Woops, I did a mistake!'],
			multiline: true
		},
		commandRestrictAttachmentDescription: 'Restrict a user from sending attachments in all channels.',
		commandRestrictAttachmentExtended: {
			extendedHelp: [
				`This command requires **${this.PERMISSIONS.MANAGE_ROLES}**, and only members with lower role hierarchy position can be managed by me.`,
				"No, the guild's owner cannot be restricted.",
				'This action can be optionally timed to create a temporary restriction.',
				'The restricted role is **sticky**, if the user tries to remove it by rejoining the guild, it will be added back.'
			],
			examples: ['@Pete', '@Pete Sending weird images', '@Pete 24h Sending NSFW images'],
			multiline: true
		},
		commandRestrictEmbedDescription: 'Restrict a user from attaching embeds in all channels.',
		commandRestrictEmbedExtended: {
			extendedHelp: [
				`This command requires **${this.PERMISSIONS.MANAGE_ROLES}**, and only members with lower role hierarchy position can be managed by me.`,
				"No, the guild's owner cannot be restricted.",
				'This action can be optionally timed to create a temporary restriction.',
				'The restricted role is **sticky**, if the user tries to remove it by rejoining the guild, it will be added back.'
			],
			examples: ['@Pete', '@Pete Sending weird links', '@Pete 24h Posted a spam link'],
			multiline: true
		},
		commandRestrictEmojiDescription: 'Restrict a user from using external emojis in all channels.',
		commandRestrictEmojiExtended: {
			extendedHelp: [
				`This command requires **${this.PERMISSIONS.MANAGE_ROLES}**, and only members with lower role hierarchy position can be managed by me.`,
				"No, the guild's owner cannot be restricted.",
				'This action can be optionally timed to create a temporary restriction.',
				'The restricted role is **sticky**, if the user tries to remove it by rejoining the guild, it will be added back.'
			],
			examples: ['@Pete', '@Pete Spamming external emojis', '@Pete 24h Posted cringe'],
			reminder: `This will only prevent the usage of external emojis and so will have no effect for non-nitro users, your own server's emojis and regular build in twemojis can still be used by members with this role.`,
			multiline: true
		},
		commandRestrictReactionDescription: 'Restrict a user from reacting to messages in all channels.',
		commandRestrictReactionExtended: {
			extendedHelp: [
				`This command requires **${this.PERMISSIONS.MANAGE_ROLES}**, and only members with lower role hierarchy position can be managed by me.`,
				"No, the guild's owner cannot be restricted.",
				'This action can be optionally timed to create a temporary restriction.',
				'The restricted role is **sticky**, if the user tries to remove it by rejoining the guild, it will be added back.'
			],
			examples: ['@Pete', '@Pete Spamming reactions', '@Pete 24h Posting weird reactions'],
			multiline: true
		},
		commandRestrictVoiceDescription: 'Restrict a user from joining any voice channel.',
		commandRestrictVoiceExtended: {
			extendedHelp: [
				`This command requires **${this.PERMISSIONS.MANAGE_ROLES}**, and only members with lower role hierarchy position can be managed by me.`,
				"No, the guild's owner cannot be restricted.",
				'This action can be optionally timed to create a temporary restriction.',
				'The restricted role is **sticky**, if the user tries to remove it by rejoining the guild, it will be added back.'
			],
			examples: ['@Pete', '@Pete Earraping in general voice channels', '@Pete 24h Making weird noises'],
			multiline: true
		},
		commandSoftBanDescription: 'Hit somebody with the ban hammer, destroying all their messages for some days, and unban it.',
		commandSoftBanExtended: {
			extendedHelp: [
				`This command requires **${this.PERMISSIONS.BAN_MEMBERS}**, and only members with lower role hierarchy position can be banned by me.`,
				"No, the guild's owner cannot be banned.",
				"The ban feature from Discord has a feature that allows the moderator to remove all messages from all channels that have been sent in the last 'x' days, being a number between 0 (no days) and 7.",
				'The user gets unbanned right after the ban, so it is like a kick, but that can prune many many messages.'
			],
			examples: ['@Pete', '@Pete Spamming all channels', '@Pete 7 All messages sent in 7 are gone now, YEE HAH!'],
			multiline: true
		},
		commandToggleModerationDmDescription: 'Toggle moderation DMs.',
		commandToggleModerationDmExtended: {
			extendedHelp: `This command allows you to toggle moderation DMs. By default, they are on, meaning that any moderation action (automatic or manual) will DM you, but you can disable them with this command.`
		},
		commandUnbanDescription: 'Unban somebody from this guild!.',
		commandUnbanExtended: {
			extendedHelp: `This command requires **${this.PERMISSIONS.BAN_MEMBERS}**. It literally gets somebody from the rubbish bin, cleans them up, and allows the pass to this guild's gates.`,
			examples: ['@Pete', '@Pete Turns out he was not the one who spammed all channels ¯\\_(ツ)_/¯']
		},
		commandUnmuteDescription: 'Remove the scotch tape from a user.',
		commandUnmuteExtended: {
			extendedHelp: `This command requires **${this.PERMISSIONS.MANAGE_ROLES}** and removes a user from the muted people's list, and gives the old roles back if the user had them.`,
			examples: ['@Pete', '@Pete (Insert random joke here).']
		},
		commandUnrestrictAttachmentDescription: 'Remove the attachment restriction from one or more users.',
		commandUnrestrictAttachmentExtended: {
			extendedHelp: `This command requires **${this.PERMISSIONS.MANAGE_ROLES}** and removes a user from the restricted people's list.`,
			examples: ['@Pete']
		},
		commandUnrestrictEmbedDescription: 'Remove the embed restriction from one or more users.',
		commandUnrestrictEmbedExtended: {
			extendedHelp: `This command requires **${this.PERMISSIONS.MANAGE_ROLES}** and removes a user from the restricted people's list.`,
			examples: ['@Pete']
		},
		commandUnrestrictEmojiDescription: 'Remove the external emoji restriction from one or more users.',
		commandUnrestrictEmojiExtended: {
			extendedHelp: `This command requires **${this.PERMISSIONS.MANAGE_ROLES}** and removes a user from the restricted people's list.`,
			examples: ['@Pete']
		},
		commandUnrestrictReactionDescription: 'Remove the reaction restriction from one or more users.',
		commandUnrestrictReactionExtended: {
			extendedHelp: `This command requires **${this.PERMISSIONS.MANAGE_ROLES}** and removes a user from the restricted people's list.`,
			examples: ['@Pete']
		},
		commandUnrestrictVoiceDescription: 'Remove the voice restriction from one or more users.',
		commandUnrestrictVoiceExtended: {
			extendedHelp: `This command requires **${this.PERMISSIONS.MANAGE_ROLES}** and removes a user from the restricted people's list.`,
			examples: ['@Pete']
		},
		commandUnwarnDescription: 'Appeal a warning moderation log case.',
		commandUnwarnExtended: {
			extendedHelp: `This command appeals a warning, it requires no permissions, you only give me the moderation log case to appeal and the reason.`,
			examples: ['0 Whoops, wrong dude.', '42 Turns out this was the definition of life.']
		},
		commandVmuteDescription: "Throw somebody's microphone out the window.",
		commandVmuteExtended: {
			extendedHelp: [
				`This command requires **${this.PERMISSIONS.MUTE_MEMBERS}**, and only members with lower role hierarchy position can be silenced by me.`,
				"No, the guild's owner cannot be silenced.",
				'This action can be optionally timed to create a temporary voice mute.'
			],
			examples: ['@Pete', '@Pete Singing too loud', '@Pete Literally sang hear rape, for 24 hours.'],
			multiline: true
		},
		commandVoiceKickDescription: 'Hit somebody with the 👢 for singing so bad and loud.',
		commandVoiceKickExtended: {
			extendedHelp: [
				`This command requires the permissions **${this.PERMISSIONS.MANAGE_CHANNELS}** to create a temporary (hidden) voice channel, and **${this.PERMISSIONS.MOVE_MEMBERS}** to move the user to the temporary channel.`,
				'After this, the channel is quickly deleted, making the user leave the voice channel.',
				'For scared moderators, this command has almost no impact in the average user, as the channel is created in a way only me and the selected user can see and join, then quickly deleted.'
			],
			examples: ['@Pete', '@Pete Spamming all channels'],
			multiline: true
		},
		commandVunmuteDescription: "Get somebody's microphone back so they can talk.",
		commandVunmuteExtended: {
			extendedHelp: [
				`This command requires **${this.PERMISSIONS.MUTE_MEMBERS}**, and only members with lower role hierarchy position can be un-silenced by me.`,
				"No, the guild's owner cannot be un-silenced."
			],
			examples: ['@Pete', '@Pete Appealed his times signing hear rape.'],
			multiline: true
		},
		commandWarnDescription: 'File a warning to somebody.',
		commandWarnExtended: {
			extendedHelp: [
				'This command files a warning to a user.',
				"This kind of warning is meant to be **formal warnings**, as they will be shown in the 'warnings' command.",
				'It is a good practise to do an informal warning before using this command.'
			],
			examples: ['@Pete Attempted to mention everyone.'],
			multiline: true
		},

		/**
		 * ##################
		 * POKÉMON COMMANDS
		 */
		commandAbilityDescription: 'Obtiene datos de cualquier habilidad Pokémon dada usando mi conjunto de datos Pokémon.',
		commandAbilityExtended: {
			extendedHelp: 'Utiliza una búsqueda difusa para comparar también con coincidencias cercanas.',
			explainedUsage: [['habilidad', 'La capacidad para la que desea encontrar datos']],
			examples: ['multiscale', 'pressure']
		},
		commandAbilityEmbedTitle: 'Habilidad',
		commandAbilityQueryFail: ({ ability }) =>
			`Lo siento, pero esa consulta falló. ¿Estás seguro de que \`${ability}\` es realmente una habilidad en Pokémon?`,
		commandFlavorsDescription: 'Obtiene las entradas de dex en varios juegos para un Pokémon.',
		commandFlavorsExtended: {
			extendedHelp: [
				'Utiliza una búsqueda difusa para comparar también con coincidencias cercanas.',
				'Puede proporcionar una bandera de `--shiny` para obtener el sprite brillante.'
			],
			explainedUsage: [['pokemon', 'El Pokémon para el que quieres obtener textos de sabor.']],
			examples: ['dragonite', 'pikachu', 'pikachu --shiny'],
			multiline: true
		},
		commandFlavorsQueryFail: ({ pokemon }) =>
			`Lo siento, pero esa consulta falló. ¿Estás seguro de que \`${pokemon}\` es en realidad un Pokémon?`,
		commandItemDescription: 'Obtiene datos para cualquier elemento Pokémon usando mi conjunto de datos Pokémon.',
		commandItemExtended: {
			extendedHelp: 'Utiliza una búsqueda difusa para comparar también con coincidencias cercanas.',
			explainedUsage: [['ítem', 'El elemento para el que desea buscar datos']],
			examples: ['life orb', 'choice specs']
		},
		commandItemEmebedData: ({ availableInGen8 }) => ({
			ITEM: 'Ítem',
			generationIntroduced: 'Generación introducida',
			availableInGeneration8Title: 'Disponible en la generación 8',
			availableInGeneration8Data: availableInGen8
		}),
		commandItemQueryFail: ({ item }) =>
			`Lo siento, pero esa consulta falló. ¿Estás seguro de que \`${item}\` es realmente un elemento en Pokémon?`,
		commandLearnDescription: 'Recupera si un Pokémon dado puede aprender uno o más movimientos dados usando mi conjunto de datos Pokémon.',
		commandLearnExtended: {
			extendedHelp: [
				'Utiliza una búsqueda difusa para comparar también con coincidencias cercanas.',
				'Los movimientos se dividen en cada `, ` (coma y espacio) y puedes proporcionar tantos movimientos como desee.',
				'Puede proporcionar una bandera de `--shiny` para obtener el sprite brillante.'
			],
			explainedUsage: [
				['generation', '(Opcional), la generación para la cual verificar los datos'],
				['pokemon', 'El Pokémon cuyo conjunto de aprendizaje quieres comprobar'],
				['movimiento', 'Los movimientos que desea verificar']
			],
			examples: ['7 dragonite dragon dance', 'pikachu thunder bolt', 'pikachu thunder bolt --shiny', 'pikachu thunder bolt, thunder'],
			multiline: true
		},
		commandLearnMethodTypes: ({ level }) => ({
			levelUpMoves: `por subir de nivel en el nivel ${level}`,
			eventMoves: 'a través de un evento',
			tutorMoves: 'de un tutor de movimiento',
			eggMoves: 'como un movimiento de huevo',
			virtualTransferMoves: 'al transfiriendo desde juegos de consola virtual',
			tmMoves: 'utilizando un Máquina Técnico o Disco Técnico',
			dreamworldMoves: 'a través de una captura de Pokémon Dream World'
		}),
		commandLearnInvalidGeneration: ({ generation }) => `Lo siento, pero ${generation} no es una Generación Pokémon admitida`,
		commandLearnMethod: ({ generation, pokemon, move, method }) =>
			`En la generacion ${generation} ${pokemon} __**puede**__ aprender **${move}** ${method}`,
		commandLearnQueryFailed: ({ pokemon, moves }) =>
			`Lo siento, pero esa consulta falló. ¿Estás seguro de que \`${toTitleCase(
				pokemon
			)}\` es en realidad un Pokémon y ${moves} son realmente movimientos?`,
		commandLearnCannotLearn: ({ pokemon, moves }) => `Parece que ${toTitleCase(pokemon)} no puede aprender ${moves}`,
		commandLearnTitle: ({ pokemon, generation }) => `Datos de Learnset para ${toTitleCase(pokemon)} en la generación ${generation}`,
		commandMoveDescription: 'Obtiene datos para cualquier movimiento Pokémon usando mi conjunto de datos Pokémon',
		commandMoveExtended: {
			extendedHelp: 'Utiliza una búsqueda difusa para comparar también con coincidencias cercanas.',
			explainedUsage: [['movimiento', 'El movimiento para el que desea buscar datos']],
			examples: ['dragon dance', 'GMax Wildfire', 'Genesis Supernova'],
			reminder: [
				'Los Movimientos Z muestran la potencia para los movimientos en la Octava Generación ya que son calculados con una tabla de conversión.',
				'Si Pokémon añade los Movimientos Z al juego, éstos serían sus niveles de poder teóricos. Sin embargo,',
				'al día de escritura, los Movimientos Z NO están disponibles en la Octava Generación.'
			],
			multiline: true
		},
		commandMoveEmbedData: ({ availableInGen8 }) => ({
			move: 'Movimiento',
			types: 'Tipo',
			basePower: 'Potencia',
			pp: 'PP',
			category: 'Categoría',
			accuracy: 'Precisión',
			priority: 'Movimiento con prioridad',
			target: 'Objetivo',
			contestCondition: 'Cualidad',
			zCrystal: 'Cristal Z',
			gmaxPokemon: 'Gigamax Pokémon',
			availableInGeneration8Title: 'Disponible en la generación 8',
			availableInGeneration8Data: availableInGen8,
			none: 'Ninguno',
			maxMovePower: 'Potencia base como Movimiento Dinamax (Dinamax)',
			zMovePower: 'Potencia base como Movimiento Z (Cristal Z)'
		}),
		commandMoveQueryFail: ({ move }) =>
			`Lo siento, pero esa consulta falló. ¿Estás seguro de que \`${move}\` es realmente un movimiento en Pokémon?`,
		commandPokedexDescription: 'Obtiene datos de cualquier Pokémon usando mi conjunto de datos Pokémon.',
		commandPokedexExtended: {
			extendedHelp: [
				'Utiliza una búsqueda difusa para comparar también con coincidencias cercanas.',
				'Puede proporcionar una bandera de `--shiny` para obtener el sprite brillante.'
			],
			explainedUsage: [['Pokémon', 'El Pokémon para el que quieres encontrar datos']],
			examples: ['dragonite', 'pikachu'],
			reminder: [
				'Si hay algún "Otro (s) formulario (s)" en la cuarta página opcional, también se pueden solicitar.',
				'Las formas cosméticas en esa página enumeran cambios puramente cosméticos y estos no tienen entradas separadas en la Pokédex.'
			],
			multiline: true
		},
		commandPokedexEmbedData: ({ otherFormes, cosmeticFormes }) => ({
			types: 'Tipo(s)',
			abilities: 'Habilidades',
			genderRatio: 'Relación de género',
			smogonTier: 'Smogon Tier',
			uknownSmogonTier: 'Forma desconocida / alternativa',
			height: 'Altura',
			weight: 'Peso',
			eggGroups: 'Grupo (s) de huevo',
			evolutionaryLine: 'Línea evolutiva',
			baseStats: 'Puntos de base',
			baseStatsTotal: 'TDPB',
			flavourText: 'Entrada de Pokédex',
			otherFormesTitle: 'Otras formas',
			cosmeticFormesTitle: 'Formas cosméticas',
			otherFormesList: this.list(otherFormes, 'y'),
			cosmeticFormesList: this.list(cosmeticFormes, 'y')
		}),
		commandPokedexQueryFail: ({ pokemon }) =>
			`Lo siento, pero esa consulta falló. ¿Estás seguro de que \`${pokemon}\` es en realidad un Pokémon?`,
		commandTypeDescription: 'Da los emparejamientos de tipos para uno o dos tipos de Pokémon.',
		commandTypeExtended: {
			extendedHelp: 'Los tipos deben ser coincidencias exactas con los tipos de pokemon (se pueden ignorar mayúsculas / minúsculas)',
			explainedUsage: [['tipo', 'El tipo(s) para buscar']],
			examples: ['dragon', 'fire flying']
		},
		commandTypeEmbedData: ({ types }) => ({
			offensive: 'Ofensivo',
			defensive: 'Defensivo',
			superEffectiveAgainst: 'Súper efectivo contra',
			dealsNormalDamageTo: 'Inflige daño normal a',
			doesNotAffect: 'No afecta',
			notVeryEffectiveAgainst: 'No muy efectivo contra',
			vulnerableTo: 'Vulnerable a',
			takesNormalDamageFrom: 'Toma daño normal de',
			resists: 'Resiste',
			notAffectedBy: 'No afectado por',
			typeEffectivenessFor: `Tipo de efectividad para ${this.list(types, 'y')}`
		}),
		commandTypeTooManyTypes: 'Lo siento, pero puedes obtener el emparejamiento para 2 tipos como máximo',
		commandTypeNotAType: ({ type }) => `${type} no es un tipo de Pokémon válido`,
		commandTypeQueryFail: ({ types }) => `Lo siento, pero esa consulta falló. ¿Estás seguro de que los ${types} son realmente tipos en Pokémon?`,

		/**
		 * ###############
		 * SOCIAL COMMANDS
		 */

		commandSocialDescription: "Configure this guild's member points.",
		commandSocialExtended: {
			extendedHelp: "This command allows for updating other members' points.",
			explainedUsage: [
				['set <user> <amount>', 'Sets an amount of points to the user.'],
				['add <user> <amount>', 'Adds an amount of points to the user.'],
				['remove <user> <amount>', 'Removes an amount of points from the user.'],
				['reset <user>', 'Resets all pointss from the user.']
			],
			examples: ['set @kyra 40000', 'add @kyra 2400', 'remove @kyra 3000', 'reset @kyra']
		},
		commandBannerDescription: 'Configure the banner for your profile.',
		commandBannerExtended: {
			extendedHelp: 'Banners are vertical in Skyra, they decorate your profile card.',
			explainedUsage: [
				['list', '(Default) Lists all available banners.'],
				['reset', 'Set your displayed banner to default.'],
				['buy <bannerID>', 'Buy a banner, must be an ID.'],
				['set <bannerID>', 'Set your displayed banner, must be an ID.']
			],
			examples: ['list', 'buy 0w1p06', 'set 0w1p06', 'reset']
		},
		commandToggleDarkModeDescription: 'Toggle between light and dark templates for your profile and rank cards.',
		commandToggleDarkModeExtended: {
			extendedHelp: 'This command lets you toggle the template used to generate your profile.'
		},

		commandAutoRoleDescription: 'List or configure the autoroles for a guild.',
		commandAutoRoleExtended: {
			extendedHelp: [
				'Autoroles are roles that are available for everyone, and automatically given when they reach a configured',
				'amount of (local) points, an administrator must configure them through a setting command.',
				"Note that if the role name has spaces in the name you need to put `'quotes'` around the name!"
			],
			explainedUsage: [
				['list', 'Lists all the current autoroles.'],
				['add <role> <amount>', 'Add a new autorole.'],
				['remove <role>', 'Remove an autorole from the list.'],
				['update <role> <amount>', 'Change the required amount of points for an existing autorole.']
			],
			reminder: 'The current system grants a random amount of points between 4 and 8 points, for each post with a 1 minute cooldown.',
			examples: ['list', "add 'Trusted Member' 20000", "update 'Trusted Member' 15000", "remove 'Trusted Member'"],
			multiline: true
		},

		commandBalanceDescription: 'Check your current balance.',
		commandBalanceExtended: {
			extendedHelp: `The balance command retrieves your amount of ${SHINY}.`
		},
		commandDailyDescription: `Get your semi-daily ${SHINY}'s.`,
		commandDailyExtended: {
			extendedHelp: 'Shiiiiny!',
			reminder: [
				'Skyra uses a virtual currency called Shiny, and it is used to buy stuff such as banners or bet it on slotmachines.',
				'You can claim dailies once every 12 hours.',
				"If you use the --reminder flag, I will remind you when it's time to collect dailies again."
			],
			multiline: true
		},
		commandLeaderboardDescription: 'Check the leaderboards.',
		commandLeaderboardExtended: {
			extendedHelp: [
				'The leaderboard command shows a list of users sorted by their local or global amount of points, by default, when using no arguments, it will show the local leaderboard.',
				'The leaderboards refresh every 10 minutes.'
			],
			reminder: '"Local" leaderboards refer to the guild\'s top list. "Global" refers to all scores from all guilds.',
			multiline: true
		},
		commandLevelDescription: 'Check your global level.',
		commandLevelExtended: {
			extendedHelp: 'How much until the next level?',
			explainedUsage: [['user', "(Optional) The user's profile to show. Defaults to the message's author!."]]
		},
		commandDivorceDescription: 'Break up with your couple!',
		commandDivorceExtended: {
			extendedHelp:
				'Sniff... This command is used to break up with your couple, hopefully in this virtual world, you are allowed to marry the user again.'
		},
		commandMarryDescription: 'Marry somebody!',
		commandMarryExtended: {
			extendedHelp: 'Marry your waifu!',
			explainedUsage: [['user', '(Optional) The user to marry with. If not given, the command will tell you who are you married with.']],
			examples: ['', '@love']
		},
		commandMylevelDescription: 'Check your local level.',
		commandMylevelExtended: {
			extendedHelp: 'How much until next auto role? How many points do I have in this guild?',
			explainedUsage: [['user', "(Optional) The user's profile to show. Defaults to the message's author!."]]
		},
		commandPayDescription: `Pay somebody with your ${SHINY}'s.`,
		commandPayExtended: {
			extendedHelp: 'Businessmen! Today is payday!',
			explainedUsage: [
				['money', `Amount of ${SHINY} to pay, you must have the amount you are going to pay.`],
				['user', 'The targeted user to pay. (Must be mention/id)']
			],
			examples: ['200 @kyra']
		},
		commandProfileDescription: 'Check your user profile.',
		commandProfileExtended: {
			extendedHelp: [
				'This command sends a card image with some of your user profile such as your global rank, experience...',
				"Additionally, you are able to customize your colours with the 'setColor' command."
			],
			explainedUsage: [['user', "(Optional) The user's profile to show. Defaults to the message's author!."]],
			multiline: true
		},
		commandRemindmeDescription: 'Manage your reminders.',
		commandRemindmeExtended: {
			extendedHelp: 'This command allows you to set, delete and list reminders.',
			explainedUsage: [
				['action', 'The action, one of "list", "show", "delete", or "create"/"me". Defaults to "list".'],
				['idOrDuration', 'Dependent of action; "list" → ignored; "delete"/"show" → reminder ID; else → duration.'],
				['description', '(Optional) Dependent of action, this is only read when creating a new reminder.']
			],
			examples: ['me 6h to fix this command.', 'list', 'show jedbcuywb', 'delete jedbcuywb']
		},
		commandReputationDescription: 'Give somebody a reputation point.',
		commandReputationExtended: {
			extendedHelp: [
				"This guy is so helpful... I'll give him a reputation point!",
				"Additionally, you can check how many reputation points a user has by writing 'check' before the mention."
			],
			explainedUsage: [
				['check', '(Optional) Whether you want to check somebody (or yours) amount of reputation.'],
				['user', 'The user to give a reputation point.']
			],
			reminder: 'You can give a reputation point once every 24 hours.',
			examples: ['check @kyra', 'check', '@kyra', 'check "User With Spaces"', '"User With Spaces"'],
			multiline: true
		},
		commandSetColorDescription: "Change your user profile's color.",
		commandSetColorExtended: {
			extendedHelp: 'The setColor command sets a color for your profile.',
			explainedUsage: [['color', 'A color resolvable.']],
			possibleFormats: [
				['HEX', '#dfdfdf'],
				['RGB', 'rgb(200, 200, 200)'],
				['HSL', 'hsl(350, 100, 100)'],
				['B10', '14671839']
			]
		},

		/**
		 * ##################
		 * STARBOARD COMMANDS
		 */

		commandStarDescription: 'Get a random starred message from the database or the star leaderboard.',
		commandStarExtended: {
			extendedHelp: 'This command shows a random starred message or the starboard usage and leaderboard for this server.'
		},

		/**
		 * ###############
		 * SYSTEM COMMANDS
		 */

		commandDmDescription: 'Sends a Direct Message.',
		commandDmExtended: {
			extendedHelp: `The DM command is reserved for bot owners, and it's only used for very certain purposes, such as replying feedback messages sent by users.`,
			reminder: 'Reserved for bot owners for replying purposes.'
		},
		commandEvalDescription: 'Evaluates arbitrary Javascript.',
		commandEvalExtended: {
			extendedHelp: [
				'The eval command evaluates code as-in, any error thrown from it will be handled.',
				'It also uses the flags feature. Write --silent, --depth=number or --async to customize the output.',
				'The --wait flag changes the time the eval will run. Defaults to 10 seconds. Accepts time in milliseconds.',
				"The --output and --output-to flag accept either 'file', 'log', 'haste' or 'hastebin'.",
				'The --delete flag makes the command delete the message that executed the message after evaluation.',
				'The --silent flag will make it output nothing.',
				"The --depth flag accepts a number, for example, --depth=2, to customize util.inspect's depth.",
				'The --async flag will wrap the code into an async function where you can enjoy the use of await, however, if you want to return something, you will need the return keyword',
				'The --showHidden flag will enable the showHidden option in util.inspect.',
				'The --lang and --language flags allow different syntax highlight for the output.',
				'The --json flag converts the output to json',
				'The --no-timeout flag disables the timeout',
				`If the output is too large, it'll send the output as a file, or in the console if the bot does not have the ${this.PERMISSIONS.ATTACH_FILES} permission.`
			],
			examples: ['msg.author!.username;', '1 + 1;'],
			reminder: 'Reserved for bot owners.',
			multiline: true
		},
		commandExecDescription: 'Execute Order 66.',
		commandExecExtended: {
			extendedHelp: 'You better not know about this.'
		},
		commandSetAvatarDescription: "Set Skyra's avatar.",
		commandSetAvatarExtended: {
			extendedHelp: "This command changes Skyra's avatar. You can send a URL or upload an image attachment to the channel.",
			reminder: 'Reserved for bot owners.'
		},
		commandDonateDescription: 'Get information about how to donate to keep Skyra alive longer.',
		commandDonateExtended: {
			extendedHelp: [
				'Skyra Project started on 24th October 2016, if you are reading this, you are',
				`using version ${VERSION}. The development team improves a lot in every iteration of Skyra.`,
				'',
				'However, not everything is free and we need your help to keep Skyra alive.',
				'We will be very thankful if you help us.',
				'We have been working on a lot of things, and Skyra is precious to us. Take care of her ❤',
				'',
				'Do you want to support this amazing project? Feel free to do so! https://donate.skyra.pw/patreon or https://donate.skyra.pw/kofi'
			],
			multiline: true
		},
		commandEchoDescription: 'Make Skyra send a message to this (or another) channel.',
		commandEchoExtended: {
			extendedHelp: 'This should be very obvious...',
			reminder: 'Reserved for bot owners.'
		},
		commandFeedbackDescription: "Send a feedback message to the bot's owner.",
		commandFeedbackExtended: {
			extendedHelp: `This command sends a message to a feedback channel which the bot's owners can read. You'll get a reply from me in your DMs when one of the owners has an update for you.`
		},
		commandStatsDescription: 'Provides some details about the bot and stats.',
		commandStatsExtended: {
			extendedHelp: 'This should be very obvious...'
		},

		/**
		 * ##############
		 * TOOLS COMMANDS
		 */

		commandAvatarDescription: "View somebody's avatar in full size.",
		commandAvatarExtended: {
			extendedHelp: "As this command's name says, it shows somebody's avatar.",
			explainedUsage: [['user', '(Optional) A user mention. Defaults to the author if the input is invalid or not given.']],
			reminder: "Use the --size flag to change the avatar's size."
		},
		commandColorDescription: 'Display some awesome colours.',
		commandColorExtended: {
			extendedHelp: 'The color command displays a set of colours with nearest tones given a difference between 1 and 255..',
			explainedUsage: [['color', 'A color resolvable.']],
			possibleFormats: [
				['HEX', '#dfdfdf'],
				['RGB', 'rgb(200, 200, 200)'],
				['HSL', 'hsl(350, 100, 100)'],
				['B10', '14671839']
			],
			examples: ['#dfdfdf >25', 'rgb(200, 130, 75)']
		},
		commandContentDescription: 'Obtener el contenido sin formato de los mensajes.',
		commandContentExtended: {
			extendedHelp: 'Raw content will help you better copy-paste message content as you will not have to reproduce all the formatting',
			explainedUsage: [
				['channel', '(optional) The channel in which the message is to get the content from'],
				['message', 'ID of the message to get the raw content for']
			]
		},
		commandEmojiDescription: 'Obtén información sobre un emoji.',
		commandEmojiExtended: {
			extendedHelp: "I'll give you the emoji name, whether it is a custom emoji or not, the emoji ID and a large image preview of the emoji.",
			explainedUsage: [['emoji', 'The emoji to get information about']],
			reminder: "It doesn't matter whether I share a server with a custom emoji or not!"
		},
		commandEmotesDescription: 'Muestra todos los gestos personalizados disponibles en este servidor.',
		commandEmotesExtended: {
			extendedHelp: 'La lista de emotes se divide por 50 emotes..'
		},
		commandEmotesTitle: 'Emotes en',
		commandPriceDescription: 'Convert the currency with this tool.',
		commandPriceExtended: {
			extendedHelp: 'Convert between any two currencies, even if they are cryptocurrencies.',
			explainedUsage: [
				['from', 'The currency to convert from'],
				['to', 'The currency to convert to'],
				['amount', 'The amount to convert, will default to 1']
			],
			examples: ['EUR USD', 'USD EUR 5', 'USD BAT 10']
		},
		commandQuoteDescription: "Quote another person's message.",
		commandQuoteExtended: {
			extendedHelp: "Quotes also include the message's image, if any",
			explainedUsage: [
				['channel', '(optional) The channel in which the message is to quote'],
				['message', 'ID of the message to quote']
			]
		},
		commandRolesDescription: 'List all public roles from a guild, or claim/unclaim them.',
		commandRolesExtended: {
			extendedHelp: `Public roles? They are roles that are available for everyone, an administrator must configure them with a configuration command.`,
			explainedUsage: [['Roles', 'The list of roles to claim and unclaim. Leave this empty to get a list of roles']],
			reminder: [
				'When using claim/unclaim, the roles can be individual, or multiple.',
				'To claim multiple roles, you must separate them by a comma.',
				'You can specify which roles by writting their ID, name, or a section of the name.',
				'',
				'Administrators can add public roles using `Skyra, conf set roles.public MyPublicRole`.'
			],
			examples: ['', 'Designer, Programmer', 'Designer'],
			multiline: true
		},
		commandDuckDuckGoDescription: 'Search the Internet with DuckDuckGo.',
		commandDuckDuckGoExtended: {
			extendedHelp: 'This uses the alternative search enginge DuckDuckGo to search the web',
			reminder: 'If you want to search google use `Skyra, google`'
		},
		commandPollDescription: 'Simplifies reaction-based polls.',
		commandPollExtended: {
			extendedHelp: 'Separate your options using commas.',
			examples: ['Make an anime channel, Make a gaming channel, Make a serious-discussion channel']
		},
		commandPollReactionLimit: "Please don't add emojis while I am reacting!",
		commandVoteDescription: 'Simplified reaction-based vote.',
		commandVoteExtended: {
			examples: ['Should I implement the #anime channel?']
		},
		commandTopInvitesDescription: 'Muestra las 10 invitaciones más utilizadas para este servidor.',
		commandTopInvitesExtended: {
			extendedHelp:
				'Use esto para obtener información sobre el servidor si su servidor no tiene acceso a la información sobre el servidor oficial de Discord.'
		},
		commandTopInvitesNoInvites: '¡No hay invitaciones, o ninguna de ellas ha sido utilizada!',
		commandTopInvitesTop10InvitesFor: ({ guild }) => `Las 10 mejores invitaciones para ${guild}`,
		commandTopInvitesEmbedData: {
			channel: 'Canal',
			link: 'Enlace',
			createdAt: 'Fecha de creacion',
			createdAtUnknown: 'Fecha de creación desconocida',
			expiresIn: 'Expira en',
			neverExpress: 'Nunca',
			temporary: 'Invitación temporal',
			uses: 'Usos'
		},
		commandUrbanDescription: 'Check the definition of a word on UrbanDictionary.',
		commandUrbanExtended: {
			extendedHelp: 'What does "spam" mean?',
			explainedUsage: [
				['Word', 'The word or phrase you want to get the definition from.'],
				['Page', 'Defaults to 1, the page you wish to read.']
			],
			examples: ['spam']
		},
		commandWhoisDescription: 'Who are you?',
		commandWhoisExtended: {
			extendedHelp: 'Gets information on any server member. Also known as `userinfo` in many other bots.'
		},
		commandFollowageDescription: 'Check how long a Twitch user has been following a channel.',
		commandFollowageExtended: {
			extendedHelp: 'Just... that.',
			examples: ['dallas cohhcarnage']
		},
		commandTwitchDescription: 'Check the information about a Twitch profile.',
		commandTwitchExtended: {
			extendedHelp: 'Really, just that.',
			examples: ['riotgames']
		},
		commandTwitchSubscriptionDescription: 'Manage the subscriptions for your server.',
		commandTwitchSubscriptionExtended: {
			extendedHelp: [
				'Manage the subscriptions for this server.',
				'__Online Notifications__',
				'For content, the best way is writing `--embed`, the notifications will then show up in MessageEmbeds with all available data.',
				'Alternatively you can set your own content and it will post as a regular message.',
				'This content can contain some parameters that will be replaced with Twitch data:',
				"- `%TITLE%` for the stream's title",
				'- `%VIEWER_COUNT%` for the amount of current viewers,',
				'- `%GAME_NAME%` for the title being streamed',
				"- `%GAME_ID%` for the game's ID as seen by Twitch",
				'- `%LANGUAGE%` for the language the stream is in',
				"- `%USER_ID%` for the streamer's ID as seen by Twitch",
				"- and `%USER_NAME%` for the Streamer's twitch username.",
				'',
				'__Offline Notifications__',
				"For offline events none of the variables above are available and you'll have to write your own content.",
				'You can still use the `--embed` flag for the notification to show in a nice Twitch-purple MessageEmbed.'
			],
			explainedUsage: [
				['streamer', 'The Twitch username of the streamer to get notifications for.'],
				['channel', 'A Discord channel where to post the notifications in.'],
				['status', `The status that the Twitch streamer should get for an notification, one of online or offline.`],
				['content', 'The message to send in Discord chat. Refer to extended help above for more information.']
			],
			examples: [
				'add favna #twitch online --embed',
				'add favna #twitch online %USER_NAME% went live | %TITLE%',
				'remove kyranet #twitch online',
				'reset kyranet',
				'reset',
				'show kyranet',
				'show'
			],
			multiline: true
		},
		commandWikipediaDescription: 'Search something through Wikipedia.',
		commandWikipediaExtended: {
			extendedHelp:
				'In NSFW channels I will also add the page image. This restriction is in place because Wikipedia has NSFW images for NSFW pages as they have to be accurate (i.e. diseases or human body parts).',
			reminder: 'Most Wikipedia page titles are case sensitive. Some celeberties will have lowercase redirects, but not many.'
		},
		commandYoutubeDescription: 'Search something through YouTube.',
		commandYoutubeExtended: {
			extendedHelp: `If I have the ${this.PERMISSIONS.MANAGE_MESSAGES} ${this.PERMISSIONS.ADD_REACTIONS} permissions then I will provide the option to navigate through the top 10 results.`
		},

		/**
		 * ################
		 * GOOGLE COMMANDS
		 */

		commandCurrentTimeDescription: 'Obtiene la hora actual en cualquier lugar del mundo',
		commandCurrentTimeExtended: {
			extendedHelp: [
				'Este comando usa Google Maps para obtener las coordenadas del lugar.',
				'Una vez que este comando obtuvo las coordenadas, consulta TimezoneDB para obtener los datos de tiempo'
			],
			explainedUsage: [['ubicación', 'La localidad, el gobierno, el país o el continente para consultar la hora.']],
			examples: ['Madrid', 'Barcelona'],
			multiline: true
		},
		commandCurrentTimeLocationNotFound: 'Lo siento, pero no pude encontrar datos de tiempo para esa ubicación.',
		commandCurrentTimeTitles: ({ dst }) => ({
			currentTime: 'Tiempo actual',
			currentDate: 'Fecha actual',
			country: 'País',
			gmsOffset: 'GMT Offset',
			dst: `**Horario de verano**: ${dst}`
		}),
		commandCurrentTimeDst: 'Observa el horario de verano en este momento',
		commandCurrentTimeNoDst: 'No observa el horario de verano en este momento',
		commandGsearchDescription: 'Encuentra tus cosas favoritas en Google',
		commandGsearchExtended: {
			extendedHelp: `Este comando consulta el poderoso motor de búsqueda de Google para encontrar sitios web para su consulta. Para imágenes, utilice el comando \`gimage\`.`,
			explainedUsage: [['consulta', 'Lo que quieres encontrar en Google']],
			examples: ['Discord', 'Skyra']
		},
		commandGimageDescription: 'Encuentra tus imágenes favoritas en Google',
		commandGimageExtended: {
			extendedHelp: `Este comando consulta el poderoso motor de búsqueda de Google para encontrar imágenes para su consulta. Para obtener resultados web regulares, utilice el comando \`gsearch\`.`,
			explainedUsage: [['consulta', 'La imagen que quieres encontrar en Google']],
			examples: ['Discord', 'Skyra'],
			reminder:
				'Este comando se ha marcado como NSFW porque es inevitable que cuando consulta contenido explícito, obtendrá resultados explícitos.'
		},
		commandLmgtfyDescription: 'Moleste a otro usuario enviándole un enlace LMGTFY (Permítame Google eso para usted).',
		commandLmgtfyExtended: {
			explainedUsage: [['query', 'La consulta a google']]
		},
		commandWeatherDescription: 'Check the weather status in a location.',
		commandWeatherExtended: {
			extendedHelp: [
				'Este comando usa Google Maps para obtener las coordenadas del lugar.',
				'Una vez que este comando obtuvo las coordenadas, consulta a DarkSky para recuperar información sobre el clima.'
			],
			explainedUsage: [['ciudad', 'La localidad, el gobierno, el país o el continente para consultar la hora.']],
			examples: ['Madrid', 'Barcelona'],
			reminder: 'La temperatura está en **Celsius**',
			multiline: true
		},
		googleErrorZeroResults: 'La aplicación no devolvió resultados.',
		googleErrorRequestDenied: 'La aplicación GeoCode ha rechazado su solicitud.',
		googleErrorInvalidRequest: 'Solicitud incorrecta.',
		googleErrorOverQueryLimit: 'Límite de solicitudes excedida, prueba de nuevo mañana.',
		googleErrorUnknown: 'Lo siento, pero no pude obtener un resultado de Google.',

		/**
		 * #############
		 * WEEB COMMANDS
		 */

		commandWblushDescription: 'Blush with a weeb picture!',
		commandWblushExtended: {
			extendedHelp: 'Blush with a random weeb image!'
		},
		commandWcryDescription: 'Cry to somebody with a weeb picture!',
		commandWcryExtended: {
			extendedHelp: 'Cry with a random weeb image!',
			explainedUsage: [['user', 'The user to cry to.']],
			examples: ['@Skyra']
		},
		commandWcuddleDescription: 'Cuddle somebody with a weeb picture!',
		commandWcuddleExtended: {
			extendedHelp: 'Unlike the original cuddle command, this one displays random weeb images, enjoy!',
			explainedUsage: [['user', 'The user to cuddle with.']],
			examples: ['@Skyra']
		},
		commandWdanceDescription: 'Dance with a weeb picture!',
		commandWdanceExtended: {
			extendedHelp: 'Dance with a random weeb image!'
		},
		commandWhugDescription: 'Hug somebody with a weeb picture!',
		commandWhugExtended: {
			extendedHelp: 'Unlike the original hug command, this one displays random weeb images, enjoy!',
			explainedUsage: [['user', 'The user to give the hug.']],
			examples: ['@Skyra']
		},
		commandWkissDescription: 'Kiss somebody with a weeb picture!',
		commandWkissExtended: {
			extendedHelp: 'Kiss somebody with a random weeb image!',
			explainedUsage: [['user', 'The user to give the kiss to.']],
			examples: ['@Skyra']
		},
		commandWlickDescription: 'Lick somebody with a weeb picture!',
		commandWlickExtended: {
			extendedHelp: 'Lick somebody with a random weeb image!',
			explainedUsage: [['user', 'The user to lick.']],
			examples: ['@Skyra']
		},
		commandWnomDescription: 'Nom nom with a 🍞!',
		commandWnomExtended: {
			extendedHelp: "Nom nom nom! Wha~... I'm busy eating!"
		},
		commandWnekoDescription: 'Human kittens!',
		commandWnekoExtended: {
			extendedHelp: `Unlike the original kitten command, this one displays random weeb images, the difference is that they're weebs... and humans, enjoy!`
		},
		commandWpatDescription: "Pats somebody's head!",
		commandWpatExtended: {
			extendedHelp: "Pat somebody's head with a random weeb image!",
			explainedUsage: [['user', 'The user to pat with.']],
			examples: ['@Skyra']
		},
		commandWpoutDescription: 'I feel somebody... mad',
		commandWpoutExtended: {
			extendedHelp: 'Show your expression with a random weeb image!'
		},
		commandWslapDescription: 'Slap somebody with a weeb picture!',
		commandWslapExtended: {
			extendedHelp: 'Unlike the original slap command, this one displays random weeb images, enjoy!',
			explainedUsage: [['user', 'The user to slap.']],
			examples: ['@Pete']
		},
		commandWsmugDescription: 'Smug',
		commandWsmugExtended: {
			extendedHelp: 'Just an anime smug face!'
		},
		commandWstareDescription: '*Stares*',
		commandWstareExtended: {
			extendedHelp: '*Still stares at you*',
			explainedUsage: [['user', 'The user to stare at.']],
			examples: ['@Pete']
		},
		commandWtickleDescription: 'Give tickles to somebody with a weeb picture!',
		commandWtickleExtended: {
			extendedHelp: 'Tickle somebody!',
			explainedUsage: [['user', 'The user to tickle.']],
			examples: ['@Skyra']
		},
		commandWbangDescription: 'Bang 💥🔫!',
		commandWbangExtended: {
			extendedHelp: 'Shoot a user with a random weeb image!',
			explainedUsage: [['user', 'The user to shoot.']],
			examples: ['@Skyra']
		},
		commandWbangheadDescription: "STAHP! I'm banging my head here!",
		commandWbangheadExtended: {
			extendedHelp: 'Bang your head with a random weeb image!'
		},
		commandWbiteDescription: '*nom nom* you are delicious!',
		commandWbiteExtended: {
			extendedHelp: 'Bite a user with a random weeb image!',
			explainedUsage: [['user', 'The user to bite.']],
			examples: ['@Skyra']
		},
		commandWgreetDescription: 'Say hi! to another user',
		commandWgreetExtended: {
			extendedHelp: 'Greet a user with a random weeb image!',
			explainedUsage: [['user', 'The user to greet.']],
			examples: ['@Skyra']
		},
		commandWlewdDescription: 'Lewds! Lewds! Lewds!',
		commandWlewdExtended: {
			extendedHelp: 'Random lewd weeb image!'
		},
		commandWpunchDescription: '*pow* 👊👊',
		commandWpunchExtended: {
			extendedHelp: 'Punch that annoying user with a random weeb image!',
			explainedUsage: [['user', 'The user to punch.']],
			examples: ['@Skyra']
		},
		commandWsleepyDescription: "I'm so sleeeeepy... *yawn*",
		commandWsleepyExtended: {
			extendedHelp: 'Show how sleepy you are with a random weeb image!'
		},
		commandWsmileDescription: "Huh, because I'm happy. Clap along if you feel like a room without a roof",
		commandWsmileExtended: {
			extendedHelp: 'Show just how happy you are with a random weeb image!'
		},
		commandWthumbsupDescription: 'Raise your thumb into the air in a magnificent show of approval',
		commandWthumbsupExtended: {
			extendedHelp: 'Raise your thumb with a random weeb image!'
		},

		/**
		 * ##############
		 * ANIME COMMANDS
		 */

		commandAnimeTypes: {
			tv: '📺 TV',
			movie: '🎥 Película',
			ova: '📼 Animación de Vídeo Original',
			special: '🎴 Especial'
		},
		commandAnimeInvalidChoice: '¡Esa opción no es válida! Selecciona otra opción, por favor.',
		commandAnimeOutputDescription: ({ englishTitle, japaneseTitle, canonicalTitle, synopsis }) =>
			`**Título inglés:** ${englishTitle}\n**Título japonés:** ${japaneseTitle}\n**Título canónico:** ${canonicalTitle}\n${synopsis}`,
		commandAnimeNoSynopsis: 'No hay sinopsis disponible para este título.',
		commandAnimeEmbedData: {
			type: 'Tipo',
			score: 'Puntuación',
			episodes: 'Episodio(s)',
			episodeLength: 'Duración del episodio',
			ageRating: 'Clasificación de edad',
			firstAirDate: 'Primera fecha de emisión',
			watchIt: 'Míralo Aquí:',
			stillAiring: 'Aún se transmite'
		},
		commandMangaOutputDescription: ({ englishTitle, japaneseTitle, canonicalTitle, synopsis }) =>
			`**Título inglés:** ${englishTitle}\n**Título japonés:** ${japaneseTitle}\n**Título canónico:** ${canonicalTitle}\n${synopsis}`,
		commandMangaTypes: {
			manga: '📘 Manga',
			novel: '📕 Novela',
			manhwa: '🇰🇷 Manhwa',
			oneShot: '☄ Cameo',
			special: '🎴 Especial'
		},
		commandMangaEmbedData: {
			ageRating: 'Clasificación de edad',
			firstPublishDate: 'Primera fecha de publicación',
			readIt: 'Léelo Aquí:',
			score: 'Puntuación',
			type: 'Tipo',
			none: 'Ninguno'
		},
		commandWaifuFooter: 'Imagen por thiswaifudoesnotexist.net',

		/**
		 * #####################
		 * ANNOUNCEMENT COMMANDS
		 */

		commandSubscribeNoRole: 'Este servidor no configuró el rol para los anuncios.',
		commandSubscribeSuccess: ({ role }) => `Concedido con éxito el rol: **${role}**`,
		commandUnsubscribeSuccess: ({ role }) => `Removido con éxito el rol: **${role}***`,
		commandSubscribeNoChannel: 'Este servidor no tiene un canal de anuncios configurado.',
		commandAnnouncement: ({ role }) => `**Nuevo anuncio para** ${role}`,
		commandAnnouncementSuccess: 'Se ha publicado un nuevo anuncio con éxito.',
		commandAnnouncementCancelled: 'Se ha cancelado el anuncio con éxito.',
		commandAnnouncementPrompt: 'Éste es el contenido que será mandado al canal de anuncios. ¿Quiere enviarlo ahora?',
		commandAnnouncementEmbedMentions: ({ header }) => `${header}:`,
		commandAnnouncementEmbedMentionsWithMentions: ({ header, mentions }) => `${header}, y mencionando a: ${mentions}:`,

		/**
		 * ################
		 * GENERAL COMMANDS
		 */

		commandInviteDescription: 'Muestra el enlace para invitarme.',
		commandInviteExtended: {
			extendedHelp:
				'Si desea obtener un enlace donde Skyra no solicitará ningún permiso, agregue `noperms`, `--noperms` o `--nopermissions` al comando.',
			examples: ['', 'noperms', '--noperms', '--nopermissions']
		},
		commandInvitePermissionInviteText: 'Invita a Skyra a tu servidor',
		commandInvitePermissionSupportServerText: 'Únase al servidor de soporte',
		commandInvitePermissionsDescription:
			'No tengas miedo de quitar algunos permisos, Skyra te hará saber si estás intentando ejecutar un comando sin los permisos requeridos.',
		commandInfoBody: [
			`Skyra ${VERSION} is a multi-purpose Discord Bot designed to run the majority of tasks with a great performance and constant 24/7 uptime.`,
			"She is built on top of Klasa, a 'plug-and-play' framework built on top of the Discord.js library.",
			'',
			'Skyra features:',
			'• Advanced Moderation with temporary actions included',
			'• Announcement management',
			'• Fully configurable',
			'• Message logs, member logs, and mod logs',
			'• Multilingual',
			'• Profiles and levels, with leaderboards and social management',
			'• Role management',
			'• Weeb commands (+10)!',
			'And more!'
		],
		commandHelpData: ({ titleDescription, usage, extendedHelp, footerName }) => ({
			title: `${titleDescription}`,
			usage: `📝 | ***Uso del Comando***\n\`${usage}\`\n`,
			extended: `🔍 | ***Descripción Extendida***\n${extendedHelp}`,
			footer: `Ayuda de comando para ${footerName}`
		}),
		commandSupportEmbedTitle: ({ username }) => `¿Necesita ayuda, ${username}?`,
		commandSupportEmbedDescription:
			"¡Entonces deberías unirte a [Skyra's lounge](https://join.skyra.pw)! Allí, puede recibir ayuda de los desarrolladores y otros miembros de la comunidad.",

		/**
		 * #####################
		 * DEVELOPERS COMMANDS
		 */

		commandYarnDescription: 'Responde con información sobre un paquete NodeJS utilizando el registro del paquete Yarn.',
		commandYarnExtended: {
			extendedHelp: `Esto es para los desarrolladores de NodeJS que desean encontrar rápidamente información sobre un paquete publicado en npm [npm](https://npmjs.com)`,
			explainedUsage: [['package', 'El nombre del paquete a buscar debe ser una coincidencia exacta']],
			examples: ['@skyra/char', '@skyra/saelem', '@skyra/eslint-config']
		},
		commandYarnNoPackage: `${REDCROSS} Lo siento, pero tienes que darme el nombre de un paquete para buscarlo.`,
		commandYarnUnpublishedPackage: ({ pkg }) => `¡Qué desarrollador tan tonto que hizo \`${pkg}\`! ¡No lo publicaron!`,
		commandYarnPackageNotFound: ({ pkg }) => `Lo siento, pero no pude encontrar ningún paquete con el nombre de \`${pkg}\` en el registro.`,
		commandYarnEmbedDescriptionAuthor: ({ author }) => `❯ Autor: ${author}`,
		commandYarnEmbedDescriptionMaintainers: ({ maintainers }) => `❯ Mantenedores: **${maintainers}**`,
		commandYarnEmbedDescriptionLatestVersion: ({ latestVersionNumber }) => `❯ Ultima versión: **${latestVersionNumber}**`,
		commandYarnEmbedDescriptionLicense: ({ license }) => `❯ Licencia: **${license}**`,
		commandYarnEmbedDescriptionMainFile: ({ mainFile }) => `❯ Archivo principal: **${mainFile}**`,
		commandYarnEmbedDescriptionDateCreated: ({ dateCreated }) => `❯ Fecha de creacion: **${dateCreated}**`,
		commandYarnEmbedDescriptionDateModified: ({ dateModified }) => `❯ Fecha modificada: **${dateModified}**`,
		commandYarnEmbedDescriptionDeprecated: ({ deprecated }) => `❯ Aviso de desuso: **${deprecated}**`,
		commandYarnEmbedDescriptionDependenciesLabel: '__*Dependencias:*__',
		commandYarnEmbedDescriptionDependenciesNoDeps: `Sin dependencias ${GREENTICK}!`,
		commandYarnEmbedMoreText: 'más...',

		/**
		 * ##############
		 * FUN COMMANDS
		 */

		command8ballOutput: ({ author, question, response }) => `🎱 Pregunta por ${author}: *${question}*\n${response}`,
		command8ballQuestions: {
			When: '^¿?cu[áa]ndo',
			What: '^¿?qu[ée]',
			HowMuch: '^¿?cu[áa]nto',
			HowMany: '^¿?cu[áa]nto',
			Why: '^¿?por qu[ée]',
			Who: '^¿?qui[ée]n'
		},
		command8ballWhen: ['Pronto™', 'Quizá mañana.', 'Quizá el año que viene...', 'Ahora mismo.', 'En unos cuantos meses.'],
		command8ballWhat: ['Un avión.', '¿Qué? Pregunta de nuevo.', '¡Un regalo!', 'Nada.', 'Un anillo.', 'No lo sé, quizá sea algo.'],
		command8ballHowMuch: [
			'Un montón.',
			'Un poco.',
			'Un poquillo.',
			'Pregúnteme mañana.',
			'No lo sé, pregúntaselo a un físico.',
			'Absolutamente nada.',
			`Entre ${random(10)} y ${random(1000)}L.`,
			`${random(10)}e${random(1000)}L.`,
			'2 o 3 litros, no recuerdo.',
			'¡Infinito!',
			'1010 litros.'
		],
		command8ballHowMany: [
			'Un montón.',
			'Un poco.',
			'Un poquillo.',
			'Pregúnteme mañana.',
			'No lo sé, pregúntaselo a un físico.',
			'Absolutamente nada.',
			`Entre ${random(10)} y ${random(1000)}.`,
			`${random(10)}e${random(1000)}.`,
			'2 o 3, no recuerdo.',
			'¡Infinito!',
			'1010.'
		],
		command8ballWhy: [
			'Probablemente genética.',
			'Porque alguien decidió que fuera así.',
			'¡Por la gloria de Satán, por supuesto!',
			'No lo sé, quizás fuese el destino.',
			'Porque lo dije yo.',
			'No tengo ni idea.',
			'Uhm... pregúntale al dueño del servidor.',
			'Pregunta de nuevo.',
			'Para llegar al otro lado.',
			'Lo dice en la Biblia.'
		],
		command8ballWho: [
			'Un humano.',
			'Un robot.',
			'Un avión.',
			'Un pájaro.',
			'Una composición de carbono.',
			'Un puñado de zeros y unos.',
			'No tengo ni idea, ¿es material?',
			'Eso no es lógico.'
		],
		command8ballElse: [
			'Probablemente.',
			'No.',
			'¡SÍ!',
			'Quizás.',
			'Como yo lo veo, sí.',
			'Pregúnteme mañana.',
			'No lo sé, pregúntaselo a un físico.',
			'Mejor no decirte ahora.',
			'No cuentes con eso.',
			'Es cierto.',
			'Es decididamente así.',
			'Mis fuentes dicen que no.',
			'No tiene muy buena pinta.',
			'Tiene buena pinta.',
			'No pude procesar mi respuesta, inténtalo de nuevo.',
			'Un pajarito me susurró al oído diciendo que sí.',
			'Muy dudoso.',
			'Sin duda.',
			'Definitivamente, sí.',
			'Puedes confiar en ello.'
		],

		commandCatfactTitle: 'Hecho Gatuno',
		commandChoiceOutput: ({ user, word }) => `🕺 *Pito, pito, gorgorito, ¿dónde vas tan bonito?...* ${user}, Elijo:${codeBlock('', word)}`,
		commandChoiceMissing: 'Por favor, escribe al menos dos opciones separadas con coma.',
		commandChoiceDuplicates: ({ words }) => `¿Por qué aceptaría palabras duplicadas? '${words}'.`,
		commandDiceOutput: ({ result }) => `¡Lanzaste el dado! Obteniste: **${result}**`,
		commandDiceRollsError: 'La cantidad de lanzamientos debe ser un número entre 1 y 1024.',
		commandDiceSidesError: 'La cantidad de lados debe ser un número entre 3 y 1024.',
		commandEscaperopeOutput: ({ user }) => `**${user}** usó **Cuerda Huída**`,
		commandLoveLess45: 'Prueba de nuevo la próxima vez...',
		commandLoveLess75: '¡Bastante bien!',
		commandLoveLess100: '¡Haríais una gran pareja!',
		commandLove100: '¡Emparejamiento perfecto!',
		commandLoveItself: 'Eres una criatura muy especial y deberías amarte a tí mismo más que a los demás <3',
		commandLoveResult: 'Resultado',
		commandMarkovTimer: ({ timer }) => `Processed in ${timer}.`,
		commandMarkovNoMessages: 'The channel or user has no messages.',
		commandNorrisOutput: 'Chuck Norris',
		commandRateOutput: ({ author, userToRate, rate, emoji }) => `**${author}**, Uhm... le daría a **${userToRate}** un **${rate}**/100 ${emoji}`,
		commandRateMyself: ['me quiero a mí misma mucho 😊', 'yo'],
		commandPunError: 'Something went wrong. Try again later.',
		commandXkcdComics: ({ amount }) => `Hay ${amount} comics.`,
		commandXkcdNotfound:
			'He buscado en todos los rincones, pero no he tenido suerte encontrando este comic, ¡prueba más tarde o prueba con otro!',

		/**
		 * ##############
		 * GAMES COMMANDS
		 */

		commandGamesSkyra: 'I am sorry, I know you want to play with me, but if I do, I will not be able to help other people! 💔',
		commandGamesBot: 'I am sorry, but I do not think they would like to stop doing what they are doing and play with humans.',
		commandGamesSelf: 'You must be so sad to play against yourself. Try again with another user.',
		commandGamesProgress: 'I am sorry, but there is a game in progress in this channel, try again when it finishes.',
		commandGamesNoPlayers: ({ prefix }) =>
			`Por favor, especifique algunos homenajes para jugar a los Juegos del Hambre, así: \`${prefix}hg Bob, Mark, Jim, Kyra\``,
		commandGamesTooManyOrFew: ({ min, max }) => `I am sorry but the amount of players is less than ${min} or greater than ${max}.`,
		commandGamesRepeat: 'Lo siento, pero un usuario no puede jugar dos veces.',
		commandGamesPromptTimeout: 'I am sorry, but the challengee did not reply on time.',
		commandGamesPromptDeny: 'I am sorry, but the challengee refused to play.',
		commandGamesTimeout: '**The match concluded in a draw due to lack of a response (60 seconds)**',
		commandC4Prompt: ({ challenger, challengee }) =>
			`Dear ${challengee}, you have been challenged by ${challenger} in a Connect-Four match. Reply with **yes** to accept!`,
		commandC4Start: ({ player }) => `Let's play! Turn for: **${player}**.`,
		commandC4GameColumnFull: 'This column is full. Please try another. ',
		commandC4GameWin: ({ user }) => `${user} (red) won!`,
		commandC4GameWinTurn0: ({ user }) => `${user} (blue) won!`,
		commandC4GameDraw: 'This match concluded in a **draw**!',
		commandC4GameNext: ({ user }) => `Turn for: ${user} (red).`,
		commandC4GameNextTurn0: ({ user }) => `Turn for: ${user} (blue).`,
		commandC4Description: 'Play Connect-Four with somebody.',
		commandC4Extended: {
			extendedHelp: [
				'This game is best played on PC.',
				'Connect Four is a two-player connection game in which the players first choose a color and then take turns dropping colored discs from the top into a seven-column, six-row vertically suspended grid.'
			],
			multiline: true
		},
		commandCoinFlipDescription: '¡Lanza una moneda!',
		commandCoinFlipExtended: {
			extendedHelp: [
				'Lanza una moneda. Si adivina el lado que aparece, recupera su apuesta, duplicada.',
				'Si no lo haces, pierdes tu apuesta.',
				'También puede ejecutar un giro sin efectivo, que no cuesta nada, pero tampoco lo recompensa con nada.',
				'Ahora consigue esas monedas volteando.'
			],
			examples: ['heads 50', 'tails 200'],
			multiline: true
		},
		commandCoinFlipInvalidCoinname: ({ arg }) => `Disculpe, pero ${arg} no es una cara de moneda!`,
		commandCoinFlipCoinnames: ['Cabezas', 'Cruz'],
		commandCoinFlipWinTitle: '¡Ganaste!',
		commandCoinFlipLoseTitle: 'Perdiste.',
		commandCoinFlipNoguessTitle: 'Lanzaste una moneda.',
		commandCoinFlipWinDescription: ({ result }) => `La moneda fue lanzada y mostró ${result}. Lo entendiste bien!`,
		commandCoinFlipWinDescriptionWithWager: ({ result, wager }) =>
			`La moneda fue lanzada y mostró ${result}. Adivinaste correctamente y ganaste ${wager} ${SHINY}!`,
		commandCoinFlipLoseDescription: ({ result }) => `La moneda fue lanzada y mostró${result}. No adivinaste correctamente.`,
		commandCoinFlipLoseDescriptionWithWager: ({ result, wager }) =>
			`La moneda fue lanzada y mostró${result}. No adivinaste correctamente y perdido ${wager} ${SHINY}..`,
		commandCoinFlipNoguessDescription: ({ result }) => `La moneda fue lanzada y mostró ${result}.`,
		commandHigherLowerDescription: 'Comenzar un juego de Mayor/Menor',
		commandHigherLowerExtended: {
			extendedHelp: [
				'Mayor/Menor es un juego de suerte.',
				'Elegiré un número y tendrás que adivinar si el próximo número que elijo será **mayor** o **menor** que el actual, usando los ⬆ o ⬇ emojis.',
				'Sus ganancias aumentan a medida que avanza en las rondas, y puede retirar dinero en cualquier momento presionando el 💰 reacción emoji .',
				'¡Pero ten cuidado! ¡Cuanto más lejos vayas, más posibilidades tendrás de perderlo todo!'
			],
			multiline: true
		},
		commandHigherLowerLoading: `${LOADING} Comenzar un nuevo juego de Mayor/Meno`,
		commandHigherLowerNewround: 'Bien. Comenzando una nueva ronda',
		commandHigherLowerEmbed: ({ turn, number }) => ({
			title: `¿Mayor o menor? | Turno ${turn}`,
			description: `Su número es ${number}. ¿Será el siguiente mayor o menor?`,
			footer: 'El juego caducará en 3 minutos, ¡así que actúa rápido!'
		}),
		commandHigherLowerLose: ({ number, losses }) => ({
			title: '¡Perdiste!',
			description: `No lo entendiste del todo. El número era ${number}. Perdiste ${losses} ${SHINY}`,
			footer: '¡Mejor suerte la próxima vez!'
		}),
		commandHigherLowerWin: ({ potentials, number }) => ({
			title: '¡Ganaste!',
			description: `El número era ${number}. ¿Quieres continuar? Con otro intento, puedes ganar ${potentials} ${SHINY}`,
			footer: '¡Actúa rapido! No tienes mucho tiempo.'
		}),
		commandHigherLowerCancel: ({ username }) => ({
			title: 'Juego cancelado por elección',
			description: `Gracias por jugar, ¡${username}! Estaré aquí por si quieres continuar.`
		}),
		commandHigherLowerCashout: ({ amount }) => `${amount} ${SHINY} fueron directo a a su cuenta. ¡Espero que haya sido divertido!`,
		commandHungerGamesResultHeaderBloodbath: () => 'Bloodbath',
		commandHungerGamesResultHeaderSun: ({ game }) => `Day ${game.turn}`,
		commandHungerGamesResultHeaderMoon: ({ game }) => `Night ${game.turn}`,
		commandHungerGamesResultDeaths: ({ deaths }) => `**${deaths} cannon shot can be heard in the distance.**`,
		commandHungerGamesResultDeathsPlural: ({ deaths }) => `**${deaths} cannon shots can be heard in the distance.**`,
		commandHungerGamesResultProceed: 'Proceed?',
		commandHungerGamesStop: 'Game finished by choice! See you later!',
		commandHungerGamesWinner: ({ winner }) => `And the winner is... ${winner}!`,
		commandHungerGamesDescription: 'Play Hunger Games with your friends!',
		commandHungerGamesExtended: {
			extendedHelp: 'Enough discussion, let the games begin!',
			examples: ['Skyra, Katniss, Peeta, Clove, Cato, Johanna, Brutus, Blight']
		},
		commandSlotmachineDescription: `I bet 100${SHINY} you ain't winning this round.`,
		commandSlotmachineExtended: {
			extendedHelp: `Gira una máquina tragamonedas de 3 carretes y juega tus brillos para obtener recompensas más grandes`,
			explainedUsage: [['Cantidad', 'Ya sea 50, 100, 200, 500 o incluso, 1000 shinies para apostar.']],
			reminder: 'Recibirá al menos 5 veces la cantidad (cerezas / tada) al ganar, y hasta 24 veces (siete, diamante sin piel).'
		},
		commandSlotmachinesWin: ({ roll, winnings }) => `**You rolled:**\n${roll}\n**Congratulations!**\nYou won ${winnings}${SHINY}!`,
		commandSlotmachinesLoss: ({ roll }) => `**You rolled:**\n${roll}\n**Mission failed!**\nWe'll get em next time!`,
		commandSlotmachineCanvasTextWon: 'Tú ganaste',
		commandSlotmachineCanvasTextLost: 'Tú perdiste',
		commandSlotmachineTitles: {
			previous: 'Anterior',
			new: 'Nuevo'
		},
		commandTicTacToeDescription: 'Play Tic-Tac-Toe with somebody.',
		commandTicTacToeExtended: {
			extendedHelp: [
				'Tic-tac-toe (también conocido como ceros y cruces o Xs y Os) es un juego de papel y lápiz para dos jugadores, X y O, que se turnan para marcar los espacios en una cuadrícula de 3 × 3.',
				'El jugador que logra colocar tres de sus marcas en una fila horizontal, vertical o diagonal gana el juego.'
			],
			multiline: true
		},
		commandTicTacToePrompt: ({ challenger, challengee }) =>
			`Querido ${challenger}, ${challengee} te ha desafiado en un partido de tres en raya. Responda con **yes** para aceptar`,
		commandTicTacToeTurn: ({ icon, player, board }) => `(${icon}) Girar para ${player}!\n${board}`,
		commandTicTacToeWinner: ({ winner, board }) => `El ganador es ...${winner}!\n${board}`,
		commandTicTacToeDraw: ({ board }) => `Este partido concluyó en un **empate**!\n${board}`,
		commandTriviaDescription: 'Play a game of Trivia.',
		commandTriviaExtended: {
			extendedHelp: [
				'Answer questions of trivia here, with categories ranging from books to mythology! (powered by OpenTDB)',
				'',
				`**Categories**: ${Object.keys(CATEGORIES).join(', ')}`
			],
			explainedUsage: [
				['category', 'The category questions are asked from.'],
				['type', 'The type of question asked: can be boolean (true/false) or multiple choice.'],
				['difficulty', 'The difficulty level of the questions asked.'],
				['duration', 'The amount of time you get to answer.']
			],
			examples: ['trivia history.', 'trivia books multiple easy.', 'trivia videogames 45.'],
			multiline: true
		},
		commandTriviaInvalidCategory: 'Invalid category: Please use `Skyra, help trivia` for a list of categories.',
		commandTriviaActiveGame: 'A game of trivia is already being played in this channel',
		commandTriviaIncorrect: ({ attempt }) => `I am sorry, but **${attempt}** is not the correct answer. Better luck next time!`,
		commandTriviaNoAnswer: ({ correctAnswer }) => `Looks like nobody got it! The right answer was **${correctAnswer}**.`,
		commandTriviaEmbedTitles: {
			trivia: 'Trivia',
			difficulty: 'Difficulty'
		},
		commandTriviaWinner: ({ winner, correctAnswer }) => `We have a winner! ${winner} had a right answer with **${correctAnswer}**!`,
		commandVaultDescription: `Guarde sus ${SHINY} de forma segura en una bóveda para que no pueda gastarlos accidentalmente en juegos de azar.`,
		commandVaultExtended: {
			extendedHelp: [
				'Esto es para los gastadores codiciosos entre nosotros que tienden a jugar demasiado en la máquina tragamonedas o girar la rueda de la fortuna.',
				`Debes retirar activamente a los ${SHINY} de tu bóveda antes de que puedan gastarse el juego.`
			],
			explainedUsage: [
				['acción', 'La acción a realizar: **retirarse** para retirarse de su bóveda o **depositar** para depositar en su bóveda.'],
				['dinero', `La cantidad de ${SHINY} para retirar o depositar.`]
			],
			examples: ['depositar 10000.', 'retirar 10000.'],
			multiline: true
		},
		commandVaultEmbedData: ({ coins }) => ({
			depositedDescription: `Depositó ${coins} ${SHINY} del saldo de su cuenta en su bóveda.`,
			withdrewDescription: `Retiró ${coins} ${SHINY} de su bóveda.`,
			showDescription: 'Su cuenta corriente y saldo de caja fuerte son:',
			accountMoney: 'Dinero de la cuenta',
			accountVault: 'Bóveda de cuenta'
		}),
		commandVaultInvalidCoins: 'Lo siento, pero esa es una cantidad inválida de monedas. ¡Asegúrese de que sea un número positivo!',
		commandVaultNotEnoughMoney: ({ money }) =>
			`Lo siento, ¡pero no tienes suficiente dinero para hacer ese depósito! Su saldo monetario actual es ${money}${SHINY}`,
		commandVaultNotEnoughInVault: ({ vault }) =>
			`Lo siento, ¡pero no tienes suficiente almacenado en tu bóveda para hacer esa retirada! Su saldo actual es ${vault}${SHINY}`,
		commandWheelOfFortuneDescription: 'Juega con tus shinies haciendo girar una rueda de la fortuna.',
		commandWheelOfFortuneExtended: {
			extendedHelp: `Puede perder 0.1, 0.2, 0.3 o 0.5 veces su entrada o ganar 1.2, 1.5, 1.7 o 2.4 veces su entrada.`
		},
		commandWheelOfFortuneTitles: {
			previous: 'Anterior',
			new: 'Nuevo'
		},
		commandWheelOfFortuneCanvasTextWon: 'Tú ganaste',
		commandWheelOfFortuneCanvasTextLost: 'Tú perdiste',
		gamesNotEnoughMoney: ({ money }) =>
			`Lo siento, ¡pero no tienes suficiente dinero para pagar tu apuesta! El saldo de su cuenta corriente es ${money}${SHINY}`,
		gamesCannotHaveNegativeMoney: `No puedes tener una cantidad negativa de ${SHINY}s`,

		/**
		 * #################
		 * GIVEAWAY COMMANDS
		 */

		giveawayTime: 'El sorteo debe durar al menos 10 seconds.',
		giveawayTimeTooLong: '¡Oye! ¡Eso es un tiempo increíblemente largo para contarlo con los dedos de mis manos!',
		giveawayEndsAt: 'Termina en:',
		giveawayDuration: ({ time }) => `This giveaway ends in **${this.duration(time)}**! React to this message with 🎉 to join.`,
		giveawayTitle: '🎉 **GIVEAWAY** 🎉',
		giveawayLastchance: ({ time }) => `**LAST CHANCE**! Remaining time: **${this.duration(time)}**. React to this message with 🎉 to join.`,
		giveawayLastchanceTitle: '🎉 **LAST CHANCE GIVEAWAY** 🎉',
		giveawayEnded: ({ winners }) => `Ganador: ${winners}`,
		giveawayEndedPlural: ({ winners }) => `Ganadores: ${winners}`,
		giveawayEndedNoWinner: 'No winner...',
		giveawayEndedAt: 'Ended at:',
		giveawayEndedTitle: '🎉 **GIVEAWAY ENDED** 🎉',
		giveawayEndedMessage: ({ winners, title }) => `Congratulations ${winners.join(' ')}! You won the giveaway **${title}**`,
		giveawayEndedMessageNoWinner: ({ title }) => `The giveaway **${title}** ended without enough participants.`,
		giveawayScheduled: ({ scheduledTime }) => `El sorteo comenzará en ${this.duration(scheduledTime)}.`,

		/**
		 * ###################
		 * MANAGEMENT COMMANDS
		 */

		commandNickSet: ({ nickname }) => `Changed the nickname to **${nickname}**.`,
		commandNickCleared: 'Nickname cleared.',
		commandPermissionNodesHigher: `${REDCROSS} You cannot modify nor preview the permission nodes for this target.`,
		commandPermissionNodesInvalidType: `${REDCROSS} Invalid type, expected either of \`allow\` or \`deny\`.`,
		commandPermissionNodesAdd: `${GREENTICK} Successfully added the command to the permission node.`,
		commandPermissionNodesNodeNotExists: `${REDCROSS} The selected permission node does not exist.`,
		commandPermissionNodesCommandNotExists: `${REDCROSS} The selected command does not exist in the permision node.`,
		commandPermissionNodesRemove: `${GREENTICK} Successfully removed the command from the permission node.`,
		commandPermissionNodesReset: `${GREENTICK} Successfully removed all commands from the permission node.`,
		commandPermissionNodesShowName: ({ name }) => `Permissions for: __${name}__`,
		commandPermissionNodesShowAllow: ({ allow }) => `**Allow**: ${allow}`,
		commandPermissionNodesShowDeny: ({ deny }) => `**Deny**: ${deny}`,
		commandTriggersNotype: 'You need to insert a trigger type (**alias**|**reaction**)',
		commandTriggersNooutput: 'You need to insert the trigger output.',
		commandTriggersInvalidreaction: 'This reaction does not seem valid for me, either it is not valid unicode or I do not have access to it.',
		commandTriggersInvalidalias: 'There is no command like this.',
		commandTriggersRemoveNottaken: 'There is no trigger with this input.',
		commandTriggersRemove: 'Successfully removed this trigger.',
		commandTriggersAddTaken: 'There is already a trigger with this input.',
		commandTriggersAdd: 'Successfully added the trigger.',
		commandTriggersListEmpty: 'The trigger list for this guild is empty.',
		commandGuildInfoTitles: {
			CHANNELS: 'Channels',
			MEMBERS: 'Members',
			OTHER: 'Other'
		},
		commandGuildInfoRoles: ({ roles }) => `**Roles**\n\n${roles}`,
		commandGuildInfoNoroles: 'Roles? Where? There is no other than the `@everyone` role!',
		commandGuildInfoChannels: ({ text, voice, categories, afkChannelText }) => [
			`• **${text}** Text, **${voice}** Voice, **${categories}** categories.`,
			`• AFK: ${afkChannelText}`
		],
		commandGuildInfoChannelsAfkChannelText: ({ afkChannel, afkTime }) => `**<#${afkChannel}>** after **${afkTime / 60}**min`,
		commandGuildInfoMembers: ({ count, owner }) => [`• **${count}** members`, `• Owner: **${owner.tag}**`, `  (ID: **${owner.id}**)`],
		commandGuildInfoOther: ({ size, region, createdAt, verificationLevel }) => [
			`• Roles: **${size}**`,
			`• Region: **${region}**`,
			`• Created at: **${timestamp.displayUTC(createdAt)}** (UTC - YYYY/MM/DD)`,
			`• Verification Level: **${this.HUMAN_LEVELS[verificationLevel]}**`
		],
		commandRoleInfoTitles: { PERMISSIONS: 'Permissions' },
		commandRoleInfoData: ({ role, hoisted, mentionable }) => [
			`ID: **${role.id}**`,
			`Name: **${role.name}**`,
			`Color: **${role.hexColor}**`,
			`Hoisted: **${hoisted}**`,
			`Position: **${role.rawPosition}**`,
			`Mentionable: **${mentionable}**`
		],
		commandRoleInfoAll: 'All Permissions granted.',
		commandRoleInfoNoPermissions: 'Permissions not granted.',
		commandFilterUndefinedWord: 'You must write what you want me to filter.',
		commandFilterAlreadyFiltered: `This word is already filtered.`,
		commandFilterNotFiltered: `This word is not filtered.`,
		commandFilterAdded: ({ word }) => `${GREENTICK} Success! Added the word ${word} to the filter.`,
		commandFilterRemoved: ({ word }) => `${GREENTICK} Success! Removed the word ${word} from the filter.`,
		commandFilterReset: `${GREENTICK} Success! The filter has been reset.`,
		commandFilterShowEmpty: 'The list of filtered words is empty!',
		commandFilterShow: ({ words }) => `There is the list of all filtered words: ${words}`,
		commandManageAttachmentsRequiredValue: 'You must input a value for this type.',
		commandManageAttachmentsInvalidAction: 'The type must be `ban`, `kick`, `mute`, or `softban`.',
		commandManageAttachmentsMaximum: ({ value: maximum }) => `${GREENTICK} Successfully set the maximum amount of attachments to ${maximum}.`,
		commandManageAttachmentsExpire: ({ value: time }) =>
			`${GREENTICK} Successfully set the lifetime for the manager's entries to ${this.duration(time)}.`,
		commandManageAttachmentsDuration: ({ value: time }) =>
			`${GREENTICK} Successfully set the duration for moderation logs to ${this.duration(time)}.`,
		commandManageAttachmentsAction: `${GREENTICK} Successfully changed the moderative action for the manager.`,
		commandManageAttachmentsLogs: `${GREENTICK} Successfully changed the preferences for message logging.`,
		commandManageAttachmentsEnabled: `${GREENTICK} Successfully enabled the attachment management.`,
		commandManageAttachmentsDisabled: `${GREENTICK} Successfully disabled the attachment management.`,

		/**
		 * #################################
		 * MANAGEMENT/CONFIGURATION COMMANDS
		 */

		commandManageCommandAutoDeleteTextChannel:
			'You must input a valid text channel, people cannot use commands in a voice or a category channel!',
		commandManageCommandAutoDeleteRequiredDuration: 'You must specify an amount of seconds for the command to be automatically deleted.',
		commandManageCommandAutoDeleteShowEmpty: 'There are no command autodelete configured right now.',
		commandManageCommandAutoDeleteShow: ({ codeblock }) => `All command autodeletes configured:${codeblock}`,
		commandManageCommandAutoDeleteAdd: ({ channel, time }) =>
			`${GREENTICK} Success! All successful commands in ${channel} will be deleted after ${this.duration(time)}!`,
		commandManageCommandAutoDeleteRemove: ({ channel }) =>
			`${GREENTICK} Success! Commands will not be automatically deleted in ${channel} anymore!`,
		commandManageCommandAutoDeleteRemoveNotset: ({ channel }) =>
			`${REDCROSS} The channel ${channel} was not configured to automatically delete messages!`,
		commandManageCommandAutoDeleteReset: 'All the command autodeletes have been reset.',
		commandManageCommandChannelTextChannel: 'You must input a valid text channel, people cannot use commands in a voice or a category channel!',
		commandManageCommandChannelRequiredCommand: "You must specify what command do you want to add or remove from the channel's filter.",
		commandManageCommandChannelShow: ({ channel, commands }) => `List of disabled commands in ${channel}: ${commands}`,
		commandManageCommandChannelShowEmpty: 'The list of disabled commands for the specified channel is empty!',
		commandManageCommandChannelAddAlreadyset: 'The command you are trying to disable is already disabled!',
		commandManageCommandChannelAdd: ({ channel, command }) => `Successfully disabled the command ${command} for the channel ${channel}!`,
		commandManageCommandChannelRemoveNotset: ({ channel }) => `The command you are trying to enable was not disabled for ${channel}.`,
		commandManageCommandChannelRemove: ({ channel, command }) => `Successfully enabled the command ${command} for the channel ${channel}!`,
		commandManageCommandChannelResetEmpty: 'This channel had no disabled command, so I decided to do nothing.',
		commandManageCommandChannelReset: ({ channel }) => `Successfully enabled all disabled commands in ${channel}, enjoy!`,
		commandManageReactionRolesShowEmpty: 'There are no reaction roles set up in this server.',
		commandManageReactionRolesAddChannel: ({ emoji, channel }) =>
			`${GREENTICK} Success! I will now give the role when people react with ${emoji} to any message from ${channel}!`,
		commandManageReactionRolesAddPrompt: 'Listening now! Please react to a message and I will bind the reaction with the role!',
		commandManageReactionRolesAddMissing: 'I waited, but you did not seem to have reacted to a message.',
		commandManageReactionRolesAdd: ({ emoji, url }) =>
			`${GREENTICK} Success! I will now give the role when people react with ${emoji} at ${url}!`,
		commandManageReactionRolesRemoveNotExists: 'The reaction role you specified does not exist.',
		commandManageReactionRolesRemove: ({ emoji, url }) =>
			`${GREENTICK} Success! I will not longer give the role when people react with ${emoji} at ${url}!`,
		commandManageReactionRolesResetEmpty: 'There were no reaction roles set up.',
		commandManageReactionRolesReset: `${GREENTICK} Successfully removed all reaction roles.`,
		commandSetStarboardEmojiSet: ({ emoji }) => `Successfully set a new emoji for the next star messages: ${emoji}`,
		configurationTextChannelRequired: 'The selected channel is not a valid text channel, try again with another.',
		configurationEquals: 'Successfully configured: no changes were made.',
		commandSetIgnoreChannelsSet: ({ channel }) => `Ignoring all command input from ${channel} now.`,
		commandSetIgnoreChannelsRemoved: ({ channel }) => `Listening all command input from ${channel} now.`,
		commandSetImageLogsSet: ({ channel }) => `Establezca correctamente el canal de registros de imagen en ${channel}.`,
		commandSetMemberLogsSet: ({ channel }) => `Establecer correctamente el canal de registros de miembros en ${channel}.`,
		commandSetMessageLogsSet: ({ channel }) => `Establezca correctamente el canal de registros de mensajes en ${channel}.`,
		commandSetModLogsSet: ({ channel }) => `Establezca con éxito el canal de registros de modificaciones en ${channel}.`,
		commandSetPrefixSet: ({ prefix }) => `Successfully set the prefix to ${prefix}. Use ${prefix}setPrefix <prefix> to change it again.`,

		/**
		 * ###########################
		 * MANAGEMENT/MEMBERS COMMANDS
		 */

		commandStickyRolesRequiredUser: 'A user target is required for this command to work.',
		commandStickyRolesRequiredRole: 'A role name is required when adding or removing a role.',
		commandStickyRolesNotExists: ({ user }) => `The user ${user} does not have any sticky roles or does not have the specified one.`,
		commandStickyRolesReset: ({ user }) => `Successfully removed all sticky roles from ${user}.`,
		commandStickyRolesRemove: ({ user }) => `Successfully removed the specified role from ${user}.`,
		commandStickyRolesAddExists: ({ user }) => `The user ${user} already had the specified role as sticky.`,
		commandStickyRolesAdd: ({ user }) => `Successfully added the specified role as sticky to ${user}.`,
		commandStickyRolesShowEmpty: 'There are no sticky roles to show.',
		commandStickyRolesShowSingle: ({ user, roles }) => `Sticky Role(s) for **${user}**: ${roles}.`,

		/**
		 * #############
		 * MISC COMMANDS
		 */

		commandRandRedditRequiredReddit: 'You must give the name of a reddit.',
		commandRandRedditInvalidArgument: `${REDCROSS} The name you gave was not a valid name for a subreddit.`,
		commandRandRedditBanned: 'This reddit is banned and should not be used.',
		commandRandRedditFail: 'I failed to retrieve data, are you sure you wrote the reddit correctly?',
		commandRandRedditAllNsfw: 'Nothing could be posted as all retrieved posts are NSFW.',
		commandRandRedditAllNsfl: 'Nothing could be posted as all retrieved posts are NSFL. You do not want to see that.',
		commandRandRedditMessage: ({ title, author, url }) => `**${title}** submitted by ${author}\n${url}`,
		commandRandRedditErrorPrivate: `${REDCROSS} No data could be downloaded as the subreddit is marked as private.`,
		commandRandRedditErrorQuarantined: `${REDCROSS} No data could be downloaded as the subreddit is marked as quarantined.`,
		commandRandRedditErrorNotFound: `${REDCROSS} No data could be downloaded as the subreddit does not exist.`,
		commandRandRedditErrorBanned: `${REDCROSS} No data could be downloaded as the subreddit is marked as banned.`,
		commandRedditUserComplexityLevels: ['muy bajo', 'bajo', 'medio', 'alto', 'muy alto', 'muy alto'],
		commandRedditUserInvalidUser: ({ user }) => `\`${user}\` no es un nombre de usuario de Reddit válido`,
		commandRedditUserQueryFailed: 'No se pudieron encontrar datos para ese usuario de reddit',
		commandRedditUserTitles: {
			linkKarma: 'Link Karma',
			commentKarma: 'Comentar Karma',
			totalComments: 'Comentarios totales',
			totalSubmissions: 'Presentaciones totales',
			commentControversiality: 'Comentario controversialidad',
			textComplexity: 'Complejidad de texto',
			top5Subreddits: 'Top 5 Subreddits',
			bySubmissions: 'por sumisión',
			byComments: 'por comentarios',
			bestComment: 'Mejor comentario',
			worstComment: 'Peor comentario'
		},
		commandRedditUserData: ({ user, timestamp }) => ({
			overviewFor: `Resumen de/u/${user}`,
			permalink: 'Enlace permanente',
			dataAvailableFor: 'Los datos están disponibles para los últimos 1000 comentarios y presentaciones (limitación de la API de Reddit)',
			joinedReddit: `Se unió a Reddit ${timestamp}`
		}),
		commandSnipeEmpty: 'There are no sniped messages in this channel.',
		commandSnipeTitle: 'Sniped Message',
		commandUpvoteMessage:
			'Upvote me on **https://top.gg/bot/266624760782258186**, **https://botsfordiscord.com/bot/266624760782258186**, or **https://botlist.space/bot/266624760782258186** for free shinies! Remember, you can vote every 24 hours.',
		commandVaporwaveOutput: ({ str }) => `Here is your converted message:\n${str}`,

		/**
		 * #############################
		 * MODERATION/UTILITIES COMMANDS
		 */

		commandPermissions: ({ username, id }) => `Permissions for ${username} (${id})`,
		commandPermissionsAll: 'All Permissions',
		commandRaidDisabled: 'The Anti-RAID system is not enabled in this server.',
		commandRaidMissingKick: `As I do not have the **${this.PERMISSIONS.KICK_MEMBERS}** permission, I will keep the Anti-RAID unactivated.`,
		commandRaidList: 'List of users in the RAID queue',
		commandRaidClear: 'Successfully cleared the RAID list.',
		commandRaidCool: 'Successfully deactivated the RAID.',
		commandFlow: ({ amount }) => `${amount} messages have been sent within the last minute.`,
		commandTimeTimed: 'The selected moderation case has already been timed.',
		commandTimeUndefinedTime: 'You must specify a time.',
		commandTimeUnsupportedTipe: 'The type of action for the selected case cannot be reverse, therefore this action is unsupported.',
		commandTimeNotScheduled: 'This task is not scheduled.',
		commandTimeAborted: ({ title }) => `Successfully aborted the schedule for ${title}`,
		commandTimeScheduled: ({ title, user, time }) =>
			`${GREENTICK} Successfully scheduled a moderation action type **${title}** for the user ${user.tag} (${
				user.id
			}) with a duration of ${this.duration(time)}`,

		/**
		 * ###################
		 * MODERATION COMMANDS
		 */

		commandSlowmodeSet: ({ cooldown }) => `The cooldown for this channel has been set to ${this.duration(cooldown)}.`,
		commandSlowmodeReset: 'The cooldown for this channel has been reset.',
		commandSlowmodeTooLong: `${REDCROSS} The maximum amount of time you can set is 6 hours.`,
		commandBanNotBannable: 'The target is not bannable for me.',
		commandDehoistStarting: ({ count }) => `I will start dehoisting ${count} members...`,
		commandDehoistProgress: ({ count, percentage }) => `Dehoisted ${count} members so far! (${percentage}%)`,
		commandDehoistEmbed: ({ users, dehoistedMemberCount, dehoistedWithErrorsCount, errored }) => ({
			title: `Finished dehoisting ${users} members`,
			descriptionNoone: 'No members were dehoisted. A round of applause for your law-abiding users!',
			descriptionWithError: `${dehoistedWithErrorsCount} member was dehoisted. We also tried to dehoist an additional ${errored} member, but they errored out`,
			descriptionWithMultipleErrors: `${dehoistedWithErrorsCount} members were dehoisted. We also tried to dehoist an additional ${errored} members, but they errored out`,
			description: `${dehoistedMemberCount} member was dehoisted`,
			descriptionMultipleMembers: `${dehoistedMemberCount} members were dehoisted`,
			fieldErrorTitle: 'The users we encountered an error for:'
		}),
		commandKickNotKickable: 'The target is not kickable for me.',
		commandLockdownLock: ({ channel }) => `The channel ${channel} is now locked.`,
		commandLockdownLocking: ({ channel }) => `${LOADING} Locking the channel ${channel}... I might not be able to reply after this.`,
		commandLockdownLocked: ({ channel }) => `The channel ${channel} was already locked.`,
		commandLockdownUnlocked: ({ channel }) => `The channel ${channel} was not locked.`,
		commandLockdownOpen: ({ channel }) => `The lockdown for the channel ${channel} has been released.`,
		commandMuteLowlevel: 'I am sorry, there is no Mute role configured. Please ask an Administrator or the Guild Owner to set it up.',
		commandMuteConfigureCancelled: 'Prompt aborted, the Mute role creation has been cancelled.',
		commandMuteConfigure: 'Do you want me to create and configure the Mute role now?',
		commandMuteConfigureToomanyRoles: 'There are too many roles (250). Please delete a role before proceeding.',
		commandMuteMuted: 'The target user is already muted.',
		commandMuteUserNotMuted: 'This user is not muted.',
		commandMuteUnconfigured: 'This guild does not have a **Muted** role. Aborting command execution.',
		commandMutecreateMissingPermission: `I need the **${this.PERMISSIONS.MANAGE_ROLES}** permission to create the role and **${this.PERMISSIONS.MANAGE_CHANNELS}** to edit the channels permissions.`,
		commandRestrictLowlevel: `${REDCROSS} I am sorry, there is no restriction role configured. Please ask an Administrator or the server owner to set i up.`,
		commandPruneInvalid: `${REDCROSS} You did not specify the arguments correctly, please make sure you gave a correct limit or filter.`,
		commandPruneAlert: ({ count, total }) => `Successfully deleted ${count} message from ${total}.`,
		commandPruneAlertPlural: ({ count, total }) => `Successfully deleted ${count} messages from ${total}.`,
		commandPruneInvalidPosition: `${REDCROSS} Position must be one of "before" or "after".`,
		commandPruneInvalidFilter: `${REDCROSS} Filtro debe ser uno de "archivo", "autor", "bot", "humano", "invitación", "enlace" o "skyra".`,
		commandPruneNoDeletes: 'No message has been deleted, either no message match the filter or they are over 14 days old.',
		commandPruneLogHeader:
			'The following messages have been generated by request of a moderator.\nThe date formatting is of `YYYY/MM/DD hh:mm:ss`.',
		commandPruneLogMessage: ({ channel, author, count }) => `${count} message deleted in ${channel} by ${author}.`,
		commandPruneLogMessagePlural: ({ channel, author, count }) => `${count} messages deleted in ${channel} by ${author}.`,
		commandReasonMissingCase: 'You need to provide a case or a case range.',
		commandReasonNotExists: `The selected modlog doen't seem to exist.`,
		commandReasonUpdated: ({ newReason }) => [`${GREENTICK} Actualizado 1 caso.`, ` └─ **Set the reason to:** ${newReason}`],
		commandReasonUpdatedPlural: ({ entries, newReason }) => [
			`${GREENTICK} Actualizados ${entries.length} casos.`,
			` └─ **Set their reasons to:** ${newReason}`
		],
		commandToggleModerationDmToggledEnabled: `${GREENTICK} Successfully enabled moderation DMs.`,
		commandToggleModerationDmToggledDisabled: `${GREENTICK} Successfully disabled moderation DMs`,
		commandUnbanMissingPermission: `I will need the **${this.PERMISSIONS.BAN_MEMBERS}** permission to be able to unban.`,
		commandUnmuteMissingPermission: `I will need the **${this.PERMISSIONS.MANAGE_ROLES}** permission to be able to unmute.`,
		commandVmuteMissingPermission: `I will need the **${this.PERMISSIONS.MUTE_MEMBERS}** permission to be able to voice unmute.`,
		commandVmuteUserNotMuted: 'This user is not voice muted.',
		commandWarnDm: ({ moderator, guild, reason }) => `You have been warned by ${moderator} in ${guild} for the reason: ${reason}`,
		commandWarnMessage: ({ user, log }) => `|\`🔨\`| [Case::${log}] **WARNED**: ${user.tag} (${user.id})`,
		commandModerationOutput: ({ range, users }) => `${GREENTICK} Created case ${range} | ${users}.`,
		commandModerationOutputPlural: ({ range, users }) => `${GREENTICK} Created cases ${range} | ${users}.`,
		commandModerationOutputWithReason: ({ range, users, reason }) =>
			`${GREENTICK} Created case ${range} | ${users}.\nWith the reason of: ${reason}`,
		commandModerationOutputWithReasonPlural: ({ range, users, reason }) =>
			`${GREENTICK} Created cases ${range} | ${users}.\nWith the reason of: ${reason}`,
		commandModerationFailed: ({ users }) => `${REDCROSS} Failed to moderate user:\n${users}`,
		commandModerationFailedPlural: ({ users }) => `${REDCROSS} Failed to moderate users:\n${users}`,
		commandModerationDmFooter: 'To disable moderation DMs, write `toggleModerationDM`.',
		commandModerationDmDescription: ({ guild, title }) => [
			`**❯ Server**: ${guild}`, //
			`**❯ Type**: ${title}`,
			`**❯ Reason**: None specified`
		],
		commandModerationDmDescriptionWithReason: ({ guild, title, reason }) => [
			`**❯ Server**: ${guild}`,
			`**❯ Type**: ${title}`,
			`**❯ Reason**: ${reason}`
		],
		commandModerationDmDescriptionWithDuration: ({ guild, title, duration: pDuration }) => [
			`**❯ Server**: ${guild}`,
			`**❯ Type**: ${title}`,
			`**❯ Duration**: ${this.duration(pDuration!)}`,
			`**❯ Reason**: None specified`
		],
		commandModerationDmDescriptionWithReasonWithDuration: ({ guild, title, reason, duration: pDuration }) => [
			`**❯ Server**: ${guild}`,
			`**❯ Type**: ${title}`,
			`**❯ Duration**: ${this.duration(pDuration!)}`,
			`**❯ Reason**: ${reason}`
		],
		commandModerationDays: 'd[ií]as?',

		/**
		 * ###############
		 * SOCIAL COMMANDS
		 */

		commandAutoRolePointsRequired: 'You must input a valid amount of points.',
		commandAutoRoleUpdateConfigured: 'This role is already configured as an autorole. Use the remove type instead.',
		commandAutoRoleUpdateUnconfigured: 'This role is not configured as an autorole. Use the add type instead.',
		commandAutoRoleUpdate: ({ role, points, before }) =>
			`Updated autorole: ${role.name} (${role.id}). Points required: ${points} (before: ${before})`,
		commandAutoRoleRemove: ({ role, before }) => `Removed the autorole: ${role.name} (${role.id}), which required ${before} points.`,
		commandAutoRoleAdd: ({ role, points }) => `Added new autorole: ${role.name} (${role.id}). Points required: ${points}`,
		commandAutoRoleListEmpty: 'There is no role configured as an autorole in this server.',
		commandAutoRoleUnknownRole: ({ role }) => `Unknown role: ${role}`,
		commandBalance: ({ user, amount }) => `The user ${user} has a total of ${amount}${SHINY}`,
		commandBalanceSelf: ({ amount }) => `You have a total of ${amount}${SHINY}`,
		commandBalanceBots: `I think they have 5 gears as much, bots don't have ${SHINY}`,
		commandSocialMemberNotexists: `${REDCROSS} The member is not in this server, and is not in my database either.`,
		commandSocialAdd: ({ user, amount, count }) => `${GREENTICK} Successfully added ${count} point to ${user}. Current amount: ${amount}.`,
		commandSocialAddPlural: ({ user, amount, count }) => `${GREENTICK} Successfully added ${count} points to ${user}. Current amount: ${amount}.`,
		commandSocialRemove: ({ user, amount, count }) => `${GREENTICK} Successfully removed ${count} point to ${user}. Current amount: ${amount}.`,
		commandSocialRemovePlural: ({ user, amount, count }) =>
			`${GREENTICK} Successfully removed ${count} points to ${user}. Current amount: ${amount}.`,
		commandSocialUnchanged: ({ user }) => `${REDCROSS} The user ${user} already had the given amount of points, no update was needed.`,
		commandSocialReset: ({ user }) => `${GREENTICK} The user ${user} got his points removed.`,
		commandBannerMissing: ({ type }) => `You must specify a banner id to ${type}.`,
		commandBannerNotexists: ({ prefix }) =>
			`This banner id does not exist. Please check \`${prefix}banner list\` for a list of banners you can buy.`,
		commandBannerUserlistEmpty: ({ prefix }) => `You did not buy a banner yet. Check \`${prefix}banner list\` for a list of banners you can buy.`,
		commandBannerResetDefault: 'You are already using the default banner.',
		commandBannerReset: 'Your banner has been reset to the default.',
		commandBannerSetNotBought: 'You did not buy this banner yet.',
		commandBannerSet: ({ banner }) => `${GREENTICK} **Success**. You have set your banner to: __${banner}__`,
		commandBannerBought: ({ prefix, banner }) =>
			`You already have this banner, you may want to use \`${prefix}banner set ${banner}\` to make it visible in your profile.`,
		commandBannerMoney: ({ money, cost }) =>
			`You do not have enough money to buy this banner. You have ${money}${SHINY}, the banner costs ${cost}${SHINY}`,
		commandBannerPaymentCancelled: `${REDCROSS} The payment has been cancelled.`,
		commandBannerBuy: ({ banner }) => `${GREENTICK} **Success**. You have bought the banner: __${banner}__`,
		commandBannerPrompt:
			'Reply to this message choosing an option:\n`all` to check a list of all available banners.\n`user` to check a list of all bought banners.',
		commandToggleDarkModeEnabled: `${GREENTICK} Successfully enabled the dark mode.`,
		commandToggleDarkModeDisabled: `${GREENTICK} Successfully disabled the dark mode.`,
		commandDailyTime: ({ time }) => `El siguiente pago está disponible en: ${this.duration(time)}`,
		commandDailyTimeSuccess: ({ amount }) => `¡Yuhu! ¡Has obtenido ${amount}${SHINY}! Siguiente pago en: 12 horas.`,
		commandDailyGrace: ({ remaining }) => [
			'¿Te gustaría recibir el pago temprano? El tiempo restante será añadido al periodo normal de espera, de 12 horas.',
			`Tiempo restante: ${this.duration(remaining)}`
		],
		commandDailyGraceAccepted: ({ amount, remaining }) =>
			`¡Dinero dinero! ¡Has recibido ${amount}${SHINY}! Siguiente pago en: ${this.duration(remaining)}`,
		commandDailyGraceDenied: '¡De acuerdo! ¡Vuelve pronto!',
		commandDailyCollect: 'Collect dailies',
		commandLevel: {
			level: 'Nivel',
			experience: 'Experiencia',
			nextIn: 'Siguiente nivel en'
		},
		commandDivorceNotTaken: 'Who would you divorce? You are not even taken!',
		commandDivorcePrompt: 'Ooh... that sounds quite bad 💔... are you 100% sure about this?',
		commandDivorceCancel: 'Oh lord. I am very glad you will continue with your partner!',
		commandDivorceDm: ({ user }) => `Pardon... but... do you remember ${user}? He decided to break up with you 💔!`,
		commandDivorceSuccess: ({ user }) => `Successful divorce 💔... You are no longer married to ${user}!`,
		commandMarryWith: ({ users }) => `Dear, how could you forget it... You are currently married to ${this.list(users, 'y')}!`,
		commandMarryNotTaken: 'Uh... I am sorry, but I am not aware of you being married... have you tried proposing to somebody?',
		commandMarrySkyra: 'I am sorry, I know you love me, but I am already taken by a brave man I love 💞!',
		commandMarrySneyra: 'In your dreams. She is my sister, I am not letting somebody harm her!',
		commandMarryBots: 'Oh no! You should not be marrying bots! They still do not understand what true love is, and they are not warm!',
		commandMarrySelf: 'No! This is not how this works! You cannot marry yourself, who would you spend your life with? 💔',
		commandMarryAuthorTaken: ({ author }) =>
			`You are already married. Is your love big enough for two people? <@${author.id}>, reply with **yes** to confirm!`,
		commandMarryAuthorMultipleCancel: ({ user }) => `Cancelling. Your commitment to ${user} is admirable.`,
		commandMarryTaken: () => `This user is already married to someone. Would you like to join their harem?`,
		commandMarryTakenPlural: ({ count: spousesCount }) =>
			`This user is already married to ${spousesCount} people. Would you like to join their harem?`,
		commandMarryAlreadyMarried: ({ user }) => `You are already married with ${user}, did you forget it?`,
		commandMarryAuthorTooMany: ({ limit }) => `${REDCROSS} Ya estás casado con demasiadas personas, ¡tu límite de casamientos es ${limit}!`,
		commandMarryTargetTooMany: ({ limit }) =>
			`${REDCROSS} La persona a la que intentas casarte ya está casada con demasiadas personas, ¡su límite de casamientos es ${limit}!`,
		commandMarryMultipleCancel: "Cancelling. Don't worry, you'll find someone you don't have to share!",
		commandMarryPetition: ({ author, user }) =>
			`Fresh pair of eyes! ${author.username} is proposing to ${user.username}! 💞 <@${user.id}>, reply with **yes** to accept!`,
		commandMarryNoreply: 'The user did not reply on time... Maybe it was a hard decision?',
		commandMarryDenied: 'O-oh... The user rejected your proposal! 💔',
		commandMarryAccepted: ({ author, user }) => `Congratulations dear ${author}! You're now officially married with ${user}! ❤`,
		commandMylevel: ({ points, next, user }) => `The user ${user} has a total of ${points} points.${next}`,
		commandMylevelSelf: ({ points, next }) => `You have a total of ${points} points.${next}`,
		commandMylevelNext: ({ remaining, next }) => `Points for next rank: **${remaining}** (at ${next} points).`,
		commandPayMissingMoney: ({ needed, has }) => `I am sorry, but you need ${needed}${SHINY} and you have ${has}${SHINY}`,
		commandPayPrompt: ({ user, amount }) => `You are about to pay ${user} ${amount}${SHINY}, are you sure you want to proceed?`,
		commandPayPromptAccept: ({ user, amount }) => `Payment accepted, ${amount}${SHINY} has been sent to ${user}'s profile.`,
		commandPayPromptDeny: 'Payment denied.',
		commandPaySelf: 'If I taxed this, you would lose money, therefore, do not try to pay yourself.',
		commandSocialPayBot: 'Oh, sorry, but money is meaningless for bots, I am pretty sure a human would take advantage of it better.',
		commandProfile: {
			globalRank: 'Posición Mundial',
			credits: 'Créditos | Bóveda',
			reputation: 'Reputación',
			experience: 'Experiencia',
			level: 'Nivel'
		},
		commandRemindmeCreate: ({ id }) => `A reminder with ID \`${id}\` has been created.`,
		commandRemindmeCreateNoDuration: 'You must tell me what you want me to remind you and when.',
		commandRemindmeCreateNoDescription: 'Algo, no me dijiste qué.',
		commandRemindmeDeleteNoId: "To delete a previously created reminder, you must type 'delete' followed by the ID.",
<<<<<<< HEAD
		commandRemindmeDelete: ({ task }) =>
			`The reminder with ID \`${task.id}\` and with a remaining time of **${this.duration(
=======
		commandRemindmeDelete: ({ task, id }) =>
			`The reminder with ID \`${id}\` and with a remaining time of **${duration(
>>>>>>> 89cc327a
				task.time.getTime() - Date.now()
			)}** has been successfully deleted.`,
		commandRemindmeListEmpty: 'You do not have any active reminder',
		commandRemindmeShowFooter: ({ id }) => `ID: ${id} | Ends at:`,
		commandRemindmeInvalidId: 'I am sorry, but the ID provided does not seem to be valid.',
		commandRemindmeNotfound: 'I cannot find something here. The reminder either never existed or it ended.',

		commandReputationTime: ({ remaining }) => `You can give a reputation point in ${this.duration(remaining)}`,
		commandReputationUsable: 'You can give a reputation point now.',
		commandReputationUserNotfound: 'You must mention a user to give a reputation point.',
		commandReputationSelf: 'You cannot give a reputation point to yourself.',
		commandReputationBots: 'You cannot give a reputation point to bots.',
		commandReputationGive: ({ user }) => `You have given a reputation point to **${user}**!`,
		commandReputationsBots: 'Bots cannot have reputation points...',
		commandReputationsSelf: ({ points }) => `You have a total of ${points} reputation points.`,
		commandReputation: ({ count }) => `${count} reputation point`,
		commandReputationPlural: ({ count }) => `${count} reputation points`,
		commandReputations: ({ user, points }) => `The user ${user} has a total of ${points}.`,
		commandRequireRole: 'I am sorry, but you must provide a role for this command.',
		commandScoreboardPosition: ({ position }) => `Your placing position is: ${position}`,
		commandSetColor: ({ color }) => `Color changed to ${color}`,

		/**
		 * ##################
		 * STARBOARD COMMANDS
		 */

		commandStarNostars: 'There is no starred message.',
		commandStarStats: 'Starboard Stats',
		commandStarMessages: ({ count }) => `${count} message`,
		commandStarMessagesPlural: ({ count }) => `${count} messages`,
		commandStars: ({ count }) => `${count} star`,
		commandStarsPlural: ({ count }) => `${count} stars`,
		commandStarStatsDescription: ({ messages, stars }) => `${messages} starred with a total of ${stars}`,
		commandStarTopstarred: 'Top Starred Posts',
		commandStarTopstarredDescription: ({ medal, id, count }) => `${medal}: ${id} (${count} star)`,
		commandStarTopstarredDescriptionPlural: ({ medal, id, count }) => `${medal}: ${id} (${count} stars)`,
		commandStarTopreceivers: 'Top Star Receivers',
		commandStarTopreceiversDescription: ({ medal, id, count }) => `${medal}: <@${id}> (${count} star)`,
		commandStarTopreceiversDescriptionPlural: ({ medal, id, count }) => `${medal}: <@${id}> (${count} stars)`,

		/**
		 * ####################
		 * SUGGESTIONS COMMANDS
		 */

		commandSuggestDescription: 'Manda una sugerencia para el servidor.',
		commandSuggestExtended: {
			extendedHelp: 'Publica una recomendación en el canal de recomendaciones del servidor',
			explainedUsage: [['suggestion', 'Su recomendación']],
			examples: ['Crear un canal de música.'],
			reminder:
				'Debe tener una configuración de canal de sugerencias para que este comando funcione. Si eres un administrador, se le dará la opción de hacerlo al invocar el comando.'
		},
		commandSuggestNoSetup: ({ username }) =>
			`Lo siento ${username}, pero no los administradores no han configurado un canal de texto para las sugerencias.`,
		commandSuggestNoSetupAsk: ({ username }) =>
			`Lo siento ${username}, pero no se ha configurado un canal de texto para las sugerencias... ¿Quieres hacerlo ahora?`,
		commandSuggestNoSetupAbort: '¡Entendido! Puede usar este comando si cambia de opinión.',
		commandSuggestNopermissions: ({ username, channel }) =>
			`Lo siento ${username}, pero los administradores no me dieron permisos para enviar mensajes en ${channel}.`,
		commandSuggestChannelPrompt: 'Mencione el canal de texto o escriba su nombre o ID que en el que quiere que se publiquen las sugerencias.',
		commandSuggestTitle: ({ id }) => `Recomendación #${id}`,
		commandSuggestSuccess: ({ channel }) => `¡Gracias por su sugerencia! Lo he publicado en ${channel}!`,
		commandResolveSuggestionDescription: 'Modifica el estado de la sugerencia.',
		commandResolveSuggestionExtended: {
			extendedHelp: 'Este comando le permite actualizar el estado de una sugerencia, marcándola como aceptada, considerada o denegada',
			examples: [
				'1 accept ¡Gracias por su recomendación!',
				'1 a ¡Gracias por su recomendación!',
				'1 consider Hmm... podemos hacer esto, pero es una prioridad realmente baja.',
				'1 c Hmm... podemos hacer esto, pero es una prioridad realmente baja.',
				'1 deny De ninguna manera de que esto suceda.',
				'1 d De ninguna manera de que esto suceda.'
			],
			reminder: [
				'Se puede configurar para enviar un mensaje directo al autor con respecto al estado de su recomendación, con la configuración `suggestions.on-action.dm`.',
				'Además, en caso de que desee preservar el anonimato, puede ocultar su nombre utilizando la configuración `suggestions.on-action`, que puede anteponerse con las señales `--hide-author` y `--show-author`.'
			],
			multiline: true
		},
		commandResolveSuggestionInvalidId: `${REDCROSS} ¡Eso no era un número! Por favor vuelva a ejecutar el comando pero con el numerito del título de la sugerencia.`,
		commandResolveSuggestionMessageNotFound: `${REDCROSS} No pude recuperar la sugerencia ya que su mensaje ha sido eliminado.`,
		commandResolveSuggestionIdNotFound: `${REDCROSS} ¡No pude encontrar la recomendación! ¿Estás seguro/a de que no te confundiste de numerito?`,
		commandResolveSuggestionDefaultComment: 'Ningún comentario.',
		commandResolveSuggestionAuthorAdmin: 'Un administrador',
		commandResolveSuggestionAuthorModerator: 'Un moderador',
		commandResolveSuggestionActions: ({ author }) => ({
			accept: `${author} ha aceptado esta sugerencia:`,
			consider: `${author} ha considerado esta sugerencia:`,
			deny: `${author} ha negado esta sugerencia:`
		}),
		commandResolveSuggestionActionsDms: ({ author, guild }) => ({
			accept: `${author} ha aceptado su sugerencia en ${guild}:`,
			consider: `${author} ha considerado su sugerencia en ${guild}:`,
			deny: `${author} ha negado su sugerencia en ${guild}:`
		}),
		commandResolveSuggestionDmFail: `${REDCROSS} No pude enviar el mensaje directo al usuario. ¿Están cerrados sus mensajes directos?`,
		commandResolveSuggestionSuccess: ({ id, actionText }) => `${GREENTICK} Recomendación \`${id}\` ${actionText} con éxito!`,
		commandResolveSuggestionSuccessAcceptedText: 'aceptada',
		commandResolveSuggestionSuccessDeniedText: 'denegada',
		commandResolveSuggestionSuccessConsideredText: 'considerada',

		/**
		 * ###############
		 * SYSTEM COMMANDS
		 */

		commandEvalTimeout: ({ seconds }) => `TIMEOUT: Took longer than ${seconds} seconds.`,
		commandEvalError: ({ time, output, type }) => `**Error**:${output}\n**Type**:${type}\n${time}`,

		commandStatsTitles: {
			stats: 'Statistics',
			uptime: 'Uptime',
			serverUsage: 'Server Usage'
		},
		commandStatsFields: ({ stats, uptime, usage }) => ({
			stats: [
				`• **Users**: ${stats.users}`,
				`• **Guilds**: ${stats.guilds}`,
				`• **Channels**: ${stats.channels}`,
				`• **Discord.js**: ${stats.version}`,
				`• **Node.js**: ${stats.nodeJs}`,
				`• **Klasa**: ${klasaVersion}`
			],
			uptime: [
				`• **Host**: ${this.duration(uptime.host, 2)}`,
				`• **Total**: ${this.duration(uptime.total, 2)}`,
				`• **Client**: ${this.duration(uptime.client, 2)}`
			],
			serverUsage: [`• **CPU Load**: ${usage.cpuLoad.join('% | ')}%`, `• **Heap**: ${usage.ramUsed} (Total: ${usage.ramTotal})`]
		}),

		/**
		 * #############
		 * TAGS COMMANDS
		 */

		commandTagDescription: "Manage this guilds' tags.",
		commandTagExtended: {
			extendedHelp: [
				'Tags, also known as custom commands, can give you a chunk of text stored under a specific name.',
				'For example after adding a tag with `Skyra, tag add rule1 <your first rule>` you can use it with `Skyra, rule1` or `Skyra, tag rule1`',
				"When adding tags you can customize the final look by adding flags to the tag content (these won't show up in the tag itself!):",
				'❯ Add `--embed` to have Skyra send the tag embedded.',
				'The content will be in the description, so you can use all the markdown you wish. for example, adding [masked links](https://skyra.pw).',
				'❯ Add `--color=<a color>` or `--colour=<a colour>` to have Skyra colourize the embed. Does nothing unless also specifying `--embed`.',
				'Colours can be RGB, HSL, HEX or Decimal.'
			],
			explainedUsage: [
				[
					'action',
					`The action to perform: ${this.list(
						[
							'`add` to add new tags',
							'`remove` to delete a tag',
							'`edit` to edit a tag',
							'`source` to get the source of a tag',
							'`list` to list all known tags',
							'`show` to show a tag'
						],
						'o'
					)}.`
				],
				['tag', "The tag's name."],
				['contents', 'Required for the actions `add` and `edit`, specifies the content for the tag.']
			],
			examples: [
				'add rule1 Respect other users. Harassment, hatespeech, etc... will not be tolerated.',
				'add rule1 --embed --color=#1E88E5 Respect other users. Harassment, hatespeech, etc... will not be tolerated.',
				'edit rule1 Just be respectful with the others.',
				'rule1',
				'source rule1',
				'remove rule1',
				'list'
			],
			multiline: true
		},
		commandTagPermissionlevel: 'Debe ser miembro del personal, moderador o administrador para poder administrar las etiquetas.',
		commandTagNameNotAllowed: 'Un nombre de etiqueta puede no tener un acento grave ni caracteres invisibles.',
		commandTagNameTooLong: 'El nombre de una etiqueta debe tener 50 caracteres o menos.',
		commandTagExists: ({ tag }) => `La etiqueta \`${tag}\` ya existe.`,
		commandTagContentRequired: 'Debe proporcionar un contenido para esta etiqueta.',
		commandTagAdded: ({ name, content }) => `Se agregó con éxito una nueva etiqueta: **${name}** con un contenido de:\n${content}`,
		commandTagRemoved: ({ name }) => `Se eliminó con éxito la etiqueta **${name}**.`,
		commandTagNotexists: ({ tag }) => `La etiqueta \`${tag}\` no existe.`,
		commandTagEdited: ({ name, content }) => `Se editó correctamente la etiqueta **${name}** con un contenido de:\n${content}`,
		commandTagListEmpty: 'La lista de etiquetas para este servidor está vacía.',
		commandTagReset: 'Todas las etiquetas se han eliminado con éxito de este servidor.',

		/**
		 * ##############
		 * TOOLS COMMANDS
		 */

		commandAvatarNone: 'El usuario no tiene ninguna foto de perfil puesta.',
		commandColor: ({ hex, rgb, hsl }) => [`HEX: **${hex}**`, `RGB: **${rgb}**`, `HSL: **${hsl}**`],
		commandEmojiCustom: ({ emoji, id }) => [
			`→ ${inlineCodeBlock('Emoji ::')} **${emoji}**`,
			`→ ${inlineCodeBlock('Type  ::')} **Personalizado**`,
			`→ ${inlineCodeBlock('ID    ::')} **${id}**`
		],
		commandEmojiTwemoji: ({ emoji, id }) => [
			`→ ${inlineCodeBlock('Emoji ::')} \`${emoji}\``,
			`→ ${inlineCodeBlock('Type  ::')} **Twemoji**`,
			`→ ${inlineCodeBlock('ID    ::')} **${id}**`
		],
		commandEmojiInvalid: `El argumento que escribiste no es un emoji válido.`,
		commandEmojiTooLarge: ({ emoji }) =>
			`'${emoji}' es tan pesado que los hámsters no pudieron con su peso. ¿Quizá prueba con un emoji más pequeño?ç`,
		commandCountryDescription: 'Shows information about a country.',
		commandCountryExtended: {
			extendedHelp: 'This command uses https://restcountries.eu to get information on the provided country.',
			explainedUsage: [['country', 'The name of the country.']],
			examples: ['United Kingdom']
		},
		commandCountryTitles: {
			OVERVIEW: 'Overview',
			LANGUAGES: 'Languages',
			OTHER: 'Other'
		},
		commandCountryFields: {
			overview: {
				officialName: 'Official Name',
				capital: 'Capital',
				population: 'Population'
			},
			other: {
				demonym: 'Demonym',
				area: 'Area',
				currencies: 'Currencies'
			}
		},
		commandEshopDescription: 'Solicite información para cualquier tienda digital estadounidense de Nintendo',
		commandEshopExtended: {
			extendedHelp: 'Este comando consulta a Nintendo of America para mostrar los datos del juego que solicitas.',
			explainedUsage: [['Solicitud', 'El nombre del juego que estás buscando..']],
			examples: ['Breath of the Wild', 'Pokémon', 'Splatoon']
		},
		commandEshopNotInDatabase: 'Ninguno disponible',
		commandEshopTitles: {
			price: 'Precio',
			availability: 'Disponibilidad',
			releaseDate: 'Fecha de lanzamiento',
			numberOfPlayers: 'Número de jugadores',
			platform: 'Plataforma',
			categories: 'Categorías',
			noCategories: 'Este juego no se ha ordenado en ninguna categoría.',
			nsuid: 'NSUID',
			esrb: 'ESRB'
		},
		commandEshopPricePaid: ({ price }) => `$${price} USD`,
		commandEshopPriceFree: 'Gratis',
		commandHoroscopeDescription: 'Obtén tu último horóscopo',
		commandHoroscopeExtended: {
			extendedHelp: 'Obtiene el horóscopo de un signo solar dado de The Astrologer de Kelli Fox.',
			explainedUsage: [
				['sunsign', 'El signo solar para el que quieres obtener el horóscopo'],
				[
					'today|tomorrow|yesterday',
					'(Opcional, el valor predeterminado es "today") Si desea obtener el horóscopo de yesterday o de tomorrow, puede especificarlo.'
				]
			],
			examples: ['pisces', 'virgo tomorrow', 'gemini yesterday', 'aries today']
		},
		commandHoroscopeInvalidSunsign: ({ sign, maybe }) => `${sign} es un signo solar no válido, ¿tal vez intente con ${maybe}`,
		commandHoroscopeTitles: ({ sign, intensity, keywords, mood, rating }) => ({
			dailyHoroscope: `Horóscopo diario para ${sign}`,
			metadataTitle: 'Metadatos',
			metadata: [
				`**Intensidad:** ${intensity}`,
				`**Palabras clave:** ${this.list(keywords, 'y')}`,
				`**Estado anímico:** ${mood}`,
				`**Rating:** ${rating}`
			]
		}),
		commandIgdbDescription: 'Busca en IGDB (Internet Game Database) tus juegos favoritos',
		commandIgdbExtended: {
			extendedHelp: 'Este comando consulta la API IGDB para mostrar datos de sus juegos favoritos.',
			explainedUsage: [['query', 'El nombre del juego']],
			examples: ['Breath of the Wild', 'Borderlands 3']
		},
		commandIgdbTitles: {
			userScore: 'Puntuación del usuario',
			ageRating: 'Calificación de edad',
			releaseDate: 'Fecha de lanzamiento',
			genres: 'Género(s)',
			developers: 'Desarrollador(es)',
			platform: 'Plataforma(s)'
		},
		commandIgdbData: {
			noDevelopers: 'Desarrollador(es) desconocidos',
			noPlatforms: 'Plataforma(s) desconocidas',
			noReleaseDate: 'Fecha de lanzamiento desconocida',
			noRating: 'Ninguna calificación de usuario',
			noSummary: 'No hay resumen del juego disponible.',
			noGenres: 'No hay géneros conocidos.',
			noAgeRatings: 'No hay clasificaciones de edad disponibles.'
		},
		commandItunesDescription: 'Busca en la API de iTunes pistas de música',
		commandItunesExtended: {
			extendedHelp: 'Este comando consulta la API de iTunes de Apple para mostrar datos sobre la música que solicita.',
			explainedUsage: [['consulta', 'El nombre de la cancion']],
			examples: ['Apocalyptica feat. Brent Smith', "You're Gonna Go Far, Kid"]
		},
		commandItunesTitles: {
			artist: 'Artista',
			collection: 'Colección',
			collectionPrice: 'Precio de colección',
			trackPrice: 'Precio de canción',
			trackReleaseDate: 'Fecha de lanzamiento de la canción',
			numberOfTracksInCollection: 'Canciones en coleccion',
			primaryGenre: 'Genero primario',
			preview: 'Avance',
			previewLabel: 'Haga clic aquí'
		},
		commandLmgtfyClick: 'Haga clic en mí para buscar',
		commandMoviesDescription: 'Busca en TheMovieDatabase cualquier película',
		commandMoviesExtended: {
			extendedHelp: [
				'Este comando consulta la API de TheMovieDatabase para obtener datos sobre sus películas favoritas',
				"Consejo: Puede usar el filtro 'y:' para reducir sus resultados por año. Ejemplo: 'Star Wars y: 1977'."
			],
			explainedUsage: [['consulta', 'El nombre de la pelicula']],
			examples: ["Ocean's Eleven y:2001", 'Star Wars Revenge of the Sith', 'Spirited Away'],
			multiline: true
		},
		commandMoviesTitles: {
			runtime: 'Tiempo de ejecución',
			userScore: 'Puntuación del usuario',
			status: 'Estado',
			releaseDate: 'Fecha de lanzamiento',
			imdbPage: 'Página de IMDB',
			homePage: 'Página de inicio',
			collection: 'Colección',
			genres: 'Géneros'
		},
		commandMoviesData: {
			variableRuntime: 'Variable',
			movieInProduction: 'Película en producción',
			linkClickHere: 'Haga clic aquí',
			none: 'Ninguno',
			notPartOfCollection: 'No es parte de una colección.',
			noGenres: 'Ninguno en TheMovieDB'
		},
		commandShowsDescription: 'Busca en la base de datos de películas cualquier programa',
		commandShowsExtended: {
			extendedHelp: 'Este comando consulta la base de datos de películas para obtener información sobre tus programas favoritos',
			explainedUsage: [['consulta', 'El nombre del show.']],
			examples: ['Final Space', 'Gravity Falls', 'Rick and Morty']
		},
		commandShowsTitles: {
			episodeRuntime: 'Tiempo de ejecución del episodio',
			userScore: 'Puntuación del usuario',
			status: 'Estado',
			firstAirDate: 'Primera fecha de emisión',
			genres: 'Géneros'
		},
		commandShowsData: {
			variableRuntime: 'Variable',
			unknownUserScore: 'Sin puntaje de usuario',
			noGenres: 'Ninguno en TheMovieDB'
		},
		commandPriceCurrency: ({ fromCurrency, fromAmount, worths }) =>
			`**${fromAmount}** ${fromCurrency.toUpperCase()} vale ${this.list(worths, 'y')}.`,
		commandPriceCurrencyNotFound: '¡Ha habido un error! Por favor, revise de nuevo la ortografía y que especificaste una moneda válida.',
		commandQuoteMessage: 'Esto es muy raro, pero dicho mensaje no tiene ni contenido ni imagen.',
		commandRolesListEmpty: '¡Este servidor no tiene ningún rol público!',
		commandRolesAbort: ({ prefix }) =>
			`He buscado en todos los rincones pero no he encontrado lo que buscabas. ¡Por favor escribe \`${prefix}roles\` para recibir la lista completa!`,
		commandRolesListTitle: 'Lista de roles públicos',
		commandRolesAdded: ({ roles }) => `Los siguientes roles han sido añadidos a tu perfil: \`${roles}\``,
		commandRolesRemoved: ({ roles }) => `Los siguientes roles han sido removidos de tu perfil: \`${roles}\``,
		commandRolesNotPublic: ({ roles }) => `Los siguientes roles no son públicos: \`${roles}\``,
		commandRolesNotManageable: ({ roles }) => `Los siguientes roles no se pudieron entregar debido a la posición jerárquica: \`${roles}\``,
		commandRolesAuditlog: "Autorización: Administración de Roles Públicos | Comando 'Roles'.",
		commandDuckDuckGoNotfound: 'Lo siento, pero la API de DuckDuckGo ha devuelto una respuesta en blanco. Prueba de nuevo con otras palabras.',
		commandDuckDuckGoLookalso: 'Temas Relacionados:',

		commandUrbanNotFound: 'Lo siento, la palabra que buscabas no parece estar definida en UrbanDictionary. ¿Prueba con otra palabra?',
		commandUrbanIndexNotfound: 'Quizás quieras probar con un número de página más pequeño.',
		systemTextTruncated: ({ definition, url }) => `${definition}... [continúa leyendo](${url})`,
		commandWhoisMemberTitles: {
			joined: 'Fecha Ingreso',
			createdAt: 'Fecha Creación'
		},
		commandWhoisMemberFields: ({ member }) => ({
			joinedWithTimestamp: `Hace ${timestamp.displayUTC(member.joinedTimestamp!)}\n${this.duration(Date.now() - member.joinedTimestamp!, 2)}`,
			joinedUnknown: 'Desconocido',
			createdAt: `${timestamp.displayUTC(member.user.createdAt)}\nHace ${this.duration(Date.now() - member.user.createdTimestamp, 2)}`,
			footer: `ID: ${member.id}`
		}),
		commandWhoisMemberRoles: () => 'Rol [1]',
		commandWhoisMemberRolesPlural: ({ count }) => `Roles [${count}]`,
		commandWhoisMemberPermissions: 'Permisos Clave',
		commandWhoisMemberPermissionsAll: 'Todos los Permisos',
		commandWhoisUserTitles: {
			createdAt: 'Fecha Creación'
		},
		commandWhoisUserFields: ({ user }) => ({
			createdAt: `${timestamp.displayUTC(user.createdAt)}\nHace ${this.duration(Date.now() - user.createdTimestamp, 2)}`,
			footer: `ID: ${user.id}`
		}),
		commandFollowage: ({ user, channel, time }) => `${user} ha estado siguiendo ${channel} durante ${this.duration(time, 2)}.`,
		commandFollowageMissingEntries: 'Either the user or the channel do not exist.',
		commandFollowageNotFollowing: 'The user is not following the specified channel.',
		commandTwitchNoEntries: 'There are no entries, are you sure you wrote the user name correctly?',
		commandTwitchTitles: {
			followers: 'Followers',
			views: 'Views',
			clickToVisit: "Click to go to streamer's channel",
			partner: 'Partner'
		},
		commandTwitchPartnershipWithoutAffiliate: 'This channel is not part of the Twitch affiliate program.',
		commandTwitchAffiliateStatus: {
			affiliated: 'This is an affiliated channel.',
			partnered: 'This is a partnered channel.'
		},
		commandTwitchCreatedAt: 'Created At:',
		commandTwitchSubscriptionRequiredStreamer: `${REDCROSS} Debes darme el nombre de un canal para subscribirte.`,
		commandTwitchSubscriptionStreamerNotFound: `${REDCROSS} Perdona, pero no pude encontrar el canal, ¿lo escribiste bien?`,
		commandTwitchSubscriptionRequiredChannel: `${REDCROSS} Debes decirme adónde quieres que mande los mensajes.`,
		commandTwitchSubscriptionRequiredStatus: `${REDCROSS} Debes decirme qué tipo de notificaciones quieres, las opciones son "online" y "offline".`,
		commandTwitchSubscriptionStatusValues: ['online', 'offline'],
		commandTwitchSubscriptionInvalidStatus: `${REDCROSS} Eh, esperaba o "online" o "offline", pero no pude entender lo que me dijiste.`,
		commandTwitchSubscriptionRequiredContent: `${REDCROSS} Mhmm, me pregunto qué quieres que mande cuando el usuario se conecta o algo, ¿puedes darme una pista?`,
		commandTwitchSubscriptionAddDuplicated: `${REDCROSS} Ya estás subscrito/a a este canal para el canal de texto y estado que especificaste.`,
		commandTwitchSubscriptionAddSuccessOffline: ({ name, channel }) =>
			`${GREENTICK} ¡Oído cocina! Cuando ${name} se desconecte, mandaré un mensaje nuevo en el canal ${channel}.`,
		commandTwitchSubscriptionAddSuccessLive: ({ name, channel }) =>
			`${GREENTICK} ¡Oído cocina! Cuando ${name} se conecte, mandaré un mensaje nuevo en el canal ${channel}.`,
		commandTwitchSubscriptionRemoveStreamerNotSubscribed: `${REDCROSS} Perdona, no puedes desubscribirte de un canal en el cual no estás subscrito/a. Por favor, subscríbete para poder desubscribirte.`,
		commandTwitchSubscriptionRemoveEntryNotExists: `${REDCROSS} Perdona, ya estás subscrito/a a este usuario, pero sus subscripciones no son publicadas en el canal de texto que especificaste.`,
		commandTwitchSubscriptionRemoveSuccessOffline: ({ name, channel }) =>
			`${GREENTICK} ¡Hecho! No mandaré más mensajes en el canal ${channel} cuando ${name} se desconecte.`,
		commandTwitchSubscriptionRemoveSuccessLive: ({ name, channel }) =>
			`${GREENTICK} ¡Hecho! No mandaré más mensajes en el canal ${channel} cuando ${name} se conecte.`,
		commandTwitchSubscriptionResetEmpty: `${REDCROSS} You were not subscribed to any streamer, mission abort!`,
		commandTwitchSubscriptionResetSuccess: ({ count }) => `${GREENTICK} Success! ${count} subscription has been removed from this server.`,
		commandTwitchSubscriptionResetSuccessPlural: ({ count }) =>
			`${GREENTICK} Success! ${count} subscriptions have been removed from this server.`,
		commandTwitchSubscriptionResetStreamerNotSubscribed: `${REDCROSS} You were not subscribed to this streamer, are you sure you got the right one?`,
		commandTwitchSubscriptionResetChannelSuccess: ({ name, count }) =>
			`${GREENTICK} Success! Removed ${count} subscription from the streamer ${name}.`,
		commandTwitchSubscriptionResetChannelSuccessPlural: ({ name, count }) =>
			`${GREENTICK} Success! Removed ${count} subscriptions from the streamer ${name}.`,
		commandTwitchSubscriptionShowStreamerNotSubscribed: `${REDCROSS} You wanted to see all subscriptions from this streamer, but there are none!`,
		commandTwitchSubscriptionShowStatus: ['Online', 'Offline'],
		commandTwitchSubscriptionShowEmpty: `${REDCROSS} There are no subscriptions, who will be the first?`,
		commandTwitchSubscriptionShowUnknownUser: 'Unknown',
		commandWikipediaNotfound: 'Lo siento, pero no he podido encontrar algo que coincida con el término que buscas a través de Wikipedia.',
		commandYoutubeNotfound: 'Lo siento, pero no he podido encontrar algo que coincida con el término que buscas a través de YouTube.',
		commandYoutubeIndexNotfound: 'Quizá quieras probar con un índice de página menor, porque no soy capaz de encontrar algo en éste.',
		commandDefineDescription: 'Busca la definición de una palabra en inglés.',
		commandDefineExtended: {
			extendedHelp: `¿Qué significa "heel"?`,
			explainedUsage: [['Word', 'La palabra o frase cuya definición quieres buscar.']],
			examples: ['heel']
		},
		commandDefineNotfound: 'No pude encontrar la definición de esta palabra.',
		commandDefinePronounciation: 'Pronunciación',
		commandDefineUnknown: 'Desconocido',

		/**
		 * #############
		 * WEEB COMMANDS
		 */

		commandWbang: ({ user }) => `Ey ${user}... ¡bang!`,
		commandWbanghead: '¡Golpeo de cabeza en progreso!',
		commandWbite: ({ user }) => `¡Mordiendo ${user}!`,
		commandWblush: '¡Le/a ruborizaste! 😊',
		commandWcry: ({ user }) => `Querido ${user}, ¿le/a hiciste llorar? 💔`,
		commandWcuddle: ({ user }) => `Ahí va un abracito para tí, ${user} 💞`,
		commandWdance: '¡Olé! 💃',
		commandWgreet: ({ user }) => `¡Buenas ${user}!`,
		commandWhug: ({ user }) => `¡Un abrazo! ${user} ❤`,
		commandWkiss: ({ user }) => `¡Un besito! ${user} 💜`,
		commandWlewd: '¡Demasiado lujurioso!',
		commandWlick: ({ user }) => `Lamiendo ${user} 👅`,
		commandWnom: 'Nom, nom, nom! 😊',
		commandWneko: 'Miau! 🐱',
		commandWpat: ({ user }) => `\\*Da palmaditas en la cabeza de ${user}\\* ❤`,
		commandWpout: '¿Oh?',
		commandWpunch: ({ user }) => `¡Dando un puñetazo a ${user}!`,
		commandWslap: ({ user }) => `¡Abofeteando ${user}!`,
		commandWsleepy: 'Durmiéndose...',
		commandWsmile: '¡Mostrando una risa radiante!',
		commandWsmug: '\\*Sonríe con superioridad\\*',
		commandWstare: ({ user }) => `Querido ${user}... hay alguien observándote 👀`,
		commandWthumbsup: '¡Tienes su pulgar hacia arriba!',
		commandWtickle: ({ user }) => `Cosquillitas para tí, ${user}!`,

		/**
		 * #################################
		 * #            MONITORS           #
		 * #################################
		 */

		constMonitorInvitelink: 'Enlace Invitación',
		constMonitorLink: 'Link Filtrado',
		constMonitorNms: '[NOMENTIONSPAM]',
		constMonitorWordfilter: 'Palabra Filtrada',
		constMonitorCapsfilter: 'Demasiadas Mayúsculas',
		constMonitorAttachmentfilter: 'Demasiados Documentos',
		constMonitorMessagefilter: 'Too Many Message Duplicates',
		constMonitorNewlinefilter: 'Too Many Lines',
		constMonitorReactionfilter: 'Reacción Eliminada',
		moderationMonitorAttachments: '[Auto-Moderation] Triggered attachment filter, no threshold.',
		moderationMonitorAttachmentsWithMaximum: ({ amount, maximum }) =>
			`[Auto-Moderation] Triggered attachment filter, reached ${amount} out of ${maximum} infractions.`,
		moderationMonitorCapitals: '[Auto-Moderation] Triggered capital filter, no threshold.',
		moderationMonitorCapitalsWithMaximum: ({ amount, maximum }) =>
			`[Auto-Moderation] Triggered capital filter, reached ${amount} out of ${maximum} infractions.`,
		moderationMonitorInvites: '[Auto-Moderation] Triggered invite filter, no threshold.',
		moderationMonitorInvitesWithMaximum: ({ amount, maximum }) =>
			`[Auto-Moderation] Triggered invite filter, reached ${amount} out of ${maximum} infractions.`,
		moderationMonitorLinks: '[Auto-Moderation] Triggered link filter, no threshold.',
		moderationMonitorLinksWithMaximum: ({ amount, maximum }) =>
			`[Auto-Moderation] Triggered link filter, reached ${amount} out of ${maximum} infractions.`,
		moderationMonitorMessages: '[Auto-Moderation] Triggered duplicated message filter, no threshold.',
		moderationMonitorMessagesWithMaximum: ({ amount, maximum }) =>
			`[Auto-Moderation] Triggered duplicated message filter, reached ${amount} out of ${maximum} infractions.`,
		moderationMonitorNewlines: '[Auto-Moderation] Triggered newline filter, no threshold.',
		moderationMonitorNewlinesWithMaximum: ({ amount, maximum }) =>
			`[Auto-Moderation] Triggered newline filter, reached ${amount} out of ${maximum} infractions.`,
		moderationMonitorWords: '[Auto-Moderation] Triggered word filter, no threshold.',
		moderationMonitorWordsWithMaximum: ({ amount, maximum }) =>
			`[Auto-Moderation] Triggered word filter, reached ${amount} out of ${maximum} infractions.`,
		monitorInviteFilterAlert: ({ user }) => `${REDCROSS} Querido ${user}, los enlaces de invitación no están permitidos aquí.`,
		monitorInviteFilterLog: ({ links }) => `**Enlace**: ${this.list(links, 'y')}`,
		monitorInviteFilterLogPlural: ({ links }) => `**Enlaces**: ${this.list(links, 'y')}`,
		monitorNolink: ({ user }) => `${REDCROSS} Perdona ${user}, los enlaces no están permitidos en este servidor.`,
		monitorWordFilterDm: ({ filtered }) =>
			`¡Parece que dijiste algo malo! Pero como te esforzaste en escribir el mensaje, te lo he mandado por aquí:\n${filtered}`,
		monitorCapsFilterDm: ({ message }) => `Speak lower! I know you need to express your thoughts. There is the message I deleted:\n${message}`,
		monitorWordFilter: ({ user }) => `${REDCROSS} Perdona, querido/a ${user}, pero has escrito algo que no está permitido en este servidor.`,
		monitorCapsFilter: ({ user }) => `${REDCROSS} ¡EEEEEEH ${user}! ¡POR FAVOR NO GRITE EN ESTE SITIO! ¡HAS SUPERADO EL LÍMITE DE MAYÚSCULAS!`,
		monitorMessageFilter: ({ user }) => `${REDCROSS} Woah woah woah, please stop re-posting so much ${user}!`,
		monitorNewlineFilter: ({ user }) => `${REDCROSS} Wall of text incoming from ${user}, wall of text taken down!`,
		monitorReactionsFilter: ({ user }) => `${REDCROSS} Hey ${user}, please do not add that reaction!`,
		monitorNmsMessage: ({ user }) => [
			`El MJOLNIR ha aterrizado y ahora, el usuario ${user.tag} cuya ID es ${user.id} ha sido baneado por spamming de menciones.`,
			'¡No te preocupes! ¡Estoy aquí para ayudarte! 😄'
		],
		monitorNmsModlog: ({ threshold }) => `[NOMENTIONSPAM] Automático: Límite de Spam de Menciones alcanzado.\nLímite: ${threshold}.`,
		monitorNmsAlert:
			'Ten cuidado con mencionar otra vez más, estás a punto de ser expulsado por exceder el límite de spam de menciones de este servidor.',
		monitorSocialAchievement: '¡Felicidades %MEMBER! ¡Has logrado el rol %ROLE%!',

		/**
		 * #################################
		 * #           INHIBITORS          #
		 * #################################
		 */

		inhibitorSpam: ({ channel }) =>
			`¿Podemos movernos al canal ${channel}, por favor? Este comando puede ser muy molesto y arruinar las conversaciones de otras personas.`,

		/**
		 * #################################
		 * #              GAMES            #
		 * #################################
		 */

		hgBloodbath: [
			'{1} grabs a shovel.',
			'{1} grabs a backpack and retreats.',
			'{1} and {2} fight for a bag. {1} gives up and retreats.',
			'{1} and {2} fight for a bag. {2} gives up and retreats.',
			'{1} finds a bow, some arrows, and a quiver.',
			'{1} runs into the cornucopia and hides.',
			'{1} takes a handful of throwing knives.',
			"{1} rips a mace out of {2}'s hands.",
			'{1} finds a canteen full of water.',
			'{1} stays at the cornucopia for resources.',
			'{1} gathers as much food as they can.',
			'{1} grabs a sword.',
			'{1} takes a spear from inside the cornucopia.',
			'{1} finds a bag full of explosives.',
			'{1} clutches a first aid kit and runs away.',
			'{1} takes a sickle from inside the cornucopia.',
			'{1}, {2}, and {3} work together to get as many supplies as possible.',
			'{1} runs away with a lighter and some rope.',
			'{1} snatches a bottle of alcohol and a rag.',
			'{1} finds a backpack full of camping equipment.',
			'{1} grabs a backpack, not realizing it is empty.',
			"{1} breaks {2}'s nose for a basket of bread.",
			'{1}, {2}, {3}, and {4} share everything they gathered before running.',
			'{1} retrieves a trident from inside the cornucopia.',
			'{1} grabs a jar of fishing bait while {2} gets fishing gear.',
			'{1} scares {2} away from the cornucopia.',
			'{1} grabs a shield leaning on the cornucopia.',
			'{1} snatches a pair of sais.',
			'{1} grabs a lone pair of pants.',
			'{1T} steps off their podium too soon and blows up.',
			"{1} throws a knife into {2T}'s head.",
			'{1T} accidently steps on a landmine.',
			'{1} catches {2T} off guard and kills them.',
			'{1} and {2} work together to drown {3T}.',
			'{1} strangles {2T} after engaging in a fist fight.',
			"{1} shoots an arrow into {2T}'s head.",
			'{1T} cannot handle the circumstances and commits suicide.',
			"{1} bashes {2T}'s head against a rock several times.",
			"{1} snaps {2T}'s neck.",
			'{1} decapitates {2T} with a sword.',
			'{1} spears {2T} in the abdomen.',
			'{1} sets {2T} on fire with a molotov.',
			'{1T} falls into a pit and dies.',
			'{1} stabs {2T} while their back is turned.',
			'{1} severely injures {2T}, but puts them out of their misery.',
			'{1} severely injures {2T} and leaves them to die.',
			"{1} bashes {2T}'s head in with a mace.",
			'{1} pushes {2T} off a cliff during a knife fight.',
			"{1} throws a knife into {2T}'s chest.",
			'{1T} is unable to convince {2} to not kill them.',
			'{1} convinces {2T} to not kill them, only to kill {2T} instead.',
			'{1T} falls into a frozen lake and drowns.',
			'{1}, {2}, and {3T} start fighting, but {2} runs away as {1} kills {3T}.',
			'{1} kills {2T} with their own weapon.',
			'{1} overpowers {2T}, killing them.',
			'{1} sets an explosive off, killing {2T}.',
			'{1} sets an explosive off, killing {2T}, and {3T}.',
			'{1} sets an explosive off, killing {2T}, {3T}, and {4T}.',
			'{1} sets an explosive off, killing {2T}, {3T}, {4T} and {5T}.',
			'{1} kills {2T} as they try to run.',
			'{1T} and {2T} threaten a double suicide. It fails and they die.',
			'{1T}, {2T}, {3T}, and {4T} form a suicide pact, killing themselves.',
			'{1} kills {2T} with a hatchet.',
			'{1} and {2} fight {3T} and {4T}. {1} and {2} survive.',
			'{1T} and {2T} fight {3} and {4}. {3} and {4} survive.',
			'{1T} attacks {2}, but {3} protects them, killing {1T}.',
			'{1} severely slices {2T} with a sword.',
			'{1} strangles {2T} with a rope.',
			'{1} kills {2T} for their supplies.',
			'{1} shoots an arrow at {2}, but misses and kills {3T} instead.',
			"{1} shoots a poisonous blow dart into {2T}'s neck, slowly killing them.",
			'{1} stabs {2T} with a tree branch.',
			'{1} stabs {2T} in the back with a trident.',
			'{1}, {2T}, and {3T} get into a fight. {1} triumphantly kills them both.',
			'{1T}, {2}, and {3T} get into a fight. {2} triumphantly kills them both.',
			'{1T}, {2T}, and {3} get into a fight. {3} triumphantly kills them both.',
			'{1} finds {2T} hiding in the cornucopia and kills them.',
			'{1T} finds {2} hiding in the cornucopia, but {2} kills them.',
			'{1} kills {2T} with a sickle.',
			'{1} and {2T} fight for a bag. {1} strangles {2T} with the straps and runs.',
			'{1T} and {2} fight for a bag. {2} strangles {1T} with the straps and runs.',
			'{1} repeatedly stabs {2T} to death with sais.',
			'{1T} trips over while running from the cornucopia, and is killed by {2}.',
			'{1} trips over while running from the cornucopia, {2} picks them up, they run off together.',
			"{1} aims an arrow at {2}'s head and shoots, {3T} jumps in the way and sacrifies their life to save them."
		],
		hgDay: [
			'{1} goes hunting.',
			'{1} injures themself.',
			'{1} explores the arena.',
			'{1} scares {2} off.',
			"{1} diverts {2}'s attention and runs away.",
			'{1} stalks {2}.',
			'{1} fishes.',
			'{1} camouflauges themself in the bushes.',
			"{1} steals from {2} while they aren't looking.",
			'{1} makes a wooden spear.',
			'{1} discovers a cave.',
			'{1} attacks {2}, but they manage to escape.',
			'{1} chases {2}.',
			'{1} runs away from {2}.',
			'{1} collects fruit from a tree.',
			'{1} receives a hatchet from an unknown sponsor.',
			'{1} receives clean water from an unknown sponsor.',
			'{1} receives medical supplies from an unknown sponsor.',
			'{1} receives fresh food from an unknown sponsor.',
			'{1} searches for a water source.',
			'{1} defeats {2} in a fight, but spares their life.',
			'{1} and {2} work together for the day.',
			'{1} begs for {2} to kill them. They refuse, keeping {1} alive.',
			'{1} tries to sleep through the entire day.',
			"{1}, {2}, {3}, and {4} raid {5}'s camp while they are hunting.",
			'{1} constructs a shack.',
			'{1} overhears {2} and {3} talking in the distance.',
			'{1} practices their archery.',
			'{1} thinks about home.',
			'{1} is pricked by thorns while picking berries.',
			'{1} tries to spear fish with a trident.',
			'{1} searches for firewood.',
			'{1} and {2} split up to search for resources.',
			'{1} picks flowers.',
			"{1} tends to {2}'s wounds.",
			'{1} sees smoke rising in the distance, but decides not to investigate.',
			'{1} sprains their ankle while running away from {2}.',
			'{1} makes a slingshot.',
			'{1} travels to higher ground.',
			'{1} discovers a river.',
			'{1} hunts for other tributes.',
			'{1} and {2} hunt for other tributes.',
			'{1}, {2}, and {3} hunt for other tributes.',
			'{1}, {2}, {3}, and {4} hunt for other tributes.',
			'{1}, {2}, {3}, {4}, and {5} hunt for other tributes.',
			'{1} receives an explosive from an unknown sponsor.',
			'{1} questions their sanity.',
			'{1} forces {2} to eat pant.',
			'{1} forces {2T} to eat pant. {2T} chokes and dies.',
			'{1} catches {2T} off guard and kills them.',
			"{1} throws a knife into {2T}'s head.",
			'{1T} begs for {2} to kill them. They reluctantly oblige, killing {1T}.',
			'{1} and {2} work together to drown {3T}.',
			'{1} strangles {2T} after engaging in a fist fight.',
			"{1} shoots an arrow into {2T}'s head.",
			'{1T} bleeds out due to untreated injuries.',
			'{1T} cannot handle the circumstances and commits suicide.',
			"{1} bashes {2T}'s head against a rock several times.",
			'{1T} unknowingly eats toxic berries.',
			"{1} silently snaps {2T}'s neck.",
			"{1} taints {2T}'s food, killing them.",
			'{1} decapitates {2T} with a sword.',
			'{1T} dies from an infection.',
			'{1} spears {2T} in the abdomen.',
			'{1} sets {2T} on fire with a molotov.',
			'{1T} falls into a pit and dies.',
			'{1} stabs {2T} while their back is turned.',
			'{1} severely injures {2T}, but puts them out of their misery.',
			'{1} severely injures {2T} and leaves them to die.',
			"{1} bashes {2T}'s head in with a mace.",
			'{1T} attempts to climb a tree, but falls to their death.',
			'{1} pushes {2T} off a cliff during a knife fight.',
			"{1} throws a knife into {2T}'s chest.",
			"{1}'s trap kills {2T}.",
			'{1} kills {2T} while they are resting.',
			'{1T} is unable to convince {2} to not kill them.',
			'{1} convinces {2T} to not kill them, only to kill {2T} instead.',
			'{1T} falls into a frozen lake and drowns.',
			'{1}, {2}, and {3T} start fighting, but {2} runs away as {1} kills {3T}.',
			'{1} kills {2T} with their own weapon.',
			'{1} overpowers {2T}, killing them.',
			'{1} sets an explosive off, killing {2T}.',
			'{1} sets an explosive off, killing {2T}, and {3T}.',
			'{1} sets an explosive off, killing {2T}, {3T}, and {4T}.',
			'{1} sets an explosive off, killing {2T}, {3T}, {4T} and {5T}.',
			'{1} kills {2T} as they try to run.',
			'{1T} and {2T} threaten a double suicide. It fails and they die.',
			'{1T}, {2T}, {3T}, and {4T} form a suicide pact, killing themselves.',
			'{1T} dies from hypothermia.',
			'{1T} dies from hunger.',
			'{1T} dies from thirst.',
			'{1} kills {2T} with a hatchet.',
			'{1} and {2} fight {3T} and {4T}. {1} and {2} survive.',
			'{1T} and {2T} fight {3} and {4}. {3} and {4} survive.',
			'{1T} dies trying to escape the arena.',
			'{1T} dies of dysentery.',
			'{1T} accidently detonates a land mine while trying to arm it.',
			'{1T} attacks {2}, but {3} protects them, killing {1T}.',
			'{1} ambushes {2T} and kills them.',
			'{1T} accidently steps on a landmine.',
			'{1} severely slices {2T} with a sword.',
			'{1} strangles {2T} with a rope.',
			'{1} kills {2T} for their supplies.',
			'{1} shoots an arrow at {2}, but misses and kills {3T} instead.',
			"{1} shoots a poisonous blow dart into {2T}'s neck, slowly killing them.",
			'{1}, {2}, and {3} successfully ambush and kill {4T}, {5T}, and {6T}.',
			'{1T}, {2T}, and {3T} unsuccessfully ambush {4}, {5}, and {6}, who kill them instead.',
			'{1} stabs {2T} with a tree branch.',
			'{1} forces {2} to kill {3T} or {4}. They decide to kill {3T}.',
			'{1} forces {2} to kill {3} or {4T}. They decide to kill {4T}.',
			'{1} forces {2T} to kill {3} or {4}. They refuse to kill, so {1} kills them instead.',
			"{1T} poisons {2}'s drink, but mistakes it for their own and dies.",
			"{1} poisons {2T}'s drink. They drink it and die.",
			'{1} stabs {2T} in the back with a trident.',
			'{1T} attempts to climb a tree, but falls on {2T}, killing them both.',
			'{1}, {2T}, and {3T} get into a fight. {1} triumphantly kills them both.',
			'{1T}, {2}, and {3T} get into a fight. {2} triumphantly kills them both.',
			'{1T}, {2T}, and {3} get into a fight. {3} triumphantly kills them both.',
			'{1} kills {2T} with a sickle.',
			'{1}, {2}, {3}, {4}, and {5} track down and kill {6T}.',
			'{1}, {2}, {3}, and {4} track down and kill {5T}.',
			'{1}, {2}, and {3} track down and kill {4T}.',
			'{1} and {2} track down and kill {3T}.',
			'{1} tracks down and kills {2T}.',
			'{1} repeatedly stabs {2T} to death with sais.',
			'{1} doodles in the dirt.',
			'{1} chases a butterfly.',
			'{1T} falls off a cliff, and is impaled by a stick.',
			'{1} runs into {2}, they decide to team up.',
			'{1} sees {2} through the trees, and plans on killing them.',
			'{1} sneaks up behind {2T}, and snaps their neck.',
			'{1T} challenges {2} to a fight, and promptly dies.',
			'{1} murders their partner, {2T}, to have more supplies for themself.'
		],
		hgNight: [
			'{1} starts a fire.',
			'{1} sets up camp for the night.',
			'{1} loses sight of where they are.',
			'{1} climbs a tree to rest.',
			'{1} goes to sleep.',
			'{1} and {2} tell stories about themselves to each other.',
			'{1}, {2}, {3}, and {4} sleep in shifts.',
			'{1}, {2}, and {3} sleep in shifts.',
			'{1} and {2} sleep in shifts.',
			'{1} tends to their wounds.',
			'{1} sees a fire, but stays hidden.',
			'{1} screams for help.',
			'{1} stays awake all night.',
			'{1} passes out from exhaustion.',
			'{1} cooks their food before putting their fire out.',
			'{1} and {2} run into each other and decide to truce for the night.',
			'{1} fends {2}, {3}, and {4} away from their fire.',
			'{1}, {2}, and {3} discuss the games and what might happen in the morning.',
			'{1} cries themself to sleep.',
			'{1} tries to treat their infection.',
			'{1} and {2} talk about the tributes still alive.',
			'{1} is awoken by nightmares.',
			'{1} and {2} huddle for warmth.',
			'{1} thinks about winning.',
			'{1}, {2}, {3}, and {4} tell each other ghost stories to lighten the mood.',
			'{1} looks at the night sky.',
			'{1} defeats {2} in a fight, but spares their life.',
			'{1} begs for {2} to kill them. They refuse, keeping {1} alive.',
			"{1} destroys {2}'s supplies while they are asleep.",
			'{1}, {2}, {3}, {4}, and {5} sleep in shifts.',
			'{1} lets {2} into their shelter.',
			'{1} receives a hatchet from an unknown sponsor.',
			'{1} receives clean water from an unknown sponsor.',
			'{1} receives medical supplies from an unknown sponsor.',
			'{1} receives fresh food from an unknown sponsor.',
			'{1} tries to sing themself to sleep.',
			'{1} attempts to start a fire, but is unsuccessful.',
			'{1} thinks about home.',
			"{1} tends to {2}'s wounds.",
			'{1} quietly hums.',
			'{1}, {2}, and {3} cheerfully sing songs together.',
			'{1} is unable to start a fire and sleeps without warmth.',
			'{1} and {2} hold hands.',
			'{1} convinces {2} to snuggle with them.',
			'{1} receives an explosive from an unknown sponsor.',
			'{1} questions their sanity.',
			'{1} forces {2} to eat pant.',
			'{1} forces {2T} to eat pant. {2T} chokes and dies.',
			'{1} catches {2T} off guard and kills them.',
			"{1} throws a knife into {2T}'s head.",
			'{1T} begs for {2} to kill them. They reluctantly oblige, killing {1T}.',
			'{1} and {2} work together to drown {3T}.',
			'{1} strangles {2T} after engaging in a fist fight.',
			"{1} shoots an arrow into {2T}'s head.",
			'{1T} bleeds out due to untreated injuries.',
			'{1T} cannot handle the circumstances and commits suicide.',
			"{1} bashes {2T}'s head against a rock several times.",
			'{1T} unknowingly eats toxic berries.',
			"{1} silently snaps {2T}'s neck.",
			"{1} taints {2T}'s food, killing them.",
			'{1} decapitates {2T} with a sword.',
			'{1T} dies from an infection.',
			'{1} spears {2T} in the abdomen.',
			'{1} sets {2T} on fire with a molotov.',
			'{1T} falls into a pit and dies.',
			'{1} stabs {2T} while their back is turned.',
			'{1} severely injures {2T}, but puts them out of their misery.',
			'{1} severely injures {2T} and leaves them to die.',
			"{1} bashes {2T}'s head in with a mace.",
			'{1T} attempts to climb a tree, but falls to their death.',
			'{1} pushes {2T} off a cliff during a knife fight.',
			"{1} throws a knife into {2T}'s chest.",
			"{1}'s trap kills {2T}.",
			'{1} kills {2T} while they are sleeping.',
			'{1T} is unable to convince {2} to not kill them.',
			'{1} convinces {2T} to not kill them, only to kill {2T} instead.',
			'{1T} falls into a frozen lake and drowns.',
			'{1}, {2}, and {3T} start fighting, but {2} runs away as {1} kills {3T}.',
			'{1} kills {2T} with their own weapon.',
			'{1} overpowers {2T}, killing them.',
			'{1} sets an explosive off, killing {2T}.',
			'{1} sets an explosive off, killing {2T}, and {3T}.',
			'{1} sets an explosive off, killing {2T}, {3T}, and {4T}.',
			'{1} sets an explosive off, killing {2T}, {3T}, {4T} and {5T}.',
			'{1} kills {2T} as they try to run.',
			'{1T} and {2T} threaten a double suicide. It fails and they die.',
			'{1T}, {2T}, {3T}, and {4T} form a suicide pact, killing themselves.',
			'{1T} dies from hypothermia.',
			'{1T} dies from hunger.',
			'{1T} dies from thirst.',
			'{1} kills {2T} with a hatchet.',
			'{1} and {2} fight {3T} and {4T}. {1} and {2} survive.',
			'{1T} and {2T} fight {3} and {4}. {3} and {4} survive.',
			'{1T} dies trying to escape the arena.',
			'{1T} dies of dysentery.',
			'{1T} accidently detonates a land mine while trying to arm it.',
			'{1T} attacks {2}, but {3} protects them, killing {1T}.',
			'{1} ambushes {2T} and kills them.',
			'{1T} accidently steps on a landmine.',
			'{1} severely slices {2T} with a sword.',
			'{1} strangles {2T} with a rope.',
			'{1} kills {2T} for their supplies.',
			'{1} shoots an arrow at {2}, but misses and kills {3T} instead.',
			"{1} shoots a poisonous blow dart into {2T}'s neck, slowly killing them.",
			'{1}, {2}, and {3} successfully ambush and kill {4T}, {5T}, and {6T}.',
			'{1T}, {2T}, and {3T} unsuccessfully ambush {4}, {5}, and {6}, who kill them instead.',
			'{1} stabs {2T} with a tree branch.',
			'{1} forces {2} to kill {3T} or {4}. They decide to kill {3T}.',
			'{1} forces {2} to kill {3} or {4T}. They decide to kill {4T}.',
			'{1} forces {2T} to kill {3} or {4}. They refuse to kill, so {1} kills them instead.',
			"{1T} poisons {2}'s drink, but mistakes it for their own and dies.",
			"{1} poisons {2T}'s drink. They drink it and die.",
			'{1} stabs {2T} in the back with a trident.',
			'{1T} attempts to climb a tree, but falls on {2T}, killing them both.',
			'{1}, {2T}, and {3T} get into a fight. {1} triumphantly kills them both.',
			'{1T}, {2}, and {3T} get into a fight. {2} triumphantly kills them both.',
			'{1T}, {2T}, and {3} get into a fight. {3} triumphantly kills them both.',
			'{1} kills {2T} with a sickle.',
			'{1}, {2}, {3}, {4}, and {5} track down and kill {6T}.',
			'{1}, {2}, {3}, and {4} track down and kill {5T}.',
			'{1}, {2}, and {3} track down and kill {4T}.',
			'{1} and {2} track down and kill {3T}.',
			'{1} tracks down and kills {2T}.',
			'{1} repeatedly stabs {2T} to death with sais.',
			'{1} writes in their journal.',
			'{1} watches {2} sitting at their campfire, and considers killing them.'
		],

		/**
		 * #################################
		 * #          SERIALIZERS          #
		 * #################################
		 */

		serializerAutoRoleInvalid: 'Invalid autorole data.',
		serializerCommandAutoDeleteInvalid: 'Invalid command auto-delete data.',
		serializerCustomCommandInvalid: 'Invalid custom command data.',
		serializerDisabledCommandChannelInvalid: 'Invalid disabled command channel data.',
		serializerPermissionNodeDuplicatedCommand: ({ command }) => `You have set \`${command}\` twice, either allow it, or deny it.`,
		serializerPermissionNodeInvalidCommand: ({ command }) => `The command \`${command}\` does not exist or is invalid.`,
		serializerPermissionNodeInvalidTarget: 'No data could be found from the ID.',
		serializerPermissionNodeInvalid: 'Invalid data.',
		serializerPermissionNodeSecurityEveryoneAllows: 'For security, the everyone role cannot have allows.',
		serializerPermissionNodeSecurityGuarded: ({ command }) =>
			`For security and for me to work properly, you cannot deny the usage for the command \`${command}\`.`,
		serializerPermissionNodeSecurityOwner: 'You cannot set permission overrides on the server owner.',
		serializerReactionRoleInvalid: 'Invalid reaction role data.',
		serializerStickyRoleInvalid: 'Invalid sticky role data.',
		serializerTriggerAliasInvalid: 'Invalid trigger alias data.',
		serializerTriggerIncludeInvalid: 'Invalid trigger includes data.',
		serializerTwitchSubscriptionInvalidStreamer: 'Invalid data streamer.',
		serializerTwitchSubscriptionInvalid: 'Invalid data.',
		serializerUniqueRoleSetInvalid: 'Invalid unique role set data.',

		/**
		 * #################################
		 * #        NOTIFICATIONS          #
		 * #################################
		 */
		notificationsTwitchNoGameName: '*Nombre del juego no establecido*',
		notificationsTwitchEmbedDescription: ({ userName }) => `${userName} ya está en vivo!`,
		notificationsTwitchEmbedDescriptionWithGame: ({ userName, gameName }) => `${userName} ya está en vivo - ¡transmitiendo ${gameName}!`,
		notificationTwitchEmbedFooter: 'Skyra Twitch Notificaciones',

		/**
		 * #################################
		 * #             UTILS             #
		 * #################################
		 */

		selfModerationCommandInvalidMissingAction: ({ name }) =>
			`${REDCROSS} Action must be any of the following: \`enable\`, \`disable\`, \`action\`, \`punish\`, \`punish-duration\`, \`threshold-maximum\`, \`threshold-duration\`, or \`show\`. Check \`Skyra, help ${name}\` for more information.`,
		selfModerationCommandInvalidMissingArguments: ({ name }) =>
			`${REDCROSS} The specified action requires an extra argument to be passed. Check \`Skyra, help ${name}\` for more information.`,
		selfModerationCommandInvalidSoftaction: ({ name }) =>
			`${REDCROSS} Value must be any of the following: \`alert\`, \`log\`, or \`delete\`. Check \`Skyra, help ${name}\` for more information.`,
		selfModerationCommandInvalidHardaction: ({ name }) =>
			`${REDCROSS} Value must be any of the following: \`none\`, \`warn\`, \`mute\`, \`kick\`, \`softban\`, or \`ban\`. Check \`Skyra, help ${name}\` for more information.`,
		selfModerationCommandEnabled: `${GREENTICK} Successfully enabled sub-system.`,
		selfModerationCommandDisabled: `${GREENTICK} Successfully disabled sub-system.`,
		selfModerationCommandSoftAction: `${GREENTICK} Successfully disabled actions.`,
		selfModerationCommandSoftActionWithValue: ({ value }) => `${GREENTICK} Successfully set actions to: \`${value}\``,
		selfModerationCommandHardAction: ({ value }) => `${GREENTICK} Successfully set punishment: ${value}`,
		selfModerationCommandHardActionDuration: `${GREENTICK} Successfully removed the punishment appeal timer.`,
		selfModerationCommandHardActionDurationWithValue: ({ value }) =>
			`${GREENTICK} Successfully set the punishment appeal timer to: ${this.duration(value)}`,
		selfModerationCommandThresholdMaximum: `${GREENTICK} Successfully removed the threshold maximum, punishment will take place instantly if set.`,
		selfModerationCommandThresholdMaximumWithValue: ({ value }) => `${GREENTICK} Successfully set the threshold maximum to: ${value}`,
		selfModerationCommandThresholdDuration: `${GREENTICK} Successfully removed the threshold duration, punishments will take place instantly if set.`,
		selfModerationCommandThresholdDurationWithValue: ({ value }) =>
			`${GREENTICK} Successfully set the threshold duration to: ${this.duration(value)}`,
		selfModerationCommandShow: ({
			kEnabled,
			kAlert,
			kLog,
			kDelete,
			kHardAction,
			hardActionDurationText,
			thresholdMaximumText,
			thresholdDurationText
		}) => [
			`Enabled      : ${kEnabled}`,
			'Action',
			` - Alert     : ${kAlert}`,
			` - Log       : ${kLog}`,
			` - Delete    : ${kDelete}`,
			'Punishment',
			` - Type      : ${kHardAction}`,
			` - Duration  : ${hardActionDurationText}`,
			'Threshold',
			` - Maximum   : ${thresholdMaximumText}`,
			` - Duration  : ${thresholdDurationText}`
		],
		selfModerationCommandShowDurationPermanent: 'Permanent',
		selfModerationCommandShowUnset: 'Unset',
		selfModerationSoftActionAlert: 'Alert',
		selfModerationSoftActionLog: 'Log',
		selfModerationSoftActionDelete: 'Delete',
		selfModerationHardActionBan: 'Ban',
		selfModerationHardActionKick: 'Kick',
		selfModerationHardActionMute: 'Mute',
		selfModerationHardActionSoftban: 'SoftBan',
		selfModerationHardActionWarning: 'Warning',
		selfModerationHardActionNone: 'None',
		selfModerationEnabled: 'Yes',
		selfModerationDisabled: 'No',
		selfModerationMaximumTooShort: ({ minimum, value }) => `${REDCROSS} The value (${value}) was too short, expected at least ${minimum}.`,
		selfModerationMaximumTooLong: ({ maximum, value }) => `${REDCROSS} The value (${value}) was too long, expected maximum ${maximum}.`,
		selfModerationDurationTooShort: ({ minimum, value }) =>
			`${REDCROSS} The value (${this.duration(value)}) was too short, expected at least ${this.duration(minimum)}.`,
		selfModerationDurationTooLong: ({ maximum, value }) =>
			`${REDCROSS} The value (${this.duration(value)}) was too long, expected maximum ${this.duration(maximum)}.`,

		moderationActions: {
			addRole: 'Added Role',
			mute: 'Mute',
			ban: 'Ban',
			kick: 'Kick',
			softban: 'Softban',
			vkick: 'Voice Kick',
			vmute: 'Voice Mute',
			restrictedReact: 'Reaction Restriction',
			restrictedEmbed: 'Embed Restriction',
			restrictedAttachment: 'Attachment Restriction',
			restrictedVoice: 'Voice Restriction',
			setNickname: 'Set Nickname',
			removeRole: 'Remove Role'
		},
		actionApplyReason: ({ action, reason }) => `[Action] Applied ${action} | Reason: ${reason}`,
		actionApplyNoReason: ({ action }) => `[Action] Applied ${action}`,
		actionRevokeReason: ({ action, reason }) => `[Action] Revoked ${action} | Reason: ${reason}`,
		actionRevokeNoReason: ({ action }) => `[Action] Revoked ${action}`,
		actionSetNicknameSet: ({ reason }) => `[Action] Set Nickname | Reason: ${reason}`,
		actionSetNicknameRemoved: ({ reason }) => `[Action] Removed Nickname | Reason: ${reason}`,
		actionSetNicknameNoReasonSet: `[Action] Set Nickname.`,
		actionSetNicknameNoReasonRemoved: `[Action] Removed Nickname.`,
		actionSoftbanNoReason: '[Action] Applying Softban.',
		actionSoftbanReason: ({ reason }) => `[Action] Applying Softban | Reason: ${reason}`,
		actionUnSoftbanNoReason: '[Action] Applied Softban.',
		actionUnSoftbanReason: ({ reason }) => `[Action] Applied Softban | Reason: ${reason}`,
		actionRequiredMember: 'The user does not exist or is not in this server.',
		actionSetupMuteExists: '**Cancelando la creación del rol de silenciado**: Ya existe un rol de silenciado.',
		actionSetupRestrictionExists: '**Cancelando la creación del rol de restricción**: Ya existe un rol de restricción.',
		actionSetupTooManyRoles: '**Cancelando la creación del rol**: Hay 250 roles en este servidor, necesitas borrar uno.',
		actionSharedRoleSetupExisting: 'I could not find a configured role. Do you want to configure an existing one?',
		actionSharedRoleSetupExistingName: 'Please give me the name of the role you want to use for further actions of this type.',
		actionSharedRoleSetupNew: 'Do you want me to create a new role and configure it automatically?',
		actionSharedRoleSetupAsk: ({ role, channels, permissions }) =>
			`${LOADING} Can I modify ${channels} channel to apply the role ${role} the following permission: ${permissions}?`,
		actionSharedRoleSetupAskMultipleChannels: ({ role, channels, permissions }) =>
			`${LOADING} Can I modify ${channels} channels to apply the role ${role} the following permission: ${permissions}?`,
		actionSharedRoleSetupAskMultiplePermissions: ({ role, channels, permissions }) =>
			`${LOADING} Can I modify ${channels} channel to apply the role ${role} the following permissions: ${permissions}?`,
		actionSharedRoleSetupAskMultipleChannelsMultiplePermissions: ({ role, channels, permissions }) =>
			`${LOADING} Can I modify ${channels} channels to apply the role ${role} the following permissions: ${permissions}?`,
		muteNotConfigured: 'The muted role must be configured for this action to happen.',
		restrictionNotConfigured: 'The restriction role must be configured for this action to happen',
		muteNotInMember: 'The muted role is not set in the member.',
		muteLowHierarchy: 'I cannot mute a user which higher role hierarchy than me.',
		muteCannotManageRoles: `I must have **${this.PERMISSIONS.MANAGE_ROLES}** permissions to be able to mute.`,
		muteNotExists: 'The specified user is not muted.',

		resolverDateSuffix: ' segundos',
		resolverPositiveAmount: 'You must give me a positive number.',
		systemPoweredByWeebsh: 'Powered by weeb.sh',
		prefixReminder: ({ prefix }) => `El prefijo de este servidor está configurado a: \`${prefix}\``,

		unexpectedIssue: '¡Algo inesperado pasó! Cancelando este comando...',

		commandDmNotSent: 'No te he podido enviar el mensaje en mensaje directo... ¿me has bloqueado?',
		commandDmSent: 'Te he enviado la información a través de un mensaje directo.',
		commandRoleHigherSkyra: 'El miembro seleccionado tiene una posición jerárquica más alta o igual que el mío.',
		commandRoleHigher: 'El miembro seleccionado tiene una posición jerárquica más alta o igual al tuyo.',
		commandSuccess: 'Ejecutado el comando con éxito.',
		commandToskyra: '¿Por qué...? ¡Pensaba que me amabas! 💔',
		commandUserself: '¿Por qué te harías eso a tí mismo?',

		systemParseError: `${REDCROSS} I failed to process the data I was given, sorry~!`,
		systemHighestRole: 'La posición del rol es más alta o equivalente al mío, por lo tanto no puedo concederlo a nadie.',
		systemChannelNotPostable: 'No tengo permisos para mandar mensajes a éste canal.',
		systemFetchbansFail: `He fallado al buscar la lista de baneos. ¿Tengo el permiso **${this.PERMISSIONS.BAN_MEMBERS}**?`,
		systemLoading: [
			`${LOADING} Observando a los hamsters correr...`,
			`${LOADING} Encontrando a los jugadores en el escondite...`,
			`${LOADING} Intentando resolver este comando...`,
			`${LOADING} Buscando data desde la nube...`,
			`${LOADING} Calibrando lentes...`,
			`${LOADING} Jugando a Piedra, Papel, Tijeras...`
		],
		systemError: `¡Algo malo sucedio! Inténtalo de nuevo, o si el problema continúa, únete al servidor de soporte (sugerencia: usa \`Skyra, support\`)`,
		systemDatabaseError: `¡No pude conseguir eso en mi base de datos! Inténtalo de nuevo, o si el problema continúa, únete al servidor de soporte (sugerencia: usa \`Skyra, support\`)`,
		systemDiscordAborterror: 'He tenido un pequeño error de red al mandar un mensaje a Discord, ¡por favor ejecuta el comando de nuevo!',
		systemMessageNotFound: 'Lo siento, pero la id del mensaje que escribiste no era correcto, o el mensaje fue borrado.',
		systemNotenoughParameters: 'Lo siento, pero no proporcionaste suficientes parámetros...',
		systemQueryFail: 'Lo siento, pero la aplicación no pudo resolver su solicitud. ¿Estás seguro/a que escribiste el nombre correctamente?',
		systemNoResults: 'No pude encontrar ningún resultado para esa consulta',
		systemCannotAccessChannel: 'Lo siento, pero no tienes permiso para ver ese canal.',
		systemExceededLengthOutput: ({ output }) => `**Salida**:${output}`,
		systemExceededLengthOutputWithTypeAndTime: ({ output, time, type }) => `**Salida**:${output}\n**Type**:${type}\n${time}`,
		systemExceededLengthOutputConsole: ({}) => `Enviado el resultado a la consola.`,
		systemExceededLengthOutputConsoleWithTypeAndTime: ({ time, type }) => `Enviado el resultado a la consola.\n**Type**:${type}\n${time}`,
		systemExceededLengthOutputFile: ({}) => `Enviado el resultado como un archivo.`,
		systemExceededLengthOutputFileWithTypeAndTime: ({ time, type }) => `Enviado el resultado como un archivo.\n**Type**:${type}\n${time}`,
		systemExceededLengthOutputHastebin: ({ url }) => `Enviado el resultado a hastebin: ${url}`,
		systemExceededLengthOutputHastebinWithTypeAndTime: ({ url, time, type }) =>
			`Enviado el resultado a hastebin: ${url}\n**Type**:${type}\n${time}`,
		systemExceededLengthChooseOutput: ({ output }) => `Elija una de las siguientes opciones: ${this.list(output, 'o')}`,
		systemExternalServerError: 'El servicio externo que utilizamos no pudo procesar nuestro mensaje, por favor, inténtelo de nuevo más tarde.',
		systemPokedexExternalResource: 'Recursos Externos',

		jumpTo: 'Salta al Mensaje ►',

		resolverInvalidChannelName: ({ name }) => `${name} debe ser una mención, nombre, o id válido de un canal.`,
		resolverInvalidRoleName: ({ name }) => `${name} debe ser una mención, nombre, o id válido de un rol.`,
		resolverInvalidUsername: ({ name }) => `${name} debe ser una mención, nombre, o id válido de un usuario.`,
		resolverChannelNotInGuild: 'Lo siento, pero ese comando solo se puede ejecutar en un servidor.',
		resolverChannelNotInGuildSubcommand: ({ command, subcommand }) =>
			`${REDCROSS} Lo siento, pero la subcommandos \`${subcommand}\` para el comando \`${command}\` solo se puede ejecutar en un servidor.`,
		resolverMembernameUserLeftDuringPrompt: 'El usuario salió durante la selección de usuarios.',

		listifyPage: ({ page, pageCount, results }) => `Página ${page} / ${pageCount} | ${results} Resultados`,

		moderationLogAppealed: `${REDCROSS} Lo siento, pero el caso de moderación ha expirado o no se puede temporizar.`,
		moderationLogExpiresIn: ({ duration }) => `\n❯ **Caduca en**: ${this.duration(duration)}`,
		moderationLogDescription: ({ data: { caseID, formattedDuration, prefix, reason, type, userDiscriminator, userID, userName } }) =>
			[
				`❯ **Tipo**: ${type}`,
				`❯ **Usuario:** ${userName}#${userDiscriminator} (${userID})`,
				`❯ **Razón:** ${reason || `Por favor use \`${prefix}reason ${caseID} <razón>\` para establecer la razón.`}${formattedDuration}`
			].join('\n'),
		moderationLogFooter: ({ caseID }) => `Caso ${caseID}`,
		moderationCaseNotExists: `${REDCROSS} Lo siento, pero el caso de moderación seleccionado no existe.`,
		moderationCasesNotExist: `${REDCROSS} Lo siento, pero los casos de moderación seleccionados no existen.`,

		guildSettingsChannelsMod: 'Necesitas configurar un canal de moderación. Utiliza `Skyra, settings set channels.modlog <NombreDeCanal>`.',
		guildSettingsRolesRestricted: ({ prefix, path }) =>
			`${REDCROSS} You need to configure a role for this action, use \`${prefix}settings set ${path} <rolename>\` to set it up.`,
		guildMuteNotFound:
			'He fallado al buscar un caso de moderación que justifique el mute del usuario. O el usuario nunca ha sido muteado, o todos sus muteos están reclamados.',
		guildBansEmpty: 'No hay baneos registrados en este servidor.',
		guildBansNotFound: 'Intenté y fallé al buscar el usuario. ¿Estás seguro de que está expulsado/a?.',
		channelNotReadable: `Lo siento, pero necesito los permisos **${this.PERMISSIONS.VIEW_CHANNEL}** y **${this.PERMISSIONS.READ_MESSAGE_HISTORY}** para poder leer los mensajes.`,

		userNotInGuild: 'El usuario no está en este servidor.',
		userNotExistent: 'El usuario no parece existir. ¿Estás seguro/a que es una ID de usuario válida?',

		eventsGuildMemberAdd: 'Nuevo Usuario',
		eventsGuildMemberAddMute: 'Nuevo Usuario Muteado',
		eventsGuildMemberAddRaid: 'RAID Detectado',
		eventsGuildMemberAddDescription: ({ mention, time }) => `${mention} | **Se Unió a Discord**: Hace ${this.duration(time, 2)}.`,
		eventsGuildMemberRemove: 'Usuario Salió',
		eventsGuildMemberKicked: 'Usuario Pateado',
		eventsGuildMemberBanned: 'Usuario Baneado',
		eventsGuildMemberSoftBanned: 'Usuario Levemente Baneado',
		eventsGuildMemberRemoveDescription: ({ mention }) => `${mention} | **Se Unió al Servidor**: Desconocido.`,
		eventsGuildMemberRemoveDescriptionWithJoinedAt: ({ mention, time }) =>
			`${mention} | **Se Unió al Servidor**: Hace ${this.duration(time, 2)}.`,
		eventsGuildMemberUpdateNickname: ({ previous, current }) => `Actualizado el apodo de **${previous}** a **${current}**`,
		eventsGuildMemberAddedNickname: ({ current }) => `Añadido un nuevo apodo **${current}**`,
		eventsGuildMemberRemovedNickname: ({ previous }) => `Eliminado el apodo **${previous}**`,
		eventsNicknameUpdate: 'Nickname Edited',
		eventsUsernameUpdate: 'Username Edited',
		eventsNameUpdatePreviousWasSet: ({ previousName }) => `**Previous**: \`${previousName}\``,
		eventsNameUpdatePreviousWasNotSet: () => `**Previous**: Unset`,
		eventsNameUpdateNextWasSet: ({ nextName }) => `**Next**: \`${nextName}\``,
		eventsNameUpdateNextWasNotSet: () => `**Next**: Unset`,
		eventsGuildMemberNoUpdate: 'No update detected',
		eventsGuildMemberAddedRoles: ({ addedRoles }) => `**Added role**: ${addedRoles}`,
		eventsGuildMemberAddedRolesPlural: ({ addedRoles }) => `**Added roles**: ${addedRoles}`,
		eventsGuildMemberRemovedRoles: ({ removedRoles }) => `**Removed role**: ${removedRoles}`,
		eventsGuildMemberRemovedRolesPlural: ({ removedRoles }) => `**Removed roles**: ${removedRoles}`,
		eventsRoleUpdate: 'Roles Edited',
		eventsMessageUpdate: 'Mensaje Editado',
		eventsMessageDelete: 'Mensaje Eliminado',
		eventsReaction: 'Reacción Añadida',
		eventsCommand: ({ command }) => `Comando Usado: ${command}`,

		settingsDeleteChannelsDefault: 'Restablecido el valor para la clave `channels.default`',
		settingsDeleteRolesInitial: 'Restablecido el valor para la clave `roles.initial`',
		settingsDeleteRolesMute: 'Restablecido el valor para la clave `roles.muted`',

		modlogTimed: ({ remaining }) => `Este caso de moderación ya había sido temporizado. Expira en ${this.duration(remaining)}`,

		guildWarnNotFound: 'Fallé al buscar el caso de moderación para su reclamación. O no existe, o no es una advertencia, o ya estaba reclamada.',
		guildMemberNotVoicechannel: 'No puedo tomar acción en un miembro que no está conectado a un canal de voz.',

		promptlistMultipleChoice: ({ list, count }) =>
			`He encontrado ${count} resultado. Por favor escriba un número entre 1 y ${count}, o escriba **"CANCELAR"** para cancelar la solicitud.\n${list}`,
		promptlistMultipleChoicePlural: ({ list, count }) =>
			`He encontrado ${count} resultados. Por favor escriba un número entre 1 y ${count}, o escriba **"CANCELAR"** para cancelar la solicitud.\n${list}`,
		promptlistAttemptFailed: ({ list, attempt, maxAttempts }) => `Valor inválido. Intento **${attempt}** de **${maxAttempts}**\n${list}`,
		promptlistAborted: 'Cancelada la solicitud con éxito.',

		fuzzySearchMatches: ({ matches, codeblock }) =>
			`¡Encontré múltiples resultados! **Por favor selecciona un número entre 0 y ${matches}**:\n${codeblock}\nEscribe **ABORT** para cancelar la solicitud.`,
		fuzzySearchAborted: 'Successfully aborted the prompt.',
		fuzzySearchInvalidNumber: 'Esperaba que me dieras un número de un dígito, pero recibí una patata.',
		fuzzySearchInvalidIndex: 'Cancelando solicitud... El número no estaba dentro del rango.',

		eventsErrorWtf: '¡Vaya fallo más terrible! ¡Lo siento!',
		eventsErrorString: ({ mention, message }) => `Querido ${mention}, ${message}`,

		constUsers: 'Usuarios',
		unknownChannel: 'Canal desconocido',
		unknownRole: 'Rol desconocido',
		unknownUser: 'Usuario desconocido'
	};

	public async init() {
		// noop
	}
}<|MERGE_RESOLUTION|>--- conflicted
+++ resolved
@@ -3768,13 +3768,8 @@
 		commandRemindmeCreateNoDuration: 'You must tell me what you want me to remind you and when.',
 		commandRemindmeCreateNoDescription: 'Algo, no me dijiste qué.',
 		commandRemindmeDeleteNoId: "To delete a previously created reminder, you must type 'delete' followed by the ID.",
-<<<<<<< HEAD
-		commandRemindmeDelete: ({ task }) =>
-			`The reminder with ID \`${task.id}\` and with a remaining time of **${this.duration(
-=======
 		commandRemindmeDelete: ({ task, id }) =>
-			`The reminder with ID \`${id}\` and with a remaining time of **${duration(
->>>>>>> 89cc327a
+			`The reminder with ID \`${id}\` and with a remaining time of **${this.duration(
 				task.time.getTime() - Date.now()
 			)}** has been successfully deleted.`,
 		commandRemindmeListEmpty: 'You do not have any active reminder',
