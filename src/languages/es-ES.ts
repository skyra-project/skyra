--- conflicted
+++ resolved
@@ -192,12 +192,8 @@
 		COMMAND_HELP_NO_EXTENDED: 'No está documentado completamente.',
 		COMMAND_HELP_DM: '📥 | La lista de comandos ha sido enviada a tus mensajes privados.',
 		COMMAND_HELP_NODM: `${REDCROSS} | Parece que tienes tus mensajes privados desactivados, no pude mandarte el mensaje.`,
-<<<<<<< HEAD
 		COMMAND_HELP_ALL_FLAG: prefix => `Mostrando una categoría por página. ¿Problemas con el mensaje? Envía \`${prefix}help --all\` para la lista de todos los comandos en tus Mensajes Directos.`,
-=======
-		COMMAND_HELP_ALL_FLAG: `${LOADING} Mostrando una categoría por página. ¿Problemas con el mensaje? Envía \`Skyra, help --all\` para la lista de todos los comandos en tus Mensajes Directos.`,
 		COMMAND_HELP_COMMAND_COUNT: n => `${n} comando${n === 1 ? '' : 's'}`,
->>>>>>> 8ac18ba4
 		COMMAND_ENABLE: (type, name) => `+ Activado con éxito la pieza tipo ${type}: ${name}`,
 		COMMAND_ENABLE_DESCRIPTION: 'Re-activa o activa temporalmente una pieza de Klasa. El estado por defecto es restaurado al recargar.',
 		COMMAND_DISABLE: (type, name) => `+ Desactivado con éxito la pieza tipo ${type}: ${name}`,
