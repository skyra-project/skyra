--- conflicted
+++ resolved
@@ -3549,52 +3549,22 @@
 		COMMAND_VMUTE_USER_NOT_MUTED: 'This user is not voice muted.',
 		COMMAND_WARN_DM: (moderator, guild, reason) => `You have been warned by ${moderator} in ${guild} for the reason: ${reason}`,
 		COMMAND_WARN_MESSAGE: (user, log) => `|\`🔨\`| [Case::${log}] **WARNED**: ${user.tag} (${user.id})`,
-<<<<<<< HEAD
-		COMMAND_MODERATION_OUTPUT: (cases, range, users, reason) => `${GREENTICK} Created ${cases.length === 1 ? 'case' : 'cases'} ${range} | ${users.join(', ')}.${reason ? `\nWith the reason of: ${reason}` : ''}`,
-		COMMAND_MODERATION_FAILED: users => `${REDCROSS} Failed to moderate ${users.length === 1 ? 'user' : 'users'}:\n${users.join('\n')}`,
+		COMMAND_MODERATION_OUTPUT: (cases, range, users, reason) =>
+			`${GREENTICK} Created ${cases.length === 1 ? 'case' : 'cases'} ${range} | ${users.join(', ')}.${
+				reason ? `\nWith the reason of: ${reason}` : ''
+			}`,
+		COMMAND_MODERATION_FAILED: (users) => `${REDCROSS} Failed to moderate ${users.length === 1 ? 'user' : 'users'}:\n${users.join('\n')}`,
 		COMMAND_MODERATION_DM: (guild, title, reason, pDuration) => ({
 			DESCRIPTION: [
 				`**❯ Server**: ${guild}`,
 				`**❯ Type**: ${title}`,
 				pDuration ? `**❯ Duration**: ${duration(pDuration)}` : null,
 				`**❯ Reason**: ${reason || 'None specified'}`
-			].filter(line => line !== null).join('\n'),
+			]
+				.filter((line) => line !== null)
+				.join('\n'),
 			FOOTER: 'To disable moderation DMs, write `toggleModerationDM`.'
 		}),
-=======
-		COMMAND_MODERATION_OUTPUT: (cases, range, users, reason) =>
-			`${GREENTICK} Created ${cases.length === 1 ? 'case' : 'cases'} ${range} | ${users.join(', ')}.${
-				reason ? `\nWith the reason of: ${reason}` : ''
-			}`,
-		COMMAND_MODERATION_FAILED: (users) => `${REDCROSS} Failed to moderate ${users.length === 1 ? 'user' : 'users'}:\n${users.join('\n')}`,
-		COMMAND_MODERATION_DM: (guild, title, reason, pDuration, moderator) =>
-			new MessageEmbed()
-				.setAuthor(moderator.username, moderator.displayAvatarURL({ size: 128, format: 'png', dynamic: true }))
-				.setDescription(
-					[
-						`**❯ Server**: ${guild}`,
-						`**❯ Type**: ${title}`,
-						pDuration ? `**❯ Duration**: ${duration(pDuration)}` : null,
-						`**❯ Reason**: ${reason || 'None specified'}`
-					]
-						.filter((line) => line !== null)
-						.join('\n')
-				)
-				.setFooter('To disable moderation DMs, write `toggleModerationDM`.'),
-		COMMAND_MODERATION_DM_ANONYMOUS: (guild, title, reason, pDuration) =>
-			new MessageEmbed()
-				.setDescription(
-					[
-						`**❯ Server**: ${guild}`,
-						`**❯ Type**: ${title}`,
-						pDuration ? `**❯ Duration**: ${duration(pDuration)}` : null,
-						`**❯ Reason**: ${reason || 'None specified'}`
-					]
-						.filter((line) => line !== null)
-						.join('\n')
-				)
-				.setFooter('To disable moderation DMs, write `toggleModerationDM`.'),
->>>>>>> acbef87b
 		COMMAND_MODERATION_DAYS: /d[ií]as?/i,
 
 		/**
@@ -3814,7 +3784,6 @@
 
 		COMMAND_FEEDBACK: 'Thanks you for your feedback ❤! I will make sure the developer team read this, you may get a response in DMs!',
 
-<<<<<<< HEAD
 		COMMAND_STATS_TITLES: {
 			STATS: 'Statistics',
 			UPTIME: 'Uptime',
@@ -3834,39 +3803,8 @@
 				`• **Total**: ${duration(uptime.TOTAL, 2)}`,
 				`• **Client**: ${duration(uptime.CLIENT, 2)}`
 			].join('\n'),
-			SERVER_USAGE: [
-				`• **CPU Load**: ${usage.CPU_LOAD.join('% | ')}%`,
-				`• **Heap**: ${usage.RAM_USED} (Total: ${usage.RAM_TOTAL})`
-			].join('\n')
-		}),
-=======
-		COMMAND_STATS: (color, stats, uptime, usage) =>
-			new MessageEmbed()
-				.setColor(color)
-				.addField(
-					'Statistics',
-					[
-						`• **Users**: ${stats.USERS}`,
-						`• **Guilds**: ${stats.GUILDS}`,
-						`• **Channels**: ${stats.CHANNELS}`,
-						`• **Discord.js**: ${stats.VERSION}`,
-						`• **Node.js**: ${stats.NODE_JS}`,
-						`• **Klasa**: ${klasaVersion}`
-					].join('\n')
-				)
-				.addField(
-					'Uptime',
-					[
-						`• **Host**: ${duration(uptime.HOST, 2)}`,
-						`• **Total**: ${duration(uptime.TOTAL, 2)}`,
-						`• **Client**: ${duration(uptime.CLIENT, 2)}`
-					].join('\n')
-				)
-				.addField(
-					'Server Usage',
-					[`• **CPU Load**: ${usage.CPU_LOAD.join('% | ')}%`, `• **Heap**: ${usage.RAM_USED} (Total: ${usage.RAM_TOTAL})`].join('\n')
-				),
->>>>>>> acbef87b
+			SERVER_USAGE: [`• **CPU Load**: ${usage.CPU_LOAD.join('% | ')}%`, `• **Heap**: ${usage.RAM_USED} (Total: ${usage.RAM_TOTAL})`].join('\n')
+		}),
 
 		/**
 		 * #############
@@ -4138,52 +4076,27 @@
 		COMMAND_URBAN_NOTFOUND: 'Lo siento, la palabra que buscabas no parece estar definida en UrbanDictionary. ¿Prueba con otra palabra?',
 		COMMAND_URBAN_INDEX_NOTFOUND: 'Quizás quieras probar con un número de página más pequeño.',
 		SYSTEM_TEXT_TRUNCATED: (definition, url) => `${definition}... [continúa leyendo](${url})`,
-<<<<<<< HEAD
 		COMMAND_WHOIS_MEMBER_TITLES: {
 			JOINED: 'Fecha Ingreso',
 			CREATED_AT: 'Fecha Creación'
 		},
-		COMMAND_WHOIS_MEMBER_FIELDS: member => ({
+		COMMAND_WHOIS_MEMBER_FIELDS: (member) => ({
 			JOINED: member.joinedTimestamp
 				? `Hace ${timestamp.displayUTC(member.joinedTimestamp)}\n${duration(Date.now() - member.joinedTimestamp, 2)}`
 				: 'Desconocido',
 			CREATED_AT: `${timestamp.displayUTC(member.user.createdAt)}\nHace ${duration(Date.now() - member.user.createdTimestamp, 2)}`,
 			FOOTER: `ID: ${member.id}`
 		}),
-		COMMAND_WHOIS_MEMBER_ROLES: amount => amount === 1 ? 'Rol [1]' : `Roles [${amount}]`,
+		COMMAND_WHOIS_MEMBER_ROLES: (amount) => (amount === 1 ? 'Rol [1]' : `Roles [${amount}]`),
 		COMMAND_WHOIS_MEMBER_PERMISSIONS: 'Permisos Clave',
 		COMMAND_WHOIS_MEMBER_PERMISSIONS_ALL: 'Todos los Permisos',
 		COMMAND_WHOIS_USER_TITLES: {
 			CREATED_AT: 'Fecha Creación'
 		},
-		COMMAND_WHOIS_USER_FIELDS: user => ({
+		COMMAND_WHOIS_USER_FIELDS: (user) => ({
 			CREATED_AT: `${timestamp.displayUTC(user.createdAt)}\nHace ${duration(Date.now() - user.createdTimestamp, 2)}`,
 			FOOTER: `ID: ${user.id}`
 		}),
-=======
-		COMMAND_WHOIS_MEMBER: (member) =>
-			new MessageEmbed()
-				.addField(
-					'Fecha Ingreso',
-					member.joinedTimestamp
-						? `Hace ${timestamp.displayUTC(member.joinedTimestamp)}\n${duration(Date.now() - member.joinedTimestamp, 2)}`
-						: 'Desconocido',
-					true
-				)
-				.addField(
-					'Fecha Creación',
-					`${timestamp.displayUTC(member.user.createdAt)}\nHace ${duration(Date.now() - member.user.createdTimestamp, 2)}`,
-					true
-				)
-				.setFooter(`ID: ${member.id}`, this.client.user!.displayAvatarURL({ size: 128, format: 'png', dynamic: true })),
-		COMMAND_WHOIS_MEMBER_ROLES: (amount) => (amount === 1 ? 'Rol [1]' : `Roles [${amount}]`),
-		COMMAND_WHOIS_MEMBER_PERMISSIONS: 'Permisos Clave',
-		COMMAND_WHOIS_MEMBER_PERMISSIONS_ALL: 'Todos los Permisos',
-		COMMAND_WHOIS_USER: (user) =>
-			new MessageEmbed()
-				.addField('Fecha Creación', `${timestamp.displayUTC(user.createdAt)}\nHace ${duration(Date.now() - user.createdTimestamp, 2)}`)
-				.setFooter(`ID: ${user.id}`, this.client.user!.displayAvatarURL({ size: 128, format: 'png', dynamic: true })),
->>>>>>> acbef87b
 		COMMAND_FOLLOWAGE: (user, channel, time) => `${user} ha estado siguiendo ${channel} durante ${duration(time, 2)}.`,
 		COMMAND_FOLLOWAGE_MISSING_ENTRIES: 'Either the user or the channel do not exist.',
 		COMMAND_FOLLOWAGE_NOT_FOLLOWING: 'The user is not following the specified channel.',
