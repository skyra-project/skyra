/* eslint-disable @typescript-eslint/no-invalid-this, @typescript-eslint/member-ordering */
import { Filter, Position } from '@lib/types/Languages';
import { NotificationsStreamsTwitchEventStatus } from '@lib/types/settings/GuildSettings';
import { CLIENT_ID, VERSION } from '@root/config';
import { codeBlock, inlineCodeBlock, toTitleCase } from '@sapphire/utilities';
import { Emojis } from '@utils/constants';
import friendlyDuration, { DurationFormatAssetsTime, TimeTypes } from '@utils/FriendlyDuration';
import { HungerGamesUsage } from '@utils/Games/HungerGamesUsage';
import { CATEGORIES } from '@utils/Games/TriviaManager';
import { createPick, random } from '@utils/util';
import { Language, LanguageKeys, Timestamp, version as klasaVersion } from 'klasa';

const LOADING = Emojis.Loading;
const SHINY = Emojis.Shiny;
const GREENTICK = Emojis.GreenTick;
const REDCROSS = Emojis.RedCross;

const timestamp = new Timestamp('DD/MM/YYYY [a las] HH:mm:ss');

const TIMES: DurationFormatAssetsTime = {
	[TimeTypes.Year]: {
		1: 'año',
		DEFAULT: 'años'
	},
	[TimeTypes.Month]: {
		1: 'mes',
		DEFAULT: 'meses'
	},
	[TimeTypes.Week]: {
		1: 'semana',
		DEFAULT: 'semanas'
	},
	[TimeTypes.Day]: {
		1: 'día',
		DEFAULT: 'días'
	},
	[TimeTypes.Hour]: {
		1: 'hora',
		DEFAULT: 'horas'
	},
	[TimeTypes.Minute]: {
		1: 'minuto',
		DEFAULT: 'minutos'
	},
	[TimeTypes.Second]: {
		1: 'segundo',
		DEFAULT: 'segundos'
	}
};

<<<<<<< HEAD
=======
const PERMS = {
	ADMINISTRATOR: 'Administrador',
	VIEW_AUDIT_LOG: 'Ver el registro de auditoría',
	MANAGE_GUILD: 'Administrar el Servidor',
	MANAGE_ROLES: 'Administrar Roles',
	MANAGE_CHANNELS: 'Administrar Canales',
	KICK_MEMBERS: 'Expulsar Miembros',
	BAN_MEMBERS: 'Banear Miembros',
	CREATE_INSTANT_INVITE: 'Crear Invitación Instantánea',
	CHANGE_NICKNAME: 'Cambiar apodo',
	MANAGE_NICKNAMES: 'Administrar apodos',
	MANAGE_EMOJIS: 'Administrar emojis',
	MANAGE_WEBHOOKS: 'Administrar Webhooks',
	VIEW_CHANNEL: 'Leer Mensajes',
	SEND_MESSAGES: 'Enviar Mensajes',
	SEND_TTS_MESSAGES: 'Enviar Mensajes de TTS',
	MANAGE_MESSAGES: 'Administrar Mensajes',
	EMBED_LINKS: 'Insertar Enlaces',
	ATTACH_FILES: 'Adjuntar Archivos',
	READ_MESSAGE_HISTORY: 'Leer el historial de mensajes',
	MENTION_EVERYONE: 'Mencionar a todos',
	USE_EXTERNAL_EMOJIS: 'Usar Emojis externos',
	ADD_REACTIONS: 'Añadir reacciones',
	CONNECT: 'Conectar',
	SPEAK: 'Hablar',
	STREAM: 'Conectar en Vivo',
	MUTE_MEMBERS: 'Silenciar Miembros',
	DEAFEN_MEMBERS: 'Ensordecer Miembros',
	MOVE_MEMBERS: 'Mover Miembros',
	USE_VAD: 'Usar la actividad de voz',
	PRIORITY_SPEAKER: 'Orador Prioritario',
	VIEW_GUILD_INSIGHTS: 'View Guild Insights'
};

const random = (num: number) => Math.round(Math.random() * num);

function duration(time: number, precision?: number) {
	return friendlyDuration(time, TIMES, precision);
}

/** Parses cardinal numbers to the ordinal counterparts */
function ordinal(cardinal: number) {
	const dec = cardinal % 10;

	switch (dec) {
		case 1:
			return `${cardinal}ro`;
		case 2:
			return `${cardinal}do`;
		case 3:
			return `${cardinal}ro`;
		case 0:
		case 7:
			return `${cardinal}mo`;
		case 8:
			return `${cardinal}vo`;
		case 9:
			return `${cardinal}no`;
		default:
			return `${cardinal}to`;
	}
}

const list = (andValue: string, orString: string) => (values: readonly string[], conjuction: typeof andValue | typeof orString) => {
	switch (values.length) {
		case 0:
			return '';
		case 1:
			return values[0];
		case 2:
			return `${values[0]} ${conjuction} ${values[1]}`;
		default: {
			const trail = values.slice(0, -1);
			const head = values[values.length - 1];
			return `${trail.join(', ')}, ${conjuction} ${head}`;
		}
	}
};

function groupDigits(number: number) {
	return number.toLocaleString('es-ES', { useGrouping: true });
}

>>>>>>> b1efb828
export default class extends Language {
	public PERMISSIONS = {
		ADMINISTRATOR: 'Administrador',
		VIEW_AUDIT_LOG: 'Ver el registro de auditoría',
		MANAGE_GUILD: 'Administrar el Servidor',
		MANAGE_ROLES: 'Administrar Roles',
		MANAGE_CHANNELS: 'Administrar Canales',
		KICK_MEMBERS: 'Expulsar Miembros',
		BAN_MEMBERS: 'Banear Miembros',
		CREATE_INSTANT_INVITE: 'Crear Invitación Instantánea',
		CHANGE_NICKNAME: 'Cambiar apodo',
		MANAGE_NICKNAMES: 'Administrar apodos',
		MANAGE_EMOJIS: 'Administrar emojis',
		MANAGE_WEBHOOKS: 'Administrar Webhooks',
		VIEW_CHANNEL: 'Leer Mensajes',
		SEND_MESSAGES: 'Enviar Mensajes',
		SEND_TTS_MESSAGES: 'Enviar Mensajes de TTS',
		MANAGE_MESSAGES: 'Administrar Mensajes',
		EMBED_LINKS: 'Insertar Enlaces',
		ATTACH_FILES: 'Adjuntar Archivos',
		READ_MESSAGE_HISTORY: 'Leer el historial de mensajes',
		MENTION_EVERYONE: 'Mencionar a todos',
		USE_EXTERNAL_EMOJIS: 'Usar Emojis externos',
		ADD_REACTIONS: 'Añadir reacciones',
		CONNECT: 'Conectar',
		SPEAK: 'Hablar',
		STREAM: 'Conectar en Vivo',
		MUTE_MEMBERS: 'Silenciar Miembros',
		DEAFEN_MEMBERS: 'Ensordecer Miembros',
		MOVE_MEMBERS: 'Mover Miembros',
		USE_VAD: 'Usar la actividad de voz',
		PRIORITY_SPEAKER: 'Orador Prioritario'
	};

	public HUMAN_LEVELS = {
		NONE: 'Ninguno',
		LOW: 'Bajo',
		MEDIUM: 'Medio',
		HIGH: 'Alto',
		VERY_HIGH: 'Muy alto'
	};

	public duration(time: number, precision?: number) {
		return friendlyDuration(time, TIMES, precision);
	}

	/** Parses cardinal numbers to the ordinal counterparts */
	public ordinal(cardinal: number) {
		const dec = cardinal % 10;

		switch (dec) {
			case 1:
				return `${cardinal}ro`;
			case 2:
				return `${cardinal}do`;
			case 3:
				return `${cardinal}ro`;
			case 0:
			case 7:
				return `${cardinal}mo`;
			case 8:
				return `${cardinal}vo`;
			case 9:
				return `${cardinal}no`;
			default:
				return `${cardinal}to`;
		}
	}

	public list(values: readonly string[], conjuction: 'o' | 'y') {
		switch (values.length) {
			case 0:
				return '';
			case 1:
				return values[0];
			case 2:
				return `${values[0]} ${conjuction} ${values[1]}`;
			default: {
				const trail = values.slice(0, -1);
				const head = values[values.length - 1];
				return `${trail.join(', ')}, ${conjuction} ${head}`;
			}
		}
	}

	public groupDigits(number: number) {
		return number.toLocaleString(this.name, { useGrouping: true });
	}

	public language: LanguageKeys = {
		/**
		 * ################################
		 * #      FRAMEWORK MESSAGES      #
		 * #         KLASA 0.5.0d         #
		 * ################################
		 */

		default: ({ key }) => `La clave ${key} aún no ha sido traducida a es-ES.`,
		defaultLanguage: 'Lenguaje Predeterminado',
		globalYes: 'Si',
		globalNo: 'No',
		globalNone: 'Ninguno',
		globalIs: 'es',
		globalAnd: 'y',
		globalOr: 'o',
		settingGatewayKeyNoext: ({ key }) => `The key "${key}" does not exist in the data schema.`,
		settingGatewayChooseKey: ({ keys }) => `You cannot edit a settings group, pick any of the following: "${keys}"`,
		settingGatewayUnconfigurableFolder: 'This settings group does not have any configurable sub-key.',
		settingGatewayUnconfigurableKey: ({ key }) => `The settings key "${key}" has been marked as non-configurable by the bot owner.`,
		settingGatewayMissingValue: ({ path, value }) => `The value "${value}" cannot be removed from the key "${path}" because it does not exist.`,
		settingGatewayDuplicateValue: ({ path, value }) => `The value "${value}" cannot be added to the key "${path}" because it was already set.`,
		settingGatewayInvalidFilteredValue: ({ path, value }) => `The settings key "${path}" does not accept the value "${value}".`,
		resolverMultiTooFew: ({ name, min, conjunctionWord }) =>
			`No pude resolver suficientes ${name}s. Al menos ${min} ${conjunctionWord} requeridos.`,
		resolverInvalidBool: ({ name }) => `${name} debe ser o 'true' para afirmativo, o 'false' para negativo.`,
		resolverInvalidChannel: ({ name }) => `${name} debe ser una mención de canal o una id de canal válida.`,
		resolverInvalidCustom: ({ name, type }) => `${name} debe ser un válido ${type}.`,
		resolverInvalidDate: ({ name }) => `${name} debe ser una fecha válida.`,
		resolverInvalidDuration: ({ name }) => `${name} debe ser una duración válida.`,
		resolverInvalidEmoji: ({ name }) => `${name} debe ser un emoji o una id de emoji válida.`,
		resolverInvalidFloat: ({ name }) => `${name} debe ser un número válido.`,
		resolverInvalidGuild: ({ name }) => `${name} debe ser una id de servidor válida.`,
		resolverInvalidInt: ({ name }) => `${name} debe ser un número entero válido.`,
		resolverInvalidInvite: ({ name }) => `${name} debe ser una invitación de servidor válida.`,
		resolverInvalidWager: ({ bet, validAmounts }) =>
			`Lo siento, pero ${bet} ${SHINY} es una cantidad no válida para apostar. Puedes apostar una de las siguientes cantidades ${validAmounts}`,
		resolverInvalidLiteral: ({ name }) => `La opción no coincide con la única posibilidad: ${name}`,
		resolverInvalidMember: ({ name }) => `${name} debe ser una mención de usuario o una id de usuario válida.`,
		resolverInvalidMessage: ({ name }) => `${name} debe ser una id de mensaje válida.`,
		resolverInvalidPiece: ({ name, piece }) => `${name} debe ser un nombre de ${piece} válido.`,
		resolverInvalidRegexMatch: ({ name, pattern }) => `${name} debe combinar con el siguiente patrón \`${pattern}\`.`,
		resolverInvalidRole: ({ name }) => `${name} debe ser una mención de rol o una id de rol válida.`,
		resolverInvalidString: ({ name }) => `${name} debe ser un texto no vacío válido.`,
		resolverInvalidTime: ({ name }) => `${name} debe ser una duración o fecha válida.`,
		resolverInvalidUrl: ({ name }) => `${name} debe ser un enlace válido.`,
		resolverInvalidUser: ({ name }) => `${name} debe ser una mención o una id de usuario válida.`,
		resolverInvalidSnowflake: ({ name }) => `${name} debe ser un snowflake válido de Discord.`,
		resolverInvalidStore: ({ store }) => `${store} debe ser una tienda válido.`,
		resolverStringSuffix: ' carácteres',
		resolverMinmaxExactlyInclusive: ({ name, min }) => `${name} must be exactly ${min}.`,
		resolverMinmaxExactlyExclusive: ({ name, min }) => `${name} must be exactly ${min}.`,
		resolverMinmaxBothInclusive: ({ name, min, max }) => `${name} must be between ${min} and ${max} inclusively.`,
		resolverMinmaxBothExclusive: ({ name, min, max }) => `${name} must be between ${min} and ${max} exclusively.`,
		resolverMinmaxMinInclusive: ({ name, min }) => `${name} must be greater than ${min} inclusively.`,
		resolverMinmaxMinExclusive: ({ name, min }) => `${name} must be greater than ${min} exclusively.`,
		resolverMinmaxMaxInclusive: ({ name, max }) => `${name} must be less than ${max} inclusively`,
		resolverMinmaxMaxExclusive: ({ name, max }) => `${name} must be less than ${max} exclusively.`,
		reactionhandlerPrompt: '¿A qué página te gustaría saltar?',
		systemHelpTitles: {
			explainedUsage: '⚙ | ***Uso Explicado***',
			possibleFormats: '🔢 | ***Formatos Posibles***',
			examples: '🔗 | ***Ejemplos***',
			reminders: '⏰ | ***Recordatorio***'
		},
		globalUnknown: 'Unknown',
		globalNone: 'None',
		commandmessageMissing: 'Faltan uno o más argumentos al final de la entrada.',
		commandmessageMissingRequired: ({ name }) => `El argumento ${name} es requerido.`,
		commandmessageMissingOptionals: ({ possibles }) => `Falta una opción requerida: (${possibles})`,
		commandmessageNomatch: ({ possibles }) => `Su opción no se pudo encontrar en ninguna de las posibilidades: (${possibles})`,
		monitorCommandHandlerReprompt: ({ tag, name, time, cancelOptions }) =>
			`${tag} | **${name}** | Tienes **${time}** segundos para responder a este mensaje con un argumento válido. Escribe **${cancelOptions}** para cancelar la solicitud.`,
		monitorCommandHandlerRepeatingReprompt: ({ tag, name, time, cancelOptions }) =>
			`${tag} | El argumento **${name}** puede aceptar multiples valores | Tienes **${time}** segundos para responder a esta solicitud con valores adicionales. Escribe **${cancelOptions}** para cancelar la solicitud.`,
		monitorCommandHandlerAborted: 'Cancelado.',
		inhibitorCooldown: ({ remaining }) => `Acabas de usar este comando. Puedes usarlo de nuevo en ${remaining}.`,
		inhibitorMissingBotPerms: ({ missing }) => `No tengo los permisos suficientes, me faltan: ${missing}`,
		inhibitorNsfw: 'Este comando no es apto para este canal, no es un canal marcado como "NSFW"',
		inhibitorPermissions: 'No tienes permisos para usar este comando',
		inhibitorRequiredSettings: ({ settings }) =>
			`El servidor requiere el ajuste del servidor **${settings}**, y por lo tanto, no puedo ejecutar el comando.`,
		inhibitorRequiredSettingsPlural: ({ settings }) =>
			`El servidor requiere los ajustes del servidor **${settings}**, y por lo tanto, no puedo ejecutar el comando.`,
		inhibitorRunin: ({ type }) => `Éste comando sólo está disponible en los canales de ${type}`,
		inhibitorRuninNone: ({ name }) => `El comando ${name} no está configurado para ejecutarse en algún canal.`,
		inhibitorDisabledGuild: 'This command has been disabled by an admin in this guild!.',
		inhibitorDisabledGlobal: 'This command has been globally disabled by the bot owner.',
		commandBlocklistDescription: 'Bloquear o permitir que usuarios y gremios utilicen mis funcionalidades.',
		commandBlocklistSuccess: `${GREENTICK} Successfully updated blocked users and/or guilds`,
		commandUnload: ({ type, name }) => `${GREENTICK} Eliminado con éxito la pieza tipo ${type}: ${name}`,
		commandUnloadDescription: 'Elimina una pieza de Klasa.',
		commandTransferError: `${REDCROSS} El archivo ya había sido transferido o nunca existió.`,
		commandTransferSuccess: ({ type, name }) => `${GREENTICK} Transferido con éxito la pieza tipo ${type}: ${name}`,
		commandTransferFailed: ({ type, name }) =>
			`La transferencia de la pieza tipo ${type}: ${name} al cliente falló. Por favor revisa la consola.`,
		commandTransferDescription: 'Transfiere una pieza interna a su carpeta respectiva.',
		commandReload: ({ type, name, time }) => `${GREENTICK} Recargada la pieza tipo ${type}: ${name}. (Tomó: ${time})`,
		commandReloadFailed: ({ type, name }) => `${REDCROSS} La recarga de la pieza tipo ${type}: ${name} falló. Por favor revisa su consola.`,
		commandReloadAll: ({ type, time }) => `${GREENTICK} Recargadas todas las piezas tipo ${type}. (Tomó: ${time})`,
		commandReloadEverything: ({ time }) => `${GREENTICK} Recargado todo. (Tomó: ${time})`,
		commandReloadDescription: 'Recarga una pieza de Klasa, o todas las piezas de su lista.',
		commandReboot: `${LOADING} Reiniciando...`,
		commandRebootDescription: 'Reinicia el bot.',
		commandPing: `${LOADING} Ping?`,
		commandPingDescription: 'Establece una prueba de conexión con Discord.',
		commandPingPong: ({ diff, ping }) => `Pong! (El viaje ida y vuelta tomó: ${diff}ms. Pulso: ${ping}ms.)`,
		commandInfoDescription: 'Muestra alguna información sobre mí.',
		commandHelpDescription: 'Muestra la ayuda para un comando o todos.',
		commandHelpNoExtended: 'No está documentado completamente.',
		commandHelpDm: '📥 | La lista de comandos ha sido enviada a tus mensajes privados.',
		commandHelpNodm: `${REDCROSS} | Parece que tienes tus mensajes privados desactivados, no pude mandarte el mensaje.`,
		commandHelpAllFlag: ({ prefix }) =>
			`Mostrando una categoría por página. ¿Problemas con el mensaje? Envía \`${prefix}help --all\` para la lista de todos los comandos en tus Mensajes Directos.`,
		commandHelpCommandCount: ({ count }) => `${count} comando`,
		commandHelpCommandCountPlural: ({ count }) => `${count} comandos`,
		commandEnable: ({ type, name }) => `+ Activado con éxito la pieza tipo ${type}: ${name}`,
		commandEnableDescription: 'Re-activa o activa temporalmente una pieza de Klasa. El estado por defecto es restaurado al recargar.',
		commandDisable: ({ type, name }) => `+ Desactivado con éxito la pieza tipo ${type}: ${name}`,
		commandDisableDescription: 'Re-desactiva o desactiva temporalmente una pieza de Klasa. El estado por defecto es restaurado al recargar.',
		commandDisableWarn: 'Probablemente no quieras desactivar eso, ya que no tendrías ningún comando para re-activarlo.',
		commandConfNoKey: 'Debes proveer el nombre de una clave.',
		commandConfNoValue: 'Debes proveer un valor para la clave.',
		commandConfGuarded: ({ name }) => `La pieza ${toTitleCase(name)} no debería ser desactivada.`,
		commandConfUpdated: ({ key, response }) => `Actualizado con éxito la clave **${key}** al valor: \`${response}\`.`,
		commandConfKeyNotArray: "Esta clave no acepta múltiples valores. Usa la acción 'reset' en su lugar.",
		commandConfGetNoExt: ({ key }) => `The key **${key}** does not seem to exist.`,
		commandConfGet: ({ key, value }) => `The value for the key **${key}** is: \`${value}\``,
		commandConfReset: ({ key, value }) => `The key **${key}** has been reset to: \`${value}\``,
		commandConfNochange: ({ key }) => `The value for **${key}** was already that value.`,
		commandConfServerDescription: 'Define per-server settings.',
		commandConfServer: ({ key, list }) => `**Server Setting ${key}**\n${list}`,
		commandConfUserDescription: 'Define per-user settings.',
		commandConfUser: ({ key, list }) => `**User Setting ${key}**\n${list}`,
		commandConfSettingNotSet: 'No Establecido',
		messagePromptTimeout: 'La solicitud no recibió ninguna respuesta a tiempo.',
		textPromptAbortOptions: ['abortar', 'parar', 'cancelar'],
		commandLoad: ({ time, type, name }) => `${GREENTICK} Successfully loaded ${type}: ${name}. (Took: ${time})`,
		commandLoadFail: 'The file does not exist, or an error occurred while loading your file. Please check your console.',
		commandLoadError: ({ type, name, error }) => `${REDCROSS} Failed to load ${type}: ${name}. Reason:${codeBlock('js', error)}`,
		commandLoadDescription: 'Load a piece from your bot.',

		/**
		 * ################################
		 * #     COMMAND DESCRIPTIONS     #
		 * ################################
		 */

		argumentRangeInvalid: ({ name }) => `${name} debe ser un número o un rango de números.`,
		argumentRangeMax: ({ name, maximum }) => `El argumento ${name} acepta un rango de máximo ${maximum} ${maximum === 1 ? 'número' : 'números'}`,

		commandAddDescription: 'Añade una canción a la cola.',
		commandAddExtended: {
			extendedHelp: [
				`¡Agregue canciones a la lista de reproducción y prepárese para el concierto!
					Puedo reproducir desde YouTube, Bandcamp, SoundCloud, Twitch, Vimeo o Mixer.`,
				'- Para reproducir desde YouTube, dame algo para buscar, un enlace de video o un enlace de lista de reproducción.',
				'- Para reproducir desde SoundCloud, dame un enlace de SoundCloud, o si quieres que busque, incluya `--sc` o` --soundcloud` en su mensaje.',
				'- Para reproducir desde Mixer, escribe la URL de un streamer de Mixer, lo siento pero no puedo (todavía) reproducir VODs.',
				'- Para reproducir desde Bandcamp, Twitch o Vimeo, solo necesita escribir un enlace a un video o lista de reproducción.',
				'- Para reproducir una cola previamente exportada, incluya `--import` y adjunte el archivo de la lista a su mensaje o deme de URL a la.'
			].join('\n'),
			explainedUsage: [['song', 'La canción para incluirlo en la cola. Puede ser un enlace o el nombre de un vídeo o tema musical.']],
			examples: [
				'The Pokémon Theme song',
				'https://youtu.be/fJ9rUzIMcZQ',
				'--sc Imagine Dragons Believer',
				'https://soundcloud.com/vladkurt/imagine-dragons-beliver-vladkurt-remix',
				'https://vimeo.com/channels/music/239029778',
				'https://mixer.com/Ninja',
				'https://thedisappointed.bandcamp.com/album/escapism-2',
				'--import https://cdn.skyra.pw/favsongs.squeue'
			],
			multiline: true
		},
		commandAddPlaylist: ({ amount }) =>
			amount === 1 ? '🎵 Añadida **una** canción a la cola 🎶' : `🎵 Añadidas **${amount}** canciones a la cola 🎶`,
		commandAddSong: ({ title }) => `🎵 Añadida la canción **${title}** a la cola 🎶`,
		commandClearDescription: 'Borra las canciones de la cola.',
		commandClearDenied: '¡No puedes ejecutar este comando mientras que hayan más de 4 usuarios! ¡Debes ser el Dj de esta fiesta!',
		commandClearSuccess: ({ amount }) =>
			amount === 1 ? '🗑 Una canción fue borrada de la cola.' : `🗑 ${amount} canciones fueron borradas de la cola.`,
		commandExportQueueDescription: 'Exports your queue to a `.squeue` file.',
		commandExportQueueExtended: {
			extendedHelp: [
				"Have a queue you liked and want to replay later? Or maybe you want to send your friends what you're listening right now",
				"Use `exportqueue` and I'll pack the music in your queue into a neat file you can either save or share with your friends!",
				'When you want to play it back, just use it with `play`, `add` or `importqueue`!'
			],
			reminder: 'If your queue is longer than 100 words, I will only include the first 100, to prevent abuse of my systems',
			multiline: true
		},
		commandExportQueueSuccess: ({ guildName }) => `${GREENTICK} Here's the current queue for ${guildName}!`,
		commandImportQueueDescription: 'Imports a queue saved as an `.squeue` file.',
		commandImportQueueExtended: {
			extendedHelp: [
				'Did a friend send you a queue? Or you maybe want to play back a queue you have saved?',
				'With `importqueue`, I can load the queue for you, and then you can jam to your favourite tracks!'
			],
			reminder: 'You can either give me a link to the `.squeue` file, or attach it along your commands!',
			multiline: true
		},

		commandJoinDescription: 'Unirse al canal de voz del autor del mensaje.',
		commandJoinNoMember:
			'Lo siento, pero Discord no me ha mandado la información necesaria que necesito para saber en qué canal de voz estás conectado/a...',
		commandJoinNoVoicechannel: 'No estás conectado/a a un canal de voz.',
		commandJoinSuccess: ({ channel }) => `Me he conectado con éxito al canal de voz ${channel}`,
		commandJoinVoiceDifferent: 'Lo siento, pero estoy reproduciendo música en otro canal de voz. ¡Intenta de nuevo más tarde o únete a ellos!',
		commandJoinVoiceFull: 'No puedo unirme a tu canal de voz, está lleno... ¡echa a alguien con las botas o haz espacio para mí!',
		commandJoinVoiceNoConnect:
			'No tengo suficientes permisos para unirme a tu canal de voz, necesito el permiso para conectarme a canales de voz.',
		commandJoinVoiceNoSpeak: 'Puedo conectarme... pero no hablar. Por favor dame permisos para hablar.',
		commandJoinVoiceSame: '¡Sube el volumen! ¡Ya estoy reproduciendo música ahí!',
		commandJoinFailed: `${REDCROSS} I could not join your voice channel because there is something wrong with my music player. Please join the support server by using \`@Skyra support\` and alert my developers.`,
		commandLeaveDescription: 'Desconecta del canal de voz.',
		commandLeaveExtended: {
			extendedHelp: `Use este comando para que Skyra deje el canal de voz actual.
			Por defecto, dejaré el canal, me olvidaré de la canción que se está reproduciendo actualmente,
			ero dejaré la cola intacta. Esto significa que una vez que hagas Skyra, \`play\`
			después del comando de salida, continuaré tocando con la primera canción que estaba en la cola antes de irme.

			Este comportamiento predeterminado se puede modificar con banderas:
			\`--removeall\` o \`--ra\` para seguir el comportamiento predeterminado, así como borrar la cola, la próxima vez que quieras que comience a jugar tendrás que crear una nueva cola`,
			examples: ['leave', 'leave --removeall', 'leave --ra', 'leave --soft'],
			multiline: true
		},
		commandLeaveSuccess: ({ channel }) => `Me he desconectado con éxito del canal de voz ${channel}`,
		commandPauseDescription: 'Pausa la canción actual.',
		commandPauseSuccess: '⏸ Pausado.',
		commandPlayDescription: '¡Empecemos la cola!',
		commandPlayExtended: {
			extendedHelp: [
				`Ponga música en cola y permítame comenzar a improvisar para su disfrute.
				Cuando use este comando, me uniré automáticamente a su canal de voz y comenzaré a reproducir la primera canción en la cola.
					Puedo reproducir desde YouTube, Bandcamp, SoundCloud, Twitch, Vimeo o Mixer.`,
				'- Para reproducir desde YouTube, dame algo para buscar, un enlace de video o un enlace de lista de reproducción.',
				'- Para reproducir desde SoundCloud, dame un enlace de SoundCloud, o si quieres que busque, incluya `--sc` o` --soundcloud` en su mensaje.',
				'- Para reproducir desde Mixer, escribe la URL de un streamer de Mixer, lo siento pero no puedo (todavía) reproducir VODs.',
				'- Para reproducir desde Bandcamp, Twitch o Vimeo, solo necesita escribir un enlace a un video o lista de reproducción.',
				'- Para reproducir una cola previamente exportada, incluya `--import` y adjunte el archivo de la lista a su mensaje o deme de URL a la.'
			].join('\n'),
			explainedUsage: [['song', 'La canción para incluirlo en la cola. Puede ser un enlace o el nombre de un vídeo o tema musical.']],
			examples: [
				'The Pokémon Theme song',
				'https://youtu.be/fJ9rUzIMcZQ',
				'--sc Imagine Dragons Believer',
				'https://soundcloud.com/vladkurt/imagine-dragons-beliver-vladkurt-remix',
				'https://vimeo.com/channels/music/239029778',
				'https://mixer.com/Ninja',
				'https://thedisappointed.bandcamp.com/album/escapism-2'
			],
			reminder: 'Before you can use this command you should join a voice channel!',
			multiline: true
		},
		commandPlayEnd: '⏹ Del 1 al 10, siendo 1 la peor puntuación y 10 la mejor, ¿cómo valorarías la sesión? ¡Ya ha terminado!',
		commandPlayNext: ({ title, requester }) => `🎧 Reproduciendo: **${title}**, pedida por: **${requester}**`,
		commandPlayQueuePaused: ({ song }) => `¡Había una canción pausada! ¡Reproduciéndolo ahora! Ahora reproduciendo: ${song}!`,
		commandPlayQueuePlaying: '¡Ey! ¡El disco ya está girando!',
		commandPlayQueueEmpty:
			'The session is over, add some songs to the queue, you can for example do `Skyra, add Imperial March`, and... *dumbrolls*!',
		commandPlayingDescription: 'Obtén información de la canción actual.',
		commandPlayingDuration: ({ duration }) => `**Duración**: ${duration}`,
		commandPlayingQueueEmpty: '¿Es conmigo? Porque no hay nada en reproducción...',
		commandPlayingQueueNotPlaying: 'Creo que estás escuchando ruido de fondo, no estoy reproduciendo nada.',
		commandRepeatDescription: 'Se alterna repitiendo la canción actual.',
		commandRepeatSuccess: ({ enabled }) =>
			enabled
				? "This is your JAM isn't it? No te preocupes, repetiremos esto una y otra vez!"
				: 'En realidad, también me estaba cansando de esto, pero no quería decir nada.',
		commandQueueDescription: 'Check the queue list.',
		commandQueueLast: 'There are no more songs! After the one playing is over, the session will end!',
		commandQueueTitle: ({ guildname }) => `Music queue for ${guildname}`,
		commandQueueLine: ({ position, duration, title, url, requester }) =>
			`**[\`${position}\`]** │ \`${duration}\` │ [${title}](${url}) │ Requester: **${requester}**.`,
		commandQueueNowplaying: ({ duration, title, url, requester, timeRemaining }) =>
			[
				duration ? `\`${duration}\`` : 'Live Stream',
				`[${title}](${url})`,
				`Requester: **${requester}**`,
				timeRemaining ? `🕰 Tiempo restante: ${timeRemaining}.` : null
			]
				.filter(Boolean)
				.join(' | '),
		commandQueueNowplayingTitle: 'Now Playing:',
		commandQueueTotalTitle: 'Total songs:',
		commandQueueTotal: ({ songs, remainingTime }) =>
			`${songs} song${songs === 1 ? '' : 's'} in the queue, with a total duration of ${remainingTime}`,
		commandQueueEmpty: 'parece que nada se está reproduciendo en este momento y la cola está vacía, ¿por qué no inicias el disco?',
		commandQueueDashboardInfo: ({ guild }) =>
			`¿Sabías que también puedes administrar tu música usando una aplicación web elegante? [Haga clic aquí para ir allí](https://skyra.pw/music/${guild.id})`,
		commandRemoveDescription: 'Elimina una canción de la lista de cola.',
		commandRemoveIndexInvalid: 'mira, no soy una experta en mates, pero esperaba un número igual o mayor que 1...',
		commandRemoveIndexOut: ({ amount }) =>
			`he intentado acceder a esa canción por tí, ¡pero sólo tengo ${amount} ${amount === 1 ? 'canción' : 'canciones'} en mi mesa!`,
		commandRemoveDenied: [
			'Lo veo un poco rudo el borrar la canción de alguien de la lista... Habla con ellos para quitarla o',
			'grita al DJ si hay uno en este servidor, si la canción arruina la fiesta, ¡entonces ellos probablemente lo consideren!'
		].join(' '),
		commandRemoveSuccess: ({ song }) => `🗑 Borrada la canción **${song.safeTitle}**, pedida por <@${song.requester}>, de la cola.`,
		commandSeekDescription: 'Change the player time for the current song.',
		commandSeekSuccess: ({ time }) => `${GREENTICK} Successfully changed the time! Now at ${this.duration(time)}!`,
		commandResumeDescription: 'Reanuda la canción actual.',
		commandResumeSuccess: '▶ Reanudado.',
		commandRolesetDescription: 'Gestionar conjuntos de roles únicos.',
		commandRolesetExtended: {
			extendedHelp: `A role set is a group of roles Skyra identifies as unique for all members in the server, i.e. a roleset named "region" could have the roles \`Africa\`, \`America\`, \`Asia\`, and \`Europe\`, and members will only be able to have one of them. This is like a kind of "rule" that is applied in the three following situations:

					- When somebody claims a role via the \`Skyra, roles\`.
					- When somebody claims a role via reaction roles.
					- When somebody receives a role either manually or from another bot.`,
			explainedUsage: [
				['add', 'Create a new roleset or add a role to an existing one.'],
				['remove', 'Remove a role from an existing roleset.'],
				['reset', 'Removes all roles from a roleset or, if not specified, all existing rolesets.'],
				['list', 'Lists all rolesets.'],
				['auto', 'Adds or removes a roleset.']
			],
			examples: [
				'add regions America',
				'add regions Africa America Asia Europe',
				'remove regions America',
				'reset',
				'reset regions',
				'list',
				'regions America',
				'regions Africa America Asia Europe'
			],
			reminder: 'This command can add and/or remove multiple roles at the same time.',
			multiline: true
		},
		commandRolesetCreated: ({ name, roles }) => `El conjunto de roles único ${name} se ha creado con los siguientes roles: ${roles}`,
		commandRolesetAdded: ({ name, roles }) => `El conjunto de roles único ${name} ahora también tiene los siguientes roles: ${roles}.`,
		commandRolesetInvalidName: ({ name }) => `No puede eliminar el conjunto de roles único ${name} porque no existe.`,
		commandRolesetRemoved: ({ name, roles }) => `El conjunto de roles único ${name} ya no incluirá los siguientes roles:${roles}`,
		commandRolesetResetEmpty: `${REDCROSS} There are no rolesets configured in this groupo.`,
		commandRolesetResetAll: `${GREENTICK} Successfully removed all rolesets.`,
		commandRolesetResetNotExists: ({ name }) => `${REDCROSS} The roleset \`${name}\` does not exist in this server.`,
		commandRolesetResetGroup: ({ name }) => `${GREENTICK} Successfully removed the roleset \`${name}\` from this server.`,
		commandRolesetUpdated: ({ name }) => `El conjunto de roles único ${name} se ha actualizado.`,
		commandRolesetNoRolesets: 'No tienes conjuntos de roles.',
		commandShuffleDescription: 'Aleatoriza el orden de las canciones en la cola.',
		commandShuffleSuccess: ({ amount }) => `${GREENTICK} Canciones aleatorias exitosas de ${amount}.`,
		commandSkipDescription: 'Salta la canción actual.',
		commandSkipPermissions: 'No puedes ejecutar este comando, debes ser un DJ o un Moderador.',
		commandSkipVotesVoted: 'Ya has votado para saltar esta canción.',
		commandSkipVotesTotal: ({ amount, needed }) => `🔸 | Votos: ${amount} de ${needed}`,
		commandSkipSuccess: ({ title }) => `⏭ Saltada la canción ${title}.`,
		commandPlayingTimeDescription: 'Revisa cuánto tiempo falta para terminar la canción.',
		commandPlayingTimeQueueEmpty: '¿Es conmigo? La cola está vacía...',
		commandPromoteDescription: 'Promociona una canción al frente de la fila',
		commandPromoteExtended: {
			explainedUsage: [['number', 'El índice en la cola para ascender al frente. Usa `Skyra, queue` para encontrar el índice de una canción']],
			examples: ['5'],
			reminder: 'Este comando requiere que seas DJ o moderador para usarlo'
		},
		commandPromoteSuccess: ({ song }) => `${GREENTICK} **${song.safeTitle}** (${song}) promovido con éxito a la parte superior de la cola`,
		commandVolumeDescription: 'Controla el volumen para la canción.',
		commandVolumeSuccess: ({ volume }) => `📢 Volumen: ${volume}%`,
		commandVolumeChanged: ({ emoji, volume }) => `${emoji} Volumen ajustado a: ${volume}%`,
		commandVolumeChangedExtreme: ({ emoji, text, volume }) => `${emoji} ${text} ajustado a: ${volume}%`,
		commandVolumeChangedTexts: createPick([
			'**VOLUMEN EXTREMO**',
			'**VOLUMEN TIPO NACELLE DE AVIÓN**',
			'**VOLUMEN TIPO LANZAMIENTO DE FALCON HEAVY**'
		]),

		inhibitorMusicQueueEmpty: `${REDCROSS} ¡La cola está sin discos! ¡Añade algunas canciones así podemos empezar una fiesta!`,
		inhibitorMusicNotPlaying: `${REDCROSS} Hmm, no parece que esté jugando nada ahora.`,
		inhibitorMusicPaused: `${REDCROSS} ¡El disco ya está girando y la fiesta está en marcha hasta que termine la noche!`,
		inhibitorMusicDjMember: `${REDCROSS} ¡Creo que esto es algo que sólo un moderador o un administrador de la fiesta pueden hacer!`,
		inhibitorMusicUserVoiceChannel: `${REDCROSS} ¡Ey! Necesito que te unas a un canal de voz antes para usar este comando!`,
		inhibitorMusicBotVoiceChannel: `${REDCROSS} Temo que necesito estar en un canal de voz antes de poder usar este comando, ¡por favor muéstreme el camino!`,
		inhibitorMusicBothVoiceChannel: `${REDCROSS} ¡Hey! Parece que no estamos en el mismo canal de voz, ¡por favor únete conmigo!`,
		inhibitorMusicNothingPlaying: `${REDCROSS} Parece que no hay nada en este momento, ¿qué tal si comienzas la fiesta 🎉?`,

		musicManagerFetchNoArguments: '¡Necesito que me des el nombre de una canción!',
		musicManagerFetchNoMatches: 'Lo siento, ¡pero no he sido capaz de encontrar la canción que querías',
		musicManagerFetchLoadFailed: 'Lo siento, ¡pero no he podido cargar esta canción! Por si acaso, ¡intenta con otra canción!',
		musicManagerImportQueueError: `${REDCROSS} Sorry, but I'm having issues trying to import that playlist. Are you sure it's from my own DJ deck?`,
		musicManagerImportQueueNotFound: `${REDCROSS} I need a queue to import!`,
		musicManagerTooManySongs: `${REDCROSS} ¡Ah, estás agregando más canciones de las permitidas!`,
		musicManagerSetvolumeSilent: 'Woah, ¡podrías simplemente salir del canal de voz si quieres silencio!',
		musicManagerSetvolumeLoud: 'Seré honesta, ¡las turbinas de un avión serían menos ruidosos que esto!',
		musicManagerPlayNoSongs: '¡No hay más canciones en la cola!',
		musicManagerPlayPlaying: 'Los discos están girando, ¿no los escuchas?',
		musicManagerStuck: ({ milliseconds }) =>
			`${LOADING} Espera un momento, he tenido un pequeño problema. ¡Estaré de vuelta en: ${this.duration(milliseconds)}!`,

		commandConfMenuNopermissions: `I need the permissions ${this.PERMISSIONS.ADD_REACTIONS} and ${this.PERMISSIONS.MANAGE_MESSAGES} to be able to run the menu.`,
		commandConfMenuRenderAtFolder: ({ path }) => `Currently at: 📁 ${path}`,
		commandConfMenuRenderAtPiece: ({ path }) => `Currently at: ⚙️ ${path}`,
		commandConfMenuRenderNokeys: 'There are no configurable keys for this folder',
		commandConfMenuRenderSelect: 'Please select any of the following entries',
		commandConfMenuRenderTctitle: 'Text Commands:',
		commandConfMenuRenderUpdate: '• Update Value → `set <value>`',
		commandConfMenuRenderRemove: '• Remove Value → `remove <value>`',
		commandConfMenuRenderReset: '• Reset Value → `reset`',
		commandConfMenuRenderUndo: '• Undo Update → `undo`',
		commandConfMenuRenderCvalue: ({ value }) => `Current Value: **\`\`${value}\`\`**`,
		commandConfMenuRenderBack: 'Press ◀ to go back',
		commandConfMenuInvalidKey: 'Invalid Key, please try again with any of the following options.',
		commandConfMenuInvalidAction: 'Invalid Action, please try again with any of the following options.',
		commandConfMenuSaved: 'Successfully saved all changes.',

		settingsPrefix:
			'A prefix is an affix that is added in front of the word, in this case, the message. It allows bots to distinguish between a regular message and a command.',
		settingsLanguage: 'The language I will use for your server. It may not be available in the language you want.',
		settingsDisablenaturalprefix: 'Whether or not I should listen for my natural prefix, `Skyra,`',
		settingsDisabledcommands:
			'The disabled commands, core commands may not be disabled, and moderators will override this. All commands must be in lower case.',
		settingsChannelsAnnouncements:
			'The channel for announcements, in pair with the key `roles.subscriber`, they are required for the announce command.',
		settingsChannelsFarewell:
			'The channel I will use to send farewells, you must enable the events and set up the messages, in other categories.',
		settingsChannelsGreeting:
			'The channel I will use to send greetings, you must enable the events and set up the messages, in other categories.',
		settingsChannelsImageLogs: 'The channel I will use to re-upload all images I see.',
		settingsChannelsMemberLogs:
			'The channel for member logs, you must enable the events (`events.memberAdd` for new members, `events.memberRemove` for members who left).',
		settingsChannelsMessageLogs:
			'The channel for (non-NSFW) message logs, you must enable the events (`events.messageDelete` for deleted messages, `events.messageEdit` for edited messages).',
		settingsChannelsModerationLogs:
			'The channel for moderation logs, once enabled, I will post all my moderation cases there. If `events.banRemove` and/or `events.banRemove` are enabled, I will automatically post anonymous logs.',
		settingsChannelsNsfwMessageLogs:
			'The channel for NSFW message logs, same requirement as normal message logs, but will only send NSFW messages.',
		settingsChannelsPruneLogs: 'The channel for prune logs, same requirement as normal mesasge logs, but will only send prune messages.',
		settingsChannelsReactionLogs:
			"The channel for the reaction logs, same requirement as normal message logs, but will only send message reactions. If you don't want twemojis to be logged you can toggle `events.twemoji-reactions`.",
		settingsChannelsRoles: 'The channel for the reaction roles.',
		settingsChannelsSpam: 'The channel for me to redirect users to when they use commands I consider spammy.',
		settingsChannelsIgnoreMessageDelete: 'Channels I should ignore when checking for deleted messages to log.',
		settingsChannelsIgnoreMessageEdit: 'Channels I should ignore when checking for edited messags to log.',
		settingsChannelsIgnoreReactionAdd: 'Channels I should ignore when checking for added reactions.',
		settingsChannelsIgnoreAll: 'Channels I should ignore for all types of logging.',
		settingsDisabledchannels:
			'A list of channels for disabled commands, for example, setting up a channel called general will forbid all users from using my commands there. Moderators+ override this purposedly to allow them to moderate without switching channels.',
		settingsEventsBanadd: 'This event posts anonymous moderation logs when a user gets banned. You must set up `channels.moderation-logs`.',
		settingsEventsBanremove: 'This event posts anonymous moderation logs when a user gets unbanned. You must set up `channels.moderation-logs`.',
		settingsEventsMemberadd: 'This event posts member logs when a user joins. They will be posted in `channels.member-logs`.',
		settingsEventsMembernameupdate: 'Whether member nickname updates should be logged or not.',
		settingsEventsMemberremove: 'This event posts member logs when a user leaves. They will be posted in `channels.member-logs`.',
		settingsEventsMessagedelete:
			'This event posts message logs when a message is deleted. They will be posted in `channels.message-logs` (or `channel.nsfw-message-logs` in case of NSFW channels).',
		settingsEventsMessageedit:
			'This event posts message logs when a message is edited. They will be posted in `channels.message-logs` (or `channel.nsfw-message-logs` in case of NSFW channels).',
		settingsEventsTwemojiReactions: 'Whether or not twemoji reactions are posted in the reaction logs channel.',
		settingsMessagesFarewell: 'The message I shall send to when a user leaves. You must set up `channels.farewell` and `events.memberRemove`',
		settingsMessagesGreeting: 'The message I shall send to when a user joins. You must set up `channels.greeting` and `events.memberAdd`',
		settingsMessagesIgnorechannels: 'The channels configured to not increase the point counter for users.',
		settingsMessagesJoinDm: 'The message I shall send to when a user joins in DMs.',
		settingsMessagesModerationAutoDelete: 'Whether or not moderation commands should be auto-deleted or not.',
		settingsMessagesModerationDm: 'Whether or not I should send a direct message to the target user on moderation actions.',
		settingsMessagesModerationMessageDisplay: 'Whether or not a response should be sent for moderation commands.',
		settingsMessagesModerationReasonDisplay: 'Whether the reason will be displayed in moderation commands.',
		settingsMessagesModeratorNameDisplay:
			'Whether or not I should display the name of the moderator who took the action whne sending the target user a moderation message. Requires `messages.moderation-dm` to be enabled.',
		settingsMessagesWarnings: 'Whether or not I should send warnings to the user when they receive one.',
		settingsMessagesAnnouncementEmbed: 'Whether to send announcements in embeds or not',
		settingsMusicAllowStreams: 'Whether livestreams should be allowed to be played.',
		settingsMusicDefaultVolume: 'The default music volume to start playing at for this server.',
		settingsMusicMaximumDuration: 'The maximum length any playable single track can have.',
		settingsMusicMaximumEntriesPerUser: 'The maximum amount of entries one user can have in the queue.',
		settingsNoMentionSpamAlerts: 'Whether or not users should be alerted when they are about to get the ban hammer.',
		settingsNoMentionSpamEnabled: 'Whether or not I should have the ban hammer ready for mention spammers.',
		settingsNoMentionSpamMentionsallowed:
			'The minimum amount of "points" a user must accumulate before landing the hammer. A user mention will count as 1 point, a role mention as 2 points, and an everyone/here mention as 5 points.',
		settingsNoMentionSpamTimeperiod:
			'The amount of time in seconds in which the mention bucket should refresh. For example, if this is set to `8` and you mentioned two users 7 seconds apart, the bucket would run from start with the accumulated amount of points.',
		settingsRolesAdmin: `The administrator role, their priviledges in Skyra will be upon moderative, covering management. Defaults to anyone with the ${this.PERMISSIONS.MANAGE_GUILD} permission.`,
		settingsRolesDj: "The DJ role for this server. DJs have more advanced control over Skyra's music commands.",
		settingsRolesInitial: 'The initial role, if configured, I will give it to users as soon as they join.',
		settingsRolesModerator:
			'The moderator role, their priviledges will cover almost all moderation commands. Defaults to anyone who can ban members.',
		settingsRolesMuted: 'The muted role, if configured, I will give new muted users this role. Otherwise I will prompt you the creation of one.',
		settingsRolesPublic: 'The public roles, they will be given with no cost to any user using the `roles` command.',
		settingsRolesRemoveinitial: 'Whether the claim of a public role should remove the initial one too.',
		settingsRolesRestrictedAttachment: 'The role that is used for the restrictAttachment moderation command',
		settingsRolesRestrictedEmbed: 'The role that is used for the restrictEmbed moderation command.',
		settingsRolesRestrictedEmoji: 'The role that is used for the restrictEmoji moderation command.',
		settingsRolesRestrictedReaction: 'The role that is used for the restrictReaction moderation command.',
		settingsRolesRestrictedVoice: 'The role that is used for the restrictVoice moderation command.',
		settingsRolesSubscriber:
			'The subscriber role, this role will be mentioned every time you use the `announce` command. I will always keep it non-mentionable so people do not abuse mentions.',
		settingsSelfmodAttachment: 'Whether or not the attachment filter is enabled.',
		settingsSelfmodAttachmentmaximum:
			'The amount of attachments a user can send within the specified duration defined at `selfmod.attachmentDuration`.',
		settingsSelfmodCapitalsEnabled: 'Whether the capitals filter selfmod sub-system is enabled or not.',
		settingsSelfmodCapitalsIgnoredchannels: 'The channels that will be ignored by the capitals filter sub-system',
		settingsSelfmodCapitalsIgnoredroles: 'The roles that will be ignored by the capitals afilters sub-system',
		settingsSelfmodCapitalsMaximum:
			'The maximum amount of characters the messages must have before trying to delete it. You must enable it with the `capitalsMode` command.',
		settingsSelfmodCapitalsMinimum:
			'The minimum amount of characters the message must have before trying to delete it. You must enable it with the `capitalsMode` command.',
		settingsSelfmodFilterEnabled: 'Whether the word filter selfmod sub-system is enabled or not.',
		settingsSelfmodFilterIgnoredchannels: 'The channels that will be ignored by the filters sub-system',
		settingsSelfmodFilterIgnoredroles: 'The roles that will be ignored by the filters sub-system',
		settingsSelfmodIgnorechannels:
			'The channels I will ignore, be careful any channel configured will have all auto-moderation systems (CapsFilter, InviteLinks, and NoMentionSpam) deactivated.',
		settingsSelfmodInvitesEnabled: 'Whether the invites filter selfmod sub-system is enabled or not.',
		settingsSelfmodInvitesIgnoredchannels: 'The channels that will be ignored by the invites sub-system',
		settingsSelfmodInvitesIgnoredroles: 'The roles that will be ignored by the invites sub-system',
		settingsSelfmodInvitesIgnoredcodes: 'The Discord invite codes that will be ignored by the invites sub-system',
		settingsSelfmodInvitesIgnoredguilds: 'The Discord servers that will be ignored by the invites sub-system',
		settingsSelfmodLinksEnabled: 'Whether the links filter selfmod sub-system is enabled or not.',
		settingsSelfmodLinksIgnoredchannels: 'The channels that will be ignored by the links filter sub-system',
		settingsSelfmodLinksIgnoredroles: 'The roles that will be ignored by the links filters sub-system',
		settingsSelfmodLinksWhitelist: 'The whitelisted links that are allowed',
		settingsSelfmodMessagesEnabled: 'Whether Skyra should attempt to remove duplicated messages or not.',
		settingsSelfmodMessagesIgnoredchannels: 'The channels that will be ignored by the duplicate messages sub-system',
		settingsSelfmodMessagesIgnoredroles: 'The roles that will be ignored by the duplicate messages sub-system',
		settingsSelfmodMessagesMaximum:
			'The amount of duplicated messages required in the queue before taking action The queue size is configurable in `selfmod.messages.queue-size`.',
		settingsSelfmodMessagesQueueSize: 'The amount of messages Skyra will keep track of for the message duplication detection.',
		settingsSelfmodNewlinesEnabled: 'Whether the new lines filter selfmod sub-system is enabled or not.',
		settingsSelfmodNewlinesIgnoredchannels: 'The channels that will be ignored by the new lines sub-system',
		settingsSelfmodNewlinesIgnoredroles: 'The roles that will be ignored by the new lines sub-system',
		settingsSelfmodNewlinesMaximum: 'The maximum amount of new lines before Skyra will start applying penalties',
		settingsSelfmodRaid: 'Whether or not I should kick users when they try to raid the server.',
		settingsSelfmodRaidthreshold:
			'The minimum amount of users joined on the last 20 seconds required before starting to kick them and anybody else who joins until a minute cooldown or forced cooldown (using the `raid` command to manage this).',
		settingsSelfmodReactionsMaximum: 'The maximum amount of reactions before I will start applying penalties',
		settingsSelfmodReactionsBlacklist: 'The reactions that are blacklisted',
		settingsSelfmodReactionsEnabled: 'Whether the reactions filter selfmod sub-system is enabled or not.',
		settingsSelfmodReactionsIgnoredchannels: 'The channels that will be ignored by the reactions sub-system',
		settingsSelfmodReactionsIgnoredroles: 'The roles that will be ignored by the reactons sub-system',
		settingsSelfmodReactionsWhitelist: 'The reactions that are whitelisted',
		settingsSocialEnabled: 'Whether the social module should be enabled or not',
		settingsSocialMultiplier: 'The multiplier to apply to the gain of points for users',
		settingsSocialAchieve: 'Whether or not I should congratulate people who get a new leveled role.',
		settingsSocialAchievemessage:
			'The congratulation message for people when they get a new leveled role. Requires `social.achieve` to be enabled.',
		settingsSocialIgnorechannels: 'The channels I should ignore when adding points.',
		settingsStarboardChannel:
			'The starboard channel. If you star a message, it will be posted there. Using the `setStarboardEmoji` command allows the emoji customization.',
		settingsStarboardIgnorechannels: 'The channels I should ignore when listening for new stars.',
		settingsStarboardMinimum: 'The minimum amount of stars required before a message is posted to the starboard channel.',
		settingsStarboardSelfstar: 'Si la reacción del autor está incluida en el recuento total de estrellas',
		settingsSuggestionsChannel: 'El canal donde se enviarán las sugerencias.',
		settingsSuggestionsEmojisUpvote: 'El emoji utilizado para votar a favor en las reacciones de las sugerencias.',
		settingsSuggestionsEmojisDownvote: 'El emoji utilizado para votar en contra en las reacciones de las sugerencias.',
		settingsSuggestionsOnActionDm:
			'Si esta opción está habilitada, enviaré un mensaje directo al autor de la sugerencia cada vez que ésta se modifique.',
		settingsSuggestionsOnActionRepost:
			'Si esta opción está habilitada, volveré a publicar el mensaje de la sugerencia cada vez que se ésta se modifique. En caso opuesto editaré el mensaje original.',
		settingsSuggestionsOnActionHideAuthor:
			'Esta configuración le permite actualizar recomendaciónes anónimamente. Sustituirá el nombre del editor con `Un administrador` o` Un moderador`, de acuerdo con su nivel de permisos.',

		/**
		 * ################
		 * ANIMALS COMMANDS
		 */

		commandCatfactDescription: 'Let me tell you a mysterious cat fact.',
		commandCatfactExtended: {
			extendedHelp: `Do **you** know cats are very curious, right? They certainly have a lot of fun and weird facts.
				This command queries catfact.ninja and retrieves a fact so you can read it.`
		},
		commandDogDescription: 'Cute doggos! ❤',
		commandDogExtended: {
			extendedHelp: `Do **you** know how cute dogs are? They are so beautiful! This command uses a tiny selection of images
					From WallHaven, but the ones with the greatest quality! I need to find more of them, and there are
					some images that, sadly, got deleted and I cannot retrieve them 💔.`
		},
		commandFoxDescription: 'Let me show you an image of a fox!',
		commandFoxExtended: {
			extendedHelp: `This command provides you a random image from PixaBay, always showing 'fox' results. However,
				it may not be exactly accurate and show you other kinds of foxes.`
		},
		commandKittyDescription: 'KITTENS!',
		commandKittyExtended: {
			extendedHelp: `Do **you** know how cute are kittens? They are so beautiful! This command uses a tiny selection of images
				From WallHaven, but the ones with the greatest quality! I need to find more of them, and there are
				some images that, sadly, got deleted and I cannot retrieve them 💔.`
		},
		commandShibeDescription: 'Cute shibes!',
		commandShibeExtended: {
			extendedHelp: "Everyone loves shibes, I shall love them aswell! They're so adorable ❤."
		},

		/**
		 * ##############
		 * ANIME COMMANDS
		 */

		commandAnimeDescription: 'Search your favourite anime by title with this command.',
		commandAnimeExtended: {
			extendedHelp: 'This command queries Kitsu.io to show data for the anime you request.',
			explainedUsage: [['query', "The anime's name you are looking for."]],
			examples: ['One Piece']
		},
		commandMangaDescription: 'Search your favourite manga by title with this command.',
		commandMangaExtended: {
			extendedHelp: 'This command queries Kitsu.io to show data for the manga you request.',
			explainedUsage: [['query', "The manga's name you are looking for."]],
			examples: ['Stone Ocean', 'One Piece']
		},
		commandWaifuDescription: 'Posts a randomly generated waifu image.',
		commandWaifuExtended: {
			extendedHelp: 'This commands posts a random waifu generated by <https://www.thiswaifudoesnotexist.net/>'
		},

		/**
		 * #####################
		 * ANNOUNCEMENT COMMANDS
		 */

		commandAnnouncementDescription: 'Send new announcements, mentioning the announcement role.',
		commandAnnouncementExtended: {
			extendedHelp: [
				`This command requires an announcement channel (**channels.announcement** in the configuration command)
					which tells Skyra where she should post the announcement messages.`,
				'',
				`Question is, is this command needed? Well, nothing stops you from making your announcements by yourself, however, there are many people who hate
					being mentioned by at everyone/here.`,
				'',
				`To avoid this, Skyra gives you the option of creating a subscriber role,
					which is unmentionable (to avoid people spam mentioning the role), and once you run this command,
					Skyra will set the role to be mentionable, post the message, and back to unmentionable.`,
				'',
				`Furthermore, you can configure Skyra to send the announcement as a message embed by setting the **messages.announcement-embed**
					option in the configuration command. When sending the message as an an embed you can exclude the mentions of any users, @here or @everyone
					by providing the \`--excludeMentions\` flag to the announcement.`
			].join('\n'),
			explainedUsage: [['announcement', 'The announcement text to post.']],
			examples: ['I am glad to announce that we have a bot able to safely send announcements for our subscribers!'],
			reminder: `If you want to edit the message you send in an announcement,
				just edit the message you used to have Skyra send that announcement.
				Skyra will then edit the message she sent previously. She can do this
				up to 15 minutes after the initial announcement, so be sure to not wait
				long!`,
			multiline: true
		},
		commandSubscribeDescription: "Subscribe to this server's announcements.",
		commandSubscribeExtended: {
			extendedHelp: `This command serves the purpose of **giving** you the subscriber role, which must be configured by the
				server's administrators. When a moderator or administrator use the **announcement** command, you
					will be mentioned. This feature is meant to replace everyone/here tags and mention only the interested
					users.`
		},
		commandUnsubscribeDescription: "Unsubscribe from this server's announcements.",
		commandUnsubscribeExtended: {
			extendedHelp: `This command serves the purpose of **removing** you the subscriber role, which must be configured by the
					server's administrators. When a moderator or administrator use the **announcement** command, you
					will **not longer** be mentioned. This feature is meant to replace everyone/here tags and mention
					only the interested users.`
		},

		/**
		 * ############
		 * FUN COMMANDS
		 */

		command8ballDescription: 'Skyra will read the Holy Bible to find the correct answer for your question.',
		command8ballExtended: {
			extendedHelp: "This command provides you a random question based on your questions' type. Be careful, it may be too smart.",
			explainedUsage: [['question', 'The Holy Question']],
			examples: ['Why did the chicken cross the road?']
		},
		commandChoiceDescription: 'Eeny, meeny, miny, moe, catch a tiger by the toe...',
		commandChoiceExtended: {
			extendedHelp: `I have an existencial doubt... should I wash the dishes or throw them through the window? The search
					continues. List me items separated by comma and I will choose one them. On a side note, I am not
					responsible of what happens next.`,
			explainedUsage: [['words', 'A list of words separated by comma.']],
			examples: ['Should Wash the dishes, Throw the dishes out the window', 'Cat, Dog']
		},
		commandChangemymindDescription: 'Skyra is the best, change my mind.',
		commandChangemymindExtended: {
			extendedHelp: "I still think I'm the best, change my mind. I make a photo with your avatar and some text in some paper.",
			explainedUsage: [['text', 'The phrase you want.']],
			examples: ['Skyra is the best bot in this server']
		},
		commandDiceDescription: 'Roll the dice using d20 syntax.',
		commandDiceExtended: {
			extendedHelp: `The mechanics of this command are easy. You have a dice, then you roll it __x__ times, but the dice
				can also be configured to have __y__ sides. By default, this command rolls a dice with 6 sides once.
				However, you can change the amount of rolls for the dice, and this command will 'roll' (get a random
				number between 1 and the amount of sides). For example, rolling a dice with 6 sides 3 times will leave
				a random sequence of three random numbers between 1 and 6, for example: 3, 1, 6; And this command will
				return 10 as output.`,
			examples: ['370d24', '100d6', '6']
		},
		commandEscaperopeDescription: 'Use the escape rope from Pokemon.',
		commandEscaperopeExtended: {
			extendedHelp: '**Skyra** used **Escape Rope**.'
		},
		commandHowToFlirtDescription: 'Captain America, you do not know how to flirt.',
		commandHowToFlirtExtended: {
			extendedHelp: `Let me show you how to effectively flirt with somebody using the Tony Stark's style for Captain
				America, I can guarantee that you'll get him.`,
			explainedUsage: [['user', 'The user to flirt with.']],
			examples: ['Skyra']
		},
		commandLoveDescription: 'Lovemeter, online!',
		commandLoveExtended: {
			extendedHelp: `Hey! Wanna check the lovemeter? I know it's a ridiculous machine, but many humans love it!
					Don't be shy and try it!`,
			explainedUsage: [['user', 'The user to rate.']],
			examples: ['Skyra']
		},
		commandMarkovDescription: 'Generate a Markov Chain from the text channel.',
		commandMarkovExtended: {
			extendedHelp: `A Markov chain is a stocha... what? Okay, something something a probability theory made by a
					Russian mathematician, check Wikipedia for more information. **In short**: I will generate a random
					message given the content of the messages in the channel.`,
			examples: ['']
		},
		commandNorrisDescription: "Enjoy your day reading Chuck Norris' jokes.",
		commandNorrisExtended: {
			extendedHelp: `Did you know that Chuck norris does **not** call the wrong number, but you **answer** the wrong phone?
					Woah, mindblow. He also threw a carton of milk and created the Milky Way. This command queries chucknorris.io
					and retrieves a fact (do not assume they're false, not in front of him) so you can read it`
		},
		commandRateDescription: 'Let bots have opinions and rate somebody.',
		commandRateExtended: {
			extendedHelp: `Just because I am a bot doesn't mean I cannot rate you properly. I can grade you with a random number
					generator to ease the process. Okay okay, it's not fair, but I mean... I can also give you a 💯.`,
			explainedUsage: [['user', 'The user to rate.']],
			examples: ['Skyra', 'me']
		},
		commandXkcdDescription: 'Read comics from XKCD.',
		commandXkcdExtended: {
			extendedHelp: `**xkcd** is an archive for nerd comics filled with math, science, sarcasm and languages. If you don't
					provide any argument, I will get a random comic from xkcd. If you provide a number, I will retrieve
					the comic with said number. But if you provide a title/text/topic, I will fetch a comic that matches
					with your input and display it. For example, \`Skyra, xkcd Curiosity\` will show the comic number 1091.`,
			explainedUsage: [['query', 'Either the number of the comic, or a title to search for.']],
			examples: ['1091', 'Curiosity']
		},
		commandPunDescription: 'Shows you a random pun.',
		commandPunExtended: {
			extendedHelp: [
				'A steak pun is a rare medium well done.',
				'Get your daily doses of dad jokes from icanhazdadjoke.com and laugh at witty wisecracks.'
			].join('\n'),
			multiline: true
		},
		commandWakandaDescription: "Helpful descriptions? We don't do that here",
		commandWakandaExtended: {
			extendedHelp: `Creates an image macro using the [We Don't Do That Here Meme](https://knowyourmeme.com/memes/we-dont-do-that-here)
			using the given user.`
		},

		/**
		 * ################
		 * GAME INTEGRATION COMMANDS
		 */

		commandBrawlstarsDescription: "Get data on a player or club from Supercell's newest game, Brawl Stars.",
		commandBrawlstarsExtended: {
			extendedHelp: 'Use this command with --save to save your player/club tag.',
			explainedUsage: [
				['category', 'The category of data to get: **club** to get data on a club, or **player** to get data on a player (default).'],
				['query', 'The tag of the player or club, depending on which category you choose.']
			],
			examples: ['player #RJQLQ999']
		},
		commandBrawlstarsPlayerEmbedTitles: {
			trophies: 'Trophies',
			events: 'Events',
			exp: 'Experience',
			gamesModes: 'Game Modes',
			other: 'Other'
		},
		commandBrawlstarsPlayerEmbedFields: {
			total: 'Total',
			personalBest: 'Personal Best',
			events: 'Events',
			roboRumble: 'Best Robo Rumble Rank',
			qualifiedForChamps: 'Qualified for Championship',
			experienceLevel: 'Experience Level',
			victories3v3: '3v3 Victories',
			victoriesSolo: 'Solo Victories',
			victoriesDuo: 'Duo Victories',
			club: 'Club',
			brawlersUnlocked: 'Brawlers Unlocked'
		},
		commandBrawlstarsClubEmbedTitles: {
			totalTrophies: 'Total Trophies',
			averageTrophies: 'Average Trophies',
			requiredTrophies: 'Required Trophies',
			members: 'Members',
			type: 'Type',
			top5Members: 'Top 5 Members',
			president: 'President'
		},
		commandBrawlstarsClubEmbedFields: {
			noPresident: 'No President'
		},
		commandClashofclansDescription: 'Obtenga datos sobre un jugador o clan en el popular juego móvil Choque de clanes',
		commandClashofclansExtended: {
			extendedHelp: 'La solicitud de clanes intentará devolver múltiples respuestas posibles.',
			explainedUsage: [
				[
					'categoría',
					'La categoría de datos para obtener: ** clan ** para obtener datos de un clan o ** jugador ** para obtener datos de un jugador.'
				],
				['consulta', 'Ya sea un nombre de clan o una etiqueta de jugador según la categoría que elijas.']
			],
			examples: ['player #8GQPJG2CL', 'clan Hog Raiders Swe']
		},
		commandClashofclansPlayerEmbedTitles: {
			xpLevel: 'Nivel de XP',
			builderHallLevel: 'Nivel de sala de constructores',
			townhallLevel: 'Nivel del ayuntamiento',
			townhallWeaponLevel: 'Nivel de arma del ayuntamiento',

			trophies: 'Trofeos actuales',
			bestTrophies: 'Mejores trofeos',
			warStars: 'Estrellas de guerra',

			attackWins: 'Gana atacando',
			defenseWins: 'Gana defendiendo',
			amountOfAchievements: 'Cantidad de logros',

			versusTrophies: 'Actual contra trofeos',
			bestVersusTrophies: 'Mejor contra trofeos',
			versusBattleWins: 'Versus batalla gana',

			clanRole: 'Papel del clan',
			clanName: 'Nombre del clan',
			leagueName: 'Nombre de la liga',
			noTownhallWeaponLevel: 'El ayuntamiento no tiene nivel de arma',
			noRole: 'Este jugador no tiene rol de clan.',
			noClan: 'Este jugador no es miembro del clan.',
			noLeague: 'Este usuario no está en ninguna liga'
		},
		commandClashofclansClanEmbedTitles: {
			clanLevel: 'Nivel de clan',
			clanPoints: 'Puntos del clan',
			clanVersusPoints: 'Clan versus puntos',
			amountOfMembers: 'Cantidad de miembros',
			description: 'Descripción',
			locationName: 'Nombre del lugar',
			warFrequency: 'Frecuencia de guerra',
			warWinStreak: 'Racha de victorias de guerra',
			warWins: 'La guerra total gana',
			warTies: 'Lazos de guerra total',
			warLosses: 'Pérdidas de guerra totales',
			warLogPublic: '¿El registro de guerra es público?',
			unknown: 'Desconocido',
			warFrequencyDescr: {
				moreThanOncePerWeek: 'Más de una vez por semana',
				always: 'Siempre',
				lessThanOncePerWeek: 'Menos de una vez por semana',
				oncePerWeek: 'Una vez por semana',
				unknown: 'Desconocido'
			}
		},
		commandClashofclansInvalidPlayerTag: ({ playertag }) =>
			`Lo siento, \`${playertag}\` no es una etiqueta de jugador de Choque de clanes válida. Las etiquetas de jugador deben comenzar con un \`#\` seguido de la ID.`,
		commandClashOfClansClansQueryFail: ({ clan }) => `Lo siento, pero no pude obtener datos sobre el clan \`${clan}\`.`,
		commandClashofclansPlayersQueryFail: ({ playertag }) =>
			`Lo siento, pero no pude obtener datos sobre el jugador con la etiqueta de jugador \`${playertag}\`.`,
		commandFFXIVDescription: 'Consulta la API de Final Fantasy 14 para obtener datos del juego',
		commandFFXIVExtended: {
			extendedHelp: `Este comando le permite datos de caracteres y elementos para FFXIV.
				Para el elemento, se realiza una búsqueda con comodines, por lo que si su término está en el medio del nombre, aún puede coincidir.`,
			explainedUsage: [
				['Tipo de búsqueda', '(opcional, el valor predeterminado es `character`)` character` o `item`'],
				['consulta', 'El jugador o cosa a buscar.']
			],
			examples: ['character Laytlan Ardevon', 'Laytlan Ardevon', 'item potion']
		},
		commandFFXIVCharacterFields: {
			serverAndDc: 'Servidor - Centro de datos',
			tribe: 'Tribu',
			characterGender: 'Género del personaje',
			nameday: 'Día del nombre',
			guardian: 'Guardián',
			cityState: 'Estado de la Ciudad',
			grandCompany: 'Gran empresa',
			rank: 'Rango',
			none: 'Ninguno',
			male: 'Masculino',
			female: 'Hembra',
			dowDomClasses: '***__Discípulo de clases de guerra y magia__***:',
			tank: 'Tanque',
			healer: 'Curador',
			meleeDps: 'Cuerpo a cuerpo DPS',
			physicalRangedDps: 'DPS a distancia física',
			magicalRangedDps: 'DPS a distancia mágica',
			dohClasses: '***__Trabajos de discípulo de la mano__***:',
			dolClasses: '***__Trabajos de discípulo de la tierra__***:'
		},
		commandFFXIVItemFields: {
			kind: 'Tipo',
			category: 'Categoría',
			levelEquip: 'Nivel equipable',
			none: 'Ninguno'
		},
		commandFFXIVNoCharacterFound: `${REDCROSS} Lo siento, pero no pude encontrar un personaje con ese nombre.`,
		commandFFXIVInvalidServer: `${REDCROSS} Lo siento, pero el nombre del servidor no es válido.`,
		commandFFXIVNoItemFound: `${REDCROSS} Lo siento, pero no pude encontrar un elemento con esa consulta.`,
		commandFortniteDescription: 'Obtiene estadísticas de jugador para un jugador de Fortnite',
		commandFortniteExtended: {
			extendedHelp: 'Este comando recupera estadísticas para cualquier jugador de Fortnite que juegue en PC, Xbox o Playstation',
			explainedUsage: [
				['plataforma', '(opcional, predeterminado a `pc`) Plataforma en la que se reproduce el reproductor, una de` pc`, `xbox` o` psn`.'],
				['jugador', 'El nombre de usuario de Epic Games del jugador.']
			],
			examples: ['ninja', 'pc ninja', 'xbox TTV R1xbox', 'psn TTV IllusionOG']
		},
		commandFortniteNoUser: [
			'Lo siento, pero no pude encontrar un usuario con ese nombre.',
			'¿Estás seguro de que juegan en la plataforma proporcionada? (PC [predeterminado], Xbox o PSN son compatibles)'
		].join('\n'),
		commandFortniteEmbedTitle: ({ epicUserHandle }) => `Estadísticas de jugadores de Fortnite para ${epicUserHandle}`,
		commandFortniteEmbedSectionTitles: {
			lifetimeStats: '**_Estadísticas de por vida_**',
			solos: '**_Solos_**',
			duos: '**_Duos_**',
			squads: '**_Escuadrones_**'
		},
		commandFortniteEmbedStats: ({
			winCount,
			killCount,
			kdrCount,
			matchesPlayedCount,
			top1Count,
			top3Count,
			top5Count,
			top6Count,
			top10Count,
			top12Count,
			top25Count
		}) => ({
			wins: `Victorias: **\`${winCount}\`**`,
			kills: `Matas: **\`${killCount}\`**`,
			kdr: `Mata / Relación de la muerte: **\`${kdrCount}%\`**`,
			matchesPlayed: `Partidos jugados: **\`${matchesPlayedCount}\`**`,
			top1s: `Top 1s: **\`${top1Count}\`**`,
			top3s: `Top 3s: **\`${top3Count}\`**`,
			top5s: `Top 5s: **\`${top5Count}\`**`,
			top6s: `Top 6s: **\`${top6Count}\`**`,
			top10s: `Top 10s: **\`${top10Count}\`**`,
			top12s: `Top 12s: **\`${top12Count}\`**`,
			top25s: `Top 25s: **\`${top25Count}\`**`
		}),
		commandOverwatchDescription: 'Obtiene estadísticas de jugador para un jugador de Overwatch',
		commandOverwatchExtended: {
			extendedHelp: `Este comando recupera estadísticas para cualquier jugador de Overwatch que juegue en PC, Xbox o Playstation.
				De manera predeterminada, buscará en los reproductores de PC, si desea comprobar si hay reproductores de
				Xbox o Playstation, configure la plataforma en \`xbl\` o \`psn\` respectivamente.
				IMPORTANTE: **¡Los nombres de los jugadores distinguen entre mayúsculas y minúsculas!**`,
			explainedUsage: [
				['platform', '(opcional, predeterminado en `pc`) Plataforma en la que se reproduce el reproductor, una de `pc`, `xbl` o `psn`'],
				[
					'player',
					'Para PC, la etiqueta de tormenta de nieve completa, para la consola, el nombre de usuario. ¡Distingue mayúsculas y minúsculas!'
				]
			],
			examples: ['MagicPants#112369', 'xbl Dorus NL gamer', 'psn decoda_24']
		},
		commandOverwatchInvalidPlayerName: ({ playerTag }) =>
			[
				`\`${playerTag}\` es un nombre de jugador no válido`,
				'Para PC tiene que ser su Blizzard BattleTag completo, por ejemplo `MagicPants#112369`.',
				'Para Xbox y Playstation tiene que ser su nombre de usuario.'
			].join('\n'),
		commandOverwatchQueryFail: ({ player, platform }) =>
			[
				`No se pudieron obtener datos para \`${player}\`, ¿estás seguro de que juegan en la \`${platform}\`?`,
				'También asegúrese de tener la carcasa correcta, los nombres distinguen mayúsculas de minúsculas.'
			].join('\n'),
		commandOverwatchNoStats: ({ player }) =>
			`Encontré un jugador con la etiqueta \`${player}\` pero no había estadísticas disponibles para ellos.`,
		commandOverwatchNoAverage: 'No hay suficientes datos para determinar el promedio.',
		commandOverwatchEmbedDataStats: ({
			finalBlows,
			deaths,
			damageDone,
			healing,
			objectiveKills,
			soloKills,
			playTime,
			gamesWon,
			goldenMedals,
			silverMedals,
			bronzeMedals
		}) => ({
			finalBlows: `**Golpes finales:** ${this.groupDigits(finalBlows)}`,
			deaths: `**Muertes:** ${this.groupDigits(deaths)}`,
			damageDealt: `**Daño infligido:** ${this.groupDigits(damageDone)}`,
			healing: `**Curación:** ${this.groupDigits(healing)}`,
			objectiveKills: `**El objetivo mata:** ${this.groupDigits(objectiveKills)}`,
			soloKills: `**Solo mata:** ${this.groupDigits(soloKills)}`,
			playTime: `**Tiempo de juego:** ${this.duration(playTime, 2)}`,
			gamesWon: `**Juegos ganados:** ${this.groupDigits(gamesWon)}`,
			goldenMedals: `**Medallas de oro ganadas:** ${this.groupDigits(goldenMedals)}`,
			silverMedals: `**Medallas de plata ganadas:** ${this.groupDigits(silverMedals)}`,
			bronzeMedals: `**Medallas de bronce ganadas:** ${this.groupDigits(bronzeMedals)}`
		}),
		commandOverwatchEmbedDataTopHero: ({ name, playTime }) => `**${toTitleCase(name)}** (${playTime})`,
		commandOverwatchEmbedData: ({ authorName, playerLevel, prestigeLevel, ratings, totalGamesWon }) => ({
			title: 'Haga clic aquí para obtener más detalles en overwatchtracker.com',
			ratingsTitle: 'Calificaciones',
			author: `Estadísticas de jugador de Overwatch para ${authorName}`,
			playerLevel: `**Nivel de jugador:** ${this.groupDigits(playerLevel)}`,
			prestigeLevel: `**Nivel de prestigio:** ${this.groupDigits(prestigeLevel)}`,
			totalGamesWon: `**Total de juegos ganados:** ${totalGamesWon ? this.groupDigits(totalGamesWon) : 'None'}`,
			ratings: ratings
				.map(
					(rating) => `**${toTitleCase(rating.role)}:** ${typeof rating.level === 'number' ? this.groupDigits(rating.level) : rating.level}`
				)
				.join('\n'),
			headers: {
				account: '__Estadísticas de cuenta__',
				quickplay: '__Estadísticas de Quickplay__',
				competitive: '__Estadísticas competitivas__',
				topHeroesQuickplay: '__Mejores héroes juego rápido',
				topHeroesCompetitive: '__Mejores héroes competitivos__'
			}
		}),

		/**
		 * ################
		 * GENERAL COMMANDS
		 */

		commandSupportDescription: 'Muestra instrucciones de soporte',
		commandSupportExtended: {
			extendedHelp: "Le brinda un enlace a *Skyra's Lounge*, el lugar indicado para todo lo relacionado conmigo."
		},

		/**
		 * ###################
		 * MANAGEMENT COMMANDS
		 */

		commandCreateMuteDescription: 'Prepare the mute system.',
		commandCreateMuteExtended: {
			extendedHelp: `This command prepares the mute system by creating a role called 'muted', and configuring it to
					the guild settings. This command also modifies all channels (where possible) permissions and disables
					the permission **${this.PERMISSIONS.SEND_MESSAGES}** in text channels and **${this.PERMISSIONS.CONNECT}** in voice channels for said role.`
		},
		commandGiveawayDescription: 'Start a new giveaway.',
		commandGiveawayExtended: {
			extendedHelp: [
				'This command is designed to manage giveaways. You can start them with this command by giving it the time and a title.',
				'',
				'When a giveaway has been created, I will send a giveaway message and react to it with 🎉 so the members of the server can participate on it.',
				'',
				'You can pass a flag of `--winners=Xw`, wherein X is a number (for example 2w for 2 winners) to allow multiple people to win a giveaway.',
				'Please note that there is a maximum of 25 winners.'
			].join('\n'),
			explainedUsage: [
				['channel', '(Optional) The channel in which to start the giveaway'],
				['time', 'The time the giveaway should last.'],
				['title', 'The title of the giveaway.']
			],
			examples: ['6h A hug from Skyra.', '60m 5w A mysterious Steam game', '1d Free Discord Nitro! --winners=2w'],
			multiline: true
		},
		commandGiveawayRerollDescription: 'Re-roll the winners from a giveaway.',
		commandGiveawayRerollExtended: {
			extendedHelp: `This command is designed to re-roll finished giveaways. Please check \`Skyra, help gstart\` for more information
					about creating one.`,
			explainedUsage: [
				['winners', 'The amount of winners to pick.'],
				['message', 'The message to target. Defaults to last giveaway message.']
			],
			examples: ['', '633939404745998346', '5', '5 633939404745998346']
		},
		commandGiveawayScheduleDescription: 'Schedule a giveaway to start at a certain time.',
		commandGiveawayScheduleExtended: {
			extendedHelp: `
				This command prepares a giveaway to start at a certain time if you do not wish to start it immediately.
				You can pass a flag of \`--winners=X\`, wherein X is a number, to allow multiple people to win this giveaway.
				Please note that there is a maximum of 25 winners.
			`,
			explainedUsage: [
				['channel', '(Optional) The channel in which to start the giveaway'],
				['schedule', 'The time to wait before starting the giveaway.'],
				['time', 'The time the giveaway should last.'],
				['title', 'The title of the giveaway.']
			],
			examples: ['30m 6h A hug from Skyra.'],
			multiline: true
		},

		/**
		 * ###################
		 * MANAGEMENT COMMANDS
		 */

		commandNickDescription: "Change Skyra's nickname for this server.",
		commandNickExtended: {
			extendedHelp: "This command allows you to change Skyra's nickname easily for the server.",
			reminder: `This command requires the **${this.PERMISSIONS.CHANGE_NICKNAME}** permission. Make sure Skyra has it.`,
			explainedUsage: [['nick', "The new nickname. If you don't put any, it'll reset it instead."]],
			examples: ['SkyNET', 'Assistant', '']
		},
		commandPermissionNodesDescription: 'Configure the permission nodes for this server.',
		commandPermissionNodesExtended: {
			extendedHelp: `Permission nodes are per-user and per-role overrides. They are used when the built-in permissions system is not enough.
					For example, in some servers they want to give a staff role the permissions to use mute and warn, but not ban and others (reserved
					to moderators), and only warn is available for the configurable staff-level permission, so you can tell me to allow the mute command
					for the staff role now.`,
			explainedUsage: [
				['action', 'Either `add`, `remove`, `reset`, or `show`. Defaults to `show`.'],
				['target', 'Either a role name or a user name, allowing IDs and mentions for either.'],
				['type', 'Either `allow` or `deny`. This is ignored when `action` is not `add` nor `remove`.'],
				['command', 'The name of the command to allow or deny. This is ignored when `action` is not `add` nor `remove`.']
			],
			examples: ['add staff allow warn', 'add moderators deny ban', 'remove staff allow warn', 'reset staff', 'show staff'],
			reminder: 'The server owner cannot have any actions, nor the `everyone` role can have allowed commands.'
		},
		commandTriggersDescription: 'Set custom triggers for your guild!.',
		commandTriggersExtended: {
			extendedHelp: `This command allows administrators to go further with the personalization of Skyra in the guild!. A trigger is
					a piece that can active other functions. For example, the aliases are triggers that get executed when the command does not
					exist in bot, triggering the unknown command event. When this happens, the alias system executes and tries to find an entry
					that matches with the input.`,
			reminder: `This command requires the **${this.PERMISSIONS.ADD_REACTIONS}** permission so it can test reactions. Make sure Skyra has it.`,
			explainedUsage: [
				['list', 'List all current triggers.'],
				['add <type> <input> <output>', 'Add a new trigger given a type, input and output.'],
				['remove <type> <input>', 'Remove a trigger given the type and input.']
			],
			examples: ['', 'list', 'add reaction "good night" 🌛', 'remove reaction "good night"']
		},

		/**
		 * #################################
		 * MANAGEMENT/CONFIGURATION COMMANDS
		 */

		commandManagecommandautodeleteDescription: 'Manage per-channel autodelete timer.',
		commandManagecommandautodeleteExtended: {
			extendedHelp:
				"This command manages this guild's per-channel command autodelete timer, it serves well to leave a channel clean from commands.",
			explainedUsage: [
				['show', 'Show the autodelete timer for all channels.'],
				['add [channel] <command>', 'Add an autodelete timer for the specified channel.'],
				['remove [channel]', 'Remove the autotimer from the specified channel.'],
				['reset', 'Clear all autodelete timers.']
			],
			reminder: "The channel argument is optional, defaulting to the message's channel, but it uses fuzzy search when possible.",
			examples: ['show', 'add #general 4s', 'remove #general', 'reset']
		},
		commandManageCommandChannelDescription: 'Manage per-channel command blacklist.',
		commandManageCommandChannelExtended: {
			extendedHelp: `This command manages this guild's per-channel command blacklist, it serves well to disable certain commands you do not want
					to be used in certain channels (to disable a command globally, use the \`disabledCommands\` settings key to disable in all channels.`,
			explainedUsage: [
				['show [channel]', 'Show the command blacklist for the selected channel.'],
				['add [channel] <command>', "Add a command to the specified channel's command blacklist."],
				['remove [channel] <command>', "Remove a command to the specified channel's command blacklist."],
				['reset [channel]', 'Clear the command blacklist for the specified channel.']
			],
			reminder: 'The channel argument is optional, but it uses fuzzy search when possible.',
			examples: ['show', 'add #general profile', 'remove #general profile', 'reset #general']
		},
		commandManageReactionRolesDescription: 'Manage the reaction roles for this server.',
		commandManageReactionRolesExtended: {
			extendedHelp: `Seamlessly set up reaction roles in your server! When adding reaction roles, I listen to your reactions for 5 minutes and I bind
				the first reaction from you alongside the channel and the message, with the specified role. Otherwise, if a channel is specified, a prompt will
				not be created, and the reaction role will be bound to all of the channel's messages.`,
			explainedUsage: [
				['show', 'Retrieve the list of all reaction roles.'],
				['add <role>', 'Adds a reaction role binding the first reacted message since the execution with the role.'],
				['remove <role> <message>', 'Removes a reaction role, use `show` to get a list of them.'],
				['reset', 'Removes all reaction roles.']
			]
		},
		commandSetIgnoreChannelsDescription: 'Set a channel to the ignore channel list.',
		commandSetIgnoreChannelsExtended: {
			extendedHelp: `This command helps you setting up ignored channels. An ignored channel is a channel where nobody but moderators
					can use Skyra's commands. Unlike removing the **${this.PERMISSIONS.SEND_MESSAGES}** permission, Skyra is still able to send (and therefore
					execute commands) messages, which allows moderators to use moderation commands in the channel. Use this if you want to ban
					any command usage from the bot in a specific channel.`,
			explainedUsage: [
				[
					'channel',
					'A TextChannel. You can either put the name of the channel, tag it, or type in "here" to select the channel the message was sent.'
				]
			],
			reminder: 'You cannot set the same channel twice, instead, Skyra will remove it.',
			examples: ['#general', 'here']
		},
		commandSetImageLogsDescription: 'Set the image logs channel.',
		commandSetImageLogsExtended: {
			extendedHelp: `This command helps you setting up the image log channel. Whenever a member sends an image attachment, it will send an embed message with
					the attachment re-uploaded. All messages are in embeds so you will need to enable the permission **${this.PERMISSIONS.EMBED_LINKS}** for Skyra.`,
			explainedUsage: [
				[
					'channel',
					'A TextChannel. You can either put the name of the channel, tag it, or type in "here" to select the channel the message was sent.'
				]
			],
			examples: ['#image-logs', 'here']
		},
		commandSetMemberLogsDescription: 'Set the member logs channel.',
		commandSetMemberLogsExtended: {
			extendedHelp: `This command helps you setting up the member log channel. A member log channel only sends two kinds of logs: "Member Join" and
					"Member Leave". If a muted user joins, it will send a special "Muted Member Join" event. All messages are in embeds so you will need to enable
					the permission **${this.PERMISSIONS.EMBED_LINKS}** for Skyra. You also need to individually set the "events" you want to listen: "events.memberAdd" and
					"events.memberRemove". For roles, you would enable "events.memberNicknameChange" and/or "events.memberRoleUpdate" via the "config" command.`,
			explainedUsage: [
				[
					'channel',
					'A TextChannel. You can either put the name of the channel, tag it, or type in "here" to select the channel the message was sent.'
				]
			],
			examples: ['#member-logs', 'here']
		},
		commandSetmessagelogsDescription: 'Set the message logs channel.',
		commandSetmessagelogsExtended: {
			extendedHelp: `This command helps you setting up the message log channel. A message log channel only sends three kinds of logs: "Message Delete",
					"Message Edit", and "Message Prune". All messages are in embeds so you will need to enable the permission **${this.PERMISSIONS.EMBED_LINKS}** for Skyra. You
					also need to individually set the "events" you want to listen: "events.messageDelete" and "events.messageEdit" via the
					"config" command.`,
			explainedUsage: [
				[
					'channel',
					'A TextChannel. You can either put the name of the channel, tag it, or type in "here" to select the channel the message was sent.'
				]
			],
			reminder: `Due to Discord limitations, Skyra cannot know who deleted a message. The only way to know is by fetching audit logs, requiring the
				permission **${this.PERMISSIONS.VIEW_AUDIT_LOG}** which access is limited in the majority of guilds and the amount of times I can fetch them in a period of time.`,
			examples: ['#message-logs', 'here']
		},
		commandSetmodlogsDescription: 'Set the mod logs channel.',
		commandSetmodlogsExtended: {
			extendedHelp: `This command helps you setting up the mod log channel. A mod log channel only sends case reports indexed by a number case and with
					"claimable" reasons and moderators. This channel is not a must and you can always retrieve specific modlogs with the "case" command. All
					messages are in embeds so you will need to enable the permission **${this.PERMISSIONS.EMBED_LINKS}** for Skyra. For auto-detection, you need to individually
					set the "events" you want to listen: "events.banAdd", "events.banRemove" via the "config" command.`,
			explainedUsage: [
				[
					'channel',
					'A TextChannel. You can either put the name of the channel, tag it, or type in "here" to select the channel the message was sent.'
				]
			],
			reminder: `Due to Discord limitations, the auto-detection does not detect kicks. You need to use the "kick" command if you want to document them as
				a formal moderation log case.`,
			examples: ['#mod-logs', 'here']
		},
		commandSetprefixDescription: "Set Skyra's prefix.",
		commandSetprefixExtended: {
			extendedHelp: `This command helps you setting up Skyra's prefix. A prefix is an affix that is added in front of the word, in this case, the message.
					It allows bots to distinguish between a regular message and a command. By nature, the prefix between should be different to avoid conflicts. If
					you forget Skyra's prefix, simply mention her with nothing else and she will tell you the current prefix. Alternatively, you can take advantage
					of Skyra's NLP (Natural Language Processing) and prefix the commands with her name and a comma. For example, "Skyra, ping".`,
			explainedUsage: [['prefix', `The prefix to set. Default one in Skyra is "${this.client.options.prefix}".`]],
			reminder: 'Your prefix should only contain characters everyone can write and type.',
			examples: ['&', '=']
		},
		commandSetrolechannelDescription: 'Set the role channel for role reactions.',
		commandSetrolechannelExtended: {
			extendedHelp: `This command sets up the role channel to lock the reactions to, it is a requirement to set up before setting up the **role message**,
					and if none is given, the role reactions module will not run.`,
			explainedUsage: [
				[
					'channel',
					'A TextChannel. You can either put the name of the channel, tag it, or type in "here" to select the channel the message was sent.'
				]
			],
			reminder: 'You cannot set the same channel twice, instead, Skyra will remove it.',
			examples: ['#roles', 'here']
		},
		commandSetrolemessageDescription: 'Set the role message for role reactions.',
		commandSetrolemessageExtended: {
			extendedHelp: `This command sets up the role message to lock the reactions to, it requires a **role channel** to be set up first, and if none is given,
					Skyra will listen to any reaction in the channel. Additionally, Skyra requires **${this.PERMISSIONS.READ_MESSAGE_HISTORY}** in order to fetch the message for
					validation.`,
			explainedUsage: [['message', 'An ID, they are 17-18 characters long and numeric.']],
			reminder: 'You must execute this command in the role channel.',
			examples: ['434096799847022598']
		},
		commandSetStarboardEmojiDescription: 'Set the emoji reaction for starboard.',
		commandSetStarboardEmojiExtended: {
			extendedHelp: `This command sets up the starboard emoji for the starboard, which is, by default, ⭐. Once this is changed, Skyra will ignore any star and
					will count users who reacted to said emoji.`,
			explainedUsage: [['emoji', 'The emoji to set.']],
			reminder: 'Use this wisely, not everyone expects the starboard to listen to a custom emoji.',
			examples: ['⭐']
		},

		/**
		 * #################
		 * GIVEAWAY COMMANDS
		 */

		commandGiveawayRerollInvalid: 'The message ID does not exist or there is no finished giveaway.',

		/**
		 * ###########################
		 * MANAGEMENT/HELPERS COMMANDS
		 */

		commandRoleInfoDescription: 'Check the information for a role.',
		commandRoleInfoExtended: {
			extendedHelp: `The roleinfo command displays information for a role, such as its id, name, color, whether it's hoisted
					(displays separately) or not, it's role hierarchy position, whether it's mentionable or not, how many members have said
					role, and its permissions. It sends an embedded message with the color of the role.`,
			explainedUsage: [['role', 'The role name, partial name, mention or id.']],
			examples: ['Administrator', 'Moderator', '']
		},
		commandGuildInfoDescription: 'Check the information of the guild!.',
		commandGuildInfoExtended: {
			extendedHelp: `The serverinfo command displays information for the guild the message got sent. It shows the amount of channels,
					with the count for each category, the amount of members (given from the API), the owner with their user id, the amount of roles,
					region, creation date, verification level... between others.`
		},

		/**
		 * ###########################
		 * MANAGEMENT/MEMBERS COMMANDS
		 */

		commandStickyRolesDescription: 'Manage sticky roles for users.',
		commandStickyRolesExtended: {
			extendedHelp: `The stickyRoles command allows you to manage per-member's sticky roles, they are roles that are kept even when
				you leave, and are applied back as soon as they join.`,
			explainedUsage: [
				['action', 'Either you want to check the sticky roles, add one, remove one, or remove all of them.'],
				['user', 'The user target for all the actions.'],
				['role', 'The role to add or remove.']
			],
			examples: ['add Skyra Goddess', 'show Skyra', 'remove Skyra Goddess', 'reset Skyra'],
			reminder: "The member's roles will not be modified by this command, you need to add or remove them."
		},

		/**
		 * #####################################
		 * MANAGEMENT/ATTACHMENT FILTER COMMANDS
		 */

		commandManageAttachmentsDescription: 'Manage attachment management in this guild!.',
		commandManageAttachmentsExtended: {
			extendedHelp: 'This command manages the attachment management for me in this guild!.',
			examples: ['maximum 25', 'duration 1m', 'action mute', 'logs y', 'enable', 'disable'],
			explainedUsage: [
				['maximum <maximum>', 'The maximum amount of attachments allowed.'],
				['duration <duration>', 'The lifetime for the attachments in the system.'],
				['action <ban|kick|mute|softban>', 'Defines the action I will take once a user breaks the threshold.'],
				['logs <y|yes|n|no>', 'Defines whether or not should I log when somebody breaks the threshold.'],
				['enable', 'Enables the attachment filter.'],
				['disable', 'Disables the attachment filter.']
			]
		},

		/**
		 * ##################################
		 * MANAGEMENT/MESSAGE FILTER COMMANDS
		 */

		commandCapitalsModeDescription: "Manage this guild's flags for the caps filter.",
		commandCapitalsModeExtended: {
			extendedHelp: `The capitalsMode command manages the behavior of the caps system.
				The minimum amount of characters before filtering can be set with \`Skyra, settings set selfmod.capitals.minimum <number>\`.
				The percentage of uppercase letters can be set with \`Skyra, settings set selfmod.capitals.maximum <number>\`.`,
			explainedUsage: [
				['Enable', 'Enable the sub-system.'],
				['Disable', 'Disable the sub-system'],
				['Action Alert', 'Toggle message alerts in the channel.'],
				['Action Log', 'Toggle message logs in the moderation logs channel.'],
				['Action Delete', 'Toggle message deletions.'],
				['Punishment', 'The moderation action to take, takes any of `none`, `warn`, `kick`, `mute`, `softban`, or `ban`.'],
				['Punishment-Duration', 'The duration for the punishment, only applicable to `mute` and `ban`. Takes a duration.'],
				[
					'Threshold-Maximum',
					'The amount of infractions that can be done within `Threshold-Duration` before taking action, instantly if unset. Takes a number.'
				],
				['Threshold-Duration', 'The time in which infractions will accumulate before taking action, instantly if unset. Takes a duration.']
			],
			reminder: '`Action Log` requires `channel.moderation-logs` to be set up.',
			examples: [
				'enable',
				'disable',
				'action alert',
				'punishment ban',
				'punishment mute',
				'punishment-duration 1m',
				'threshold-maximum 5',
				'threshold-duration 30s'
			],
			multiline: true
		},
		commandFilterDescription: "Manage this guild's word blacklist.",
		commandFilterExtended: {
			extendedHelp: `The filter command manages the word blacklist for this server and must have a filter mode set up, check \`Skyra, help filterMode\`.
					Skyra's word filter can find matches even with special characters or spaces between the letters of a blacklisted word, as well as it filters
					duplicated characters for enhanced filtering.`
		},
		commandFilterModeDescription: "Manage this server's word filter modes.",
		commandFilterModeExtended: {
			extendedHelp: `The filterMode command manages the behavior of the word filter system.
				Run \`Skyra, help filter\` for how to add words.`,
			explainedUsage: [
				['Enable', 'Enable the sub-system.'],
				['Disable', 'Disable the sub-system'],
				['Action Alert', 'Toggle message alerts in the channel.'],
				['Action Log', 'Toggle message logs in the moderation logs channel.'],
				['Action Delete', 'Toggle message deletions.'],
				['Punishment', 'The moderation action to take, takes any of `none`, `warn`, `kick`, `mute`, `softban`, or `ban`.'],
				['Punishment-Duration', 'The duration for the punishment, only applicable to `mute` and `ban`. Takes a duration.'],
				[
					'Threshold-Maximum',
					'The amount of infractions that can be done within `Threshold-Duration` before taking action, instantly if unset. Takes a number.'
				],
				['Threshold-Duration', 'The time in which infractions will accumulate before taking action, instantly if unset. Takes a duration.']
			],
			reminder: '`Action Log` requires `channel.moderation-logs` to be set up.',
			examples: [
				'enable',
				'disable',
				'action alert',
				'punishment ban',
				'punishment mute',
				'punishment-duration 1m',
				'threshold-maximum 5',
				'threshold-duration 30s'
			]
		},
		commandInviteModeDescription: 'Manage the behavior for the invite link filter.',
		commandInviteModeExtended: {
			extendedHelp: 'The inviteMode command manages the behavior of the word filter system.',
			explainedUsage: [
				['Enable', 'Enable the sub-system.'],
				['Disable', 'Disable the sub-system'],
				['Action Alert', 'Toggle message alerts in the channel.'],
				['Action Log', 'Toggle message logs in the moderation logs channel.'],
				['Action Delete', 'Toggle message deletions.'],
				['Punishment', 'The moderation action to take, takes any of `none`, `warn`, `kick`, `mute`, `softban`, or `ban`.'],
				['Punishment-Duration', 'The duration for the punishment, only applicable to `mute` and `ban`. Takes a duration.'],
				[
					'Threshold-Maximum',
					'The amount of infractions that can be done within `Threshold-Duration` before taking action, instantly if unset. Takes a number.'
				],
				['Threshold-Duration', 'The time in which infractions will accumulate before taking action, instantly if unset. Takes a duration.']
			],
			reminder: '`Action Log` requires `channel.moderation-logs` to be set up.',
			examples: [
				'enable',
				'disable',
				'action alert',
				'punishment ban',
				'punishment mute',
				'punishment-duration 1m',
				'threshold-maximum 5',
				'threshold-duration 30s'
			]
		},
		commandLinkModeDescription: 'Manage the behavior for the link filter.',
		commandLinkModeExtended: {
			extendedHelp: 'The linkMode command manages the behavior of the link system.',
			explainedUsage: [
				['Enable', 'Enable the sub-system.'],
				['Disable', 'Disable the sub-system'],
				['Action Alert', 'Toggle message alerts in the channel.'],
				['Action Log', 'Toggle message logs in the moderation logs channel.'],
				['Action Delete', 'Toggle message deletions.'],
				['Punishment', 'The moderation action to take, takes any of `none`, `warn`, `kick`, `mute`, `softban`, or `ban`.'],
				['Punishment-Duration', 'The duration for the punishment, only applicable to `mute` and `ban`. Takes a duration.'],
				[
					'Threshold-Maximum',
					'The amount of infractions that can be done within `Threshold-Duration` before taking action, instantly if unset. Takes a number.'
				],
				['Threshold-Duration', 'The time in which infractions will accumulate before taking action, instantly if unset. Takes a duration.']
			],
			reminder: '`Action Log` requires `channel.moderation-logs` to be set up.',
			examples: [
				'enable',
				'disable',
				'action alert',
				'punishment ban',
				'punishment mute',
				'punishment-duration 1m',
				'threshold-maximum 5',
				'threshold-duration 30s'
			]
		},
		commandMessageModeDescription: 'Manage the behavior for the message filter system.',
		commandMessageModeExtended: {
			extendedHelp: 'The messageMode command manages the behavior of the message filter system.',
			explainedUsage: [
				['Enable', 'Enable the sub-system.'],
				['Disable', 'Disable the sub-system'],
				['Action Alert', 'Toggle message alerts in the channel.'],
				['Action Log', 'Toggle message logs in the moderation logs channel.'],
				['Action Delete', 'Toggle message deletions.'],
				['Punishment', 'The moderation action to take, takes any of `none`, `warn`, `kick`, `mute`, `softban`, or `ban`.'],
				['Punishment-Duration', 'The duration for the punishment, only applicable to `mute` and `ban`. Takes a duration.'],
				[
					'Threshold-Maximum',
					'The amount of infractions that can be done within `Threshold-Duration` before taking action, instantly if unset. Takes a number.'
				],
				['Threshold-Duration', 'The time in which infractions will accumulate before taking action, instantly if unset. Takes a duration.']
			],
			reminder: '`Action Log` requires `channel.moderation-logs` to be set up.',
			examples: [
				'enable',
				'disable',
				'action alert',
				'punishment ban',
				'punishment mute',
				'punishment-duration 1m',
				'threshold-maximum 5',
				'threshold-duration 30s'
			]
		},
		commandNewlineModeDescription: 'Manage the behavior for the new line filter system.',
		commandNewlineModeExtended: {
			extendedHelp: `The newLineMode command manages the behavior of the new line filter system.
				The maximum amount of lines allowed can be set with \`Skyra, settings set selfmod.newlines.maximum <number>\``,
			explainedUsage: [
				['Enable', 'Enable the sub-system.'],
				['Disable', 'Disable the sub-system'],
				['Action Alert', 'Toggle message alerts in the channel.'],
				['Action Log', 'Toggle message logs in the moderation logs channel.'],
				['Action Delete', 'Toggle message deletions.'],
				['Punishment', 'The moderation action to take, takes any of `none`, `warn`, `kick`, `mute`, `softban`, or `ban`.'],
				['Punishment-Duration', 'The duration for the punishment, only applicable to `mute` and `ban`. Takes a duration.'],
				[
					'Threshold-Maximum',
					'The amount of infractions that can be done within `Threshold-Duration` before taking action, instantly if unset. Takes a number.'
				],
				['Threshold-Duration', 'The time in which infractions will accumulate before taking action, instantly if unset. Takes a duration.']
			],
			reminder: '`Action Log` requires `channel.moderation-logs` to be set up.',
			examples: [
				'enable',
				'disable',
				'action alert',
				'punishment ban',
				'punishment mute',
				'punishment-duration 1m',
				'threshold-maximum 5',
				'threshold-duration 30s'
			]
		},
		commandReactionModeDescription: 'Manage the behavior for the reaction filter system.',
		commandReactionModeExtended: {
			extendedHelp: 'The reactionMode command manages the behavior of the reaction filter system.',
			explainedUsage: [
				['Enable', 'Enable the sub-system.'],
				['Disable', 'Disable the sub-system'],
				['Action Alert', 'Toggle message alerts in the channel.'],
				['Action Log', 'Toggle message logs in the moderation logs channel.'],
				['Action Delete', 'Toggle message deletions.'],
				['Punishment', 'The moderation action to take, takes any of `none`, `warn`, `kick`, `mute`, `softban`, or `ban`.'],
				['Punishment-Duration', 'The duration for the punishment, only applicable to `mute` and `ban`. Takes a duration.'],
				[
					'Threshold-Maximum',
					'The amount of infractions that can be done within `Threshold-Duration` before taking action, instantly if unset. Takes a number.'
				],
				['Threshold-Duration', 'The time in which infractions will accumulate before taking action, instantly if unset. Takes a duration.']
			],
			reminder: '`Action Log` requires `channel.moderation-logs` to be set up.',
			examples: [
				'enable',
				'disable',
				'action alert',
				'punishment ban',
				'punishment mute',
				'punishment-duration 1m',
				'threshold-maximum 5',
				'threshold-duration 30s'
			]
		},

		/**
		 * #############
		 * MISC COMMANDS
		 */

		commandCuddleDescription: 'Cuddle somebody!',
		commandCuddleExtended: {
			extendedHelp: `Do you know something that I envy from humans? The warm feeling when somebody cuddles you. It's so cute ❤! I can
				imagine and draw a image of you cuddling somebody in the bed, I hope you like it!`,
			explainedUsage: [['user', 'The user to cuddle with.']],
			examples: ['Skyra']
		},
		commandDeletthisDescription: '*Sees offensive post* DELETTHIS!',
		commandDeletthisExtended: {
			extendedHelp: `I see it! I see the hammer directly from your hand going directly to the user you want! Unless... unless it's me! If
				you try to tell me this, I'm going to take the MJOLNIR! Same if you do with my creator!`,
			explainedUsage: [['user', 'The user that should start deleting his post.']],
			examples: ['John Doe']
		},
		commandFDescription: 'Press F to pay respects.',
		commandFExtended: {
			extendedHelp: `This command generates an image... to pay respects reacting with 🇫. This command also makes Skyra
				react the image if she has permissions to react messages.`,
			explainedUsage: [['user', 'The user to pray respects to.']],
			examples: ['John Doe', 'Jake']
		},
		commandGoodnightDescription: 'Give somebody a nice Good Night!',
		commandGoodnightExtended: {
			extendedHelp: "Let me draw you giving a goodnight kiss to the person who is going to sleep! Who doesn't like goodnight kisses?",
			explainedUsage: [['user', 'The user to give the goodnight kiss.']],
			examples: ['Jake', 'DefinitivelyNotSleeping']
		},
		commandGoofytimeDescription: "It's Goofy time!",
		commandGoofytimeExtended: {
			extendedHelp: `IT'S GOOFY TIME! *Screams loudly in the background* NO, DAD! NO! This is a command based on the Goofy Time meme,
					what else would it be?`,
			explainedUsage: [['user', "The user who will say IT'S GOOFY TIME!"]],
			examples: ['TotallyNotADaddy']
		},
		commandHugDescription: 'Hugs!',
		commandHugExtended: {
			extendedHelp: `What would be two people in the middle of the snow with coats and hugging each other? Wait! I get it!
				Mention somebody you want to hug with, and I'll try my best to draw it in a canvas!`,
			explainedUsage: [['user', 'The user to hug with.']],
			examples: ['Bear']
		},
		commandIneedhealingDescription: "*Genji's voice* I NEED HEALING!",
		commandIneedhealingExtended: {
			extendedHelp: `Do you know the worst nightmare for every single healer in Overwatch, specially for Mercy? YES! You know it,
				it's a cool cyborg ninja that looks like a XBOX and is always yelling "I NEED HEALING" loudly during the entire match.
				Well, don't expect so much, this command actually shows a medic with some tool in your chest.`,
			explainedUsage: [['healer', 'The healer you need to heal you.']],
			examples: ['Mercy']
		},
		commandRandRedditDescription: 'Retrieve a random Reddit post.',
		commandRandRedditExtended: {
			extendedHelp: 'This is actually something like a Russian Roulette, you can get a good meme, but you can also get a terrible meme.',
			explainedUsage: [['reddit', 'The reddit to look at.']],
			examples: ['discordapp']
		},
		commandRedditUserDescription: 'Retrieve statistics for a Reddit user.',
		commandRedditUserExtended: {
			extendedHelp: 'Gets statistics of any given Reddit user',
			explainedUsage: [['user', 'The reddit user to look at.']],
			examples: ['GloriousGe0rge']
		},
		commandShipDescription: 'Ships 2 members',
		commandShipExtended: {
			extendedHelp: `
				This commands generates a ship name between two users and creates more love in the world.
				Users are optional, you can provide none, just one or both users. For any non-provided users I will pick a random guild member.
			`,
			explainedUsage: [
				['firstUser', 'The first user to ship'],
				['secondUser', 'The second user to ship']
			],
			examples: ['romeo juliet'],
			reminder: 'If I cannot find either given user then I will pick someone randomly.'
		},
		commandShipData: ({ romeoUsername, julietUsername, shipName }) => ({
			title: `**Shipping \`${romeoUsername}\` and \`${julietUsername}\`**`,
			description: `I call it... ${shipName}`
		}),
		commandChaseDescription: 'Get in here!',
		commandChaseExtended: {
			extendedHelp: 'Do you love chasing? Start chasing people now for free! Just mention or write their ID and done!',
			explainedUsage: [['pinger', 'The user who you want to chase.']],
			examples: ['IAmInnocent']
		},
		commandShindeiruDescription: 'Omae wa mou shindeiru.',
		commandShindeiruExtended: {
			extendedHelp: `"You are already dead" Japanese: お前はもう死んでいる; Omae Wa Mou Shindeiru, is an expression from the manga
				and anime series Fist of the North Star. This shows a comic strip of the character pronouncing the aforementioned words,
				which makes the opponent reply with "nani?" (what?).`,
			explainedUsage: [['user', "The person you're telling that phrase to."]],
			examples: ['Jack']
		},
		commandPeepoloveDescription: 'Genera una imagen peepoLove con avatar de usuario.',
		commandPeepoloveExtended: {
			extendedHelp: `Le permite generar una imagen peepoLove a partir del avatar de usuario.`,
			explainedUsage: [['user', 'El usuario que peepo debe abrazar.']],
			examples: ['Jack'],
			reminder:
				'El soporte de imágenes personalizadas se ha deshabilitado temporalmente, la ETA que regresa es aproximadamente noviembre de 2020.'
		},
		commandSlapDescription: 'Slap another user using the Batman & Robin Meme.',
		commandSlapExtended: {
			extendedHelp: 'The hell are you saying? *Slaps*. This meme is based on a comic from Batman and Robin.',
			explainedUsage: [['user', 'The user you wish to slap.']],
			examples: ['Jake'],
			reminder: "You try to slap me and I'll slap you instead."
		},
		commandSnipeDescription: 'Retrieve the last deleted message from a channel',
		commandSnipeExtended: {
			extendedHelp: `This just sends the last deleted message from this channel, somebody is misbehaving? This will
				catch them.`
		},
		commandThesearchDescription: 'Are we the only one in the universe, this man on earth probably knows.',
		commandThesearchExtended: {
			extendedHelp: 'One man on Earth probably knows if there is intelligent life, ask and you shall receive an answer.',
			explainedUsage: [['answer', 'The sentence that will reveal the truth.']],
			examples: ['Your waifu is not real.']
		},
		commandTriggeredDescription: 'I am getting TRIGGERED!',
		commandTriggeredExtended: {
			extendedHelp: `What? My commands are not enough userfriendly?! (╯°□°）╯︵ ┻━┻. This command generates a GIF image
					your avatar wiggling fast, with a TRIGGERED footer, probably going faster than I thought, I don't know.`,
			explainedUsage: [['user', 'The user that is triggered.']],
			examples: ['kyra']
		},
		commandUpvoteDescription: 'Get a link to upvote Skyra in **Bots For Discord**',
		commandUpvoteExtended: {
			extendedHelp: `Bots For Discord is a website where you can find amazing bots for your website. If you really love me,
					you can help me a lot by upvoting me every 24 hours, so more users will be able to find me!`
		},
		commandVaporwaveDescription: 'Vapowave characters!',
		commandVaporwaveExtended: {
			extendedHelp: `Well, what can I tell you? This command turns your messages into unicode monospaced characters. That
					is, what humans call 'Ａ Ｅ Ｓ Ｔ Ｈ Ｅ Ｔ Ｉ Ｃ'. I wonder what it means...`,
			explainedUsage: [['phrase', 'The phrase to convert']],
			examples: ['A E S T H E T I C']
		},
		/**
		 * ##############################
		 * MODERATION/MANAGEMENT COMMANDS
		 */

		commandHistoryDescription: 'Display the count of moderation cases from this guild or from a user.',
		commandHistoryExtended: {
			extendedHelp: `This command shows the amount of bans, mutes, kicks, and warnings, including temporary, that have not been
					appealed.`,
			examples: ['', '@Pete']
		},
		commandHistoryFooter: ({ warnings, mutes, kicks, bans }) =>
			`This user has ${warnings} ${warnings === 1 ? 'warning' : 'warnings'}, ${mutes} ${mutes === 1 ? 'mute' : 'mutes'}, ${kicks} ${
				kicks === 1 ? 'kick' : 'kicks'
			}, ${bans} ${bans === 1 ? 'ban' : 'bans'}.`,
		commandModerationsDescription: 'List all running moderation logs from this guild.',
		commandModerationsExtended: {
			extendedHelp: `This command shows you all the temporary moderation actions that are still running. This command uses a
					reaction-based menu and requires the permission **${this.PERMISSIONS.MANAGE_MESSAGES}** to execute correctly.`,
			examples: ['', '@Pete', 'mutes @Pete', 'warnings']
		},
		commandModerationsEmpty: 'Nobody has behaved badly yet, who will be the first user to be listed here?',
		commandModerationsAmount: ({ amount }) => (amount === 1 ? 'There is 1 entry.' : `There are ${amount} entries.`),
		commandMutesDescription: 'List all mutes from this guild or from a user.',
		commandMutesExtended: {
			extendedHelp: `This command shows either all mutes filed in this guild, or all mutes filed in this guild
					for a specific user. This command uses a reaction-based menu and requires the permission **${this.PERMISSIONS.MANAGE_MESSAGES}**
					to execute correctly.`,
			examples: ['', '@Pete']
		},
		commandWarningsDescription: 'List all warnings from this guild or from a user.',
		commandWarningsExtended: {
			extendedHelp: `This command shows either all warnings filed in this guild, or all warnings filed in this guild
					for a specific user. This command uses a reaction-based menu and requires the permission **${this.PERMISSIONS.MANAGE_MESSAGES}**
					to execute correctly.`,
			examples: ['', '@Pete']
		},

		/**
		 * #############################
		 * MODERATION/UTILITIES COMMANDS
		 */

		commandArchiveDescription: '[BETA] Temporarily save all messages from the current channel.',
		commandArchiveExtended: {
			extendedHelp: `The archive command fetches multiple messages from a channel with an optional filter. How does
					this command work? First, I fetch all the messages, apply the filter, and then it's when the magic happens,
					I make a "message gist", to respect End-User Data policies, all of this is encrypted and the gist requires
					a key to unlock so you can read the contents. You unlock and read the contents from the website.`,
			explainedUsage: [
				['Messages', 'The amount of messages to archive.'],
				['Filter', 'The filter to apply.'],
				['(Filter) Link', 'Filters messages that have links on the content.'],
				['(Filter) Invite', 'Filters messages that have invite links on the content.'],
				['(Filter) Bots', 'Filters messages sent by bots.'],
				['(Filter) You', 'Filters messages sent by Skyra.'],
				['(Filter) Me', 'Filters your messages.'],
				['(Filter) Upload', 'Filters messages that have attachments.'],
				['(Filter) User', 'Filters messages sent by the specified user.']
			],
			examples: ['50 me', '75 @kyra', '20 bots'],
			reminder: 'Message gists last 30 days, after that, they are deleted, you also need the encryption key.'
		},
		commandCaseDescription: 'Get the information from a case given its index.',
		commandCaseExtended: {
			extendedHelp: ''
		},
		commandSlowmodeDescription: "Set the channel's slowmode value in seconds.",
		commandSlowmodeExtended: {
			extendedHelp: `This command requires **${this.PERMISSIONS.MANAGE_CHANNELS}** and will modify the channel's ratelimit per
					user to any value between 0 and 120 seconds.`,
			examples: ['0', 'reset', '4'],
			reminder: "To reset a channel's ratelimit per user, you can use either 0 or 'reset'."
		},

		/**
		 * ###################
		 * MODERATION COMMANDS
		 */

		commandBanDescription: 'Hit somebody with the ban hammer.',
		commandBanExtended: {
			extendedHelp: `This command requires **${this.PERMISSIONS.BAN_MEMBERS}**, and only members with lower role hierarchy position
					can be banned by me. No, the guild's owner cannot be banned. This action can be optionally timed to create
					a temporary ban.`,
			examples: ['@Pete', '@Pete Spamming all channels.', '@Pete Spamming all channels, for 24 hours.']
		},
		commandDehoistDescription: 'Shoot everyone with the dehoist-inator 3000',
		commandDehoistExtended: {
			extendedHelp: `The act of hoisting involves adding special characters in front of your nickname
			in order to appear higher in the members list. This command replaces any member's nickname that includes those special characters
			with a special character that drags them to the bottom of the list.`,
			reminder: `This command requires **${this.PERMISSIONS.MANAGE_NICKNAMES}**, and only members with lower role hierarchy position
			can be dehoisted.`
		},
		commandKickDescription: 'Hit somebody with the 👢.',
		commandKickExtended: {
			extendedHelp: `This command requires **${this.PERMISSIONS.KICK_MEMBERS}**, and only members with lower role hierarchy position
					can be kicked by me. No, the guild's owner cannot be kicked.`,
			examples: ['@Sarah', '@Sarah Spamming general chat.']
		},
		commandLockdownDescription: 'Close the gates for this channel!',
		commandLockdownExtended: {
			extendedHelp: `This command requires **${this.PERMISSIONS.MANAGE_CHANNELS}** in order to be able to manage the permissions for
					a channel. This command removes the permission **${this.PERMISSIONS.SEND_MESSAGES}** to the \`@everyone\` role so nobody but
					the members with roles that have their own overrides (besides administrators, who bypass channel overrides) can
					send messages. Optionally, you can pass time as second argument.`,
			examples: ['', '#general', '#general 5m']
		},
		commandMuteDescription: 'Mute a user in all text and voice channels.',
		commandMuteExtended: {
			extendedHelp: `This command requires **${this.PERMISSIONS.MANAGE_ROLES}**, and only members with lower role hierarchy position
					can be managed by me. No, the guild's owner cannot be muted. This action can be optionally timed to create
					a temporary mute. This action saves a member's roles temporarily and will be granted to the user after the unmute.
					The muted role is **sticky**, if the user tries to remove it by rejoining the guild, it will be added back.`,
			examples: ['@Alphonse', '@Alphonse Spamming all channels', '@Alphonse 24h Spamming all channels']
		},
		commandSetNicknameDescription: 'Change the nickname of a user.',
		commandSetNicknameExtended: {
			extendedHelp: `This command requires **${this.PERMISSIONS.MANAGE_NICKNAMES}**, and only members with lower role hierarchy position
						can be managed by me. No, the guild's owner nickname cannot be changed.`,
			examples: ['@Pete peeehteeerrr', '@ꓑ𝗲੮ẻ Pete Unmentionable name']
		},
		commandAddRoleDescription: 'Adds a role to a user.',
		commandAddRoleExtended: {
			extendedHelp: `This command requires **${this.PERMISSIONS.MANAGE_ROLES}**, and only members with lower role hierarchy position
						can be managed by me. No, the guild's owner roles cannot be changed.`,
			examples: ['@John member', '@John member Make John a member']
		},
		commandRemoveroleDescription: '',
		commandRemoveroleExtended: {
			extendedHelp: `This command requires **${this.PERMISSIONS.MANAGE_ROLES}**, and only members with lower role hierarchy position
						can be managed by me. No, the guild's owner roles cannot be changed.`,
			examples: ['@Paula member', '@Paula member Remove member permissions from Paula']
		},
		commandPruneDescription: 'Prunes a certain amount of messages w/o filter.',
		commandPruneExtended: {
			extendedHelp: `This command deletes the given amount of messages given a filter within the last 100 messages sent
					in the channel the command has been run. Optionally, you can add \`--silent\` to tell Skyra not to send a
					response message.`,
			explainedUsage: [
				['Messages', 'The amount of messages to prune.'],
				['Filter', 'The filter to apply.'],
				['(Filter) Link', 'Filters messages that have links on the content.'],
				['(Filter) Invite', 'Filters messages that have invite links on the content.'],
				['(Filter) Bots', 'Filters messages sent by bots.'],
				['(Filter) You', 'Filters messages sent by Skyra.'],
				['(Filter) Me', 'Filters your messages.'],
				['(Filter) Upload', 'Filters messages that have attachments.'],
				['(Filter) User', 'Filters messages sent by the specified user.']
			],
			examples: ['50 me', '75 @kyra', '20 bots', '60 humans before 629992398700675082'],
			reminder: 'Due to a Discord limitation, bots cannot delete messages older than 14 days.'
		},
		commandReasonDescription: 'Edit the reason field from a moderation log case.',
		commandReasonExtended: {
			extendedHelp: `This command allows moderation log case management, it allows moderators to update the reason.
						If you want to modify multiple cases at once you provide a range.
						For example \`1..3\` for the \`<range>\` will edit cases 1, 2, and 3.
						Alternatively you can also give ranges with commas:
						\`1,3..6\` will result in cases 1, 3, 4, 5, and 6
						\`1,2,3\` will result in cases 1, 2, and 3`,
			examples: ['420 Spamming all channels', '419..421 Bad memes', '1..3,4,7..9 Posting NSFW', 'latest Woops, I did a mistake!']
		},
		commandRestrictAttachmentDescription: 'Restrict a user from sending attachments in all channels.',
		commandRestrictAttachmentExtended: {
			extendedHelp: `This command requires **${this.PERMISSIONS.MANAGE_ROLES}**, and only members with lower role hierarchy position
					can be managed by me. No, the guild's owner cannot be restricted. This action can be optionally timed to create
					a temporary restriction.
					The restricted role is **sticky**, if the user tries to remove it by rejoining the guild, it will be added back.`,
			examples: ['@Pete', '@Pete Sending weird images', '@Pete 24h Sending NSFW images']
		},
		commandRestrictEmbedDescription: 'Restrict a user from attaching embeds in all channels.',
		commandRestrictEmbedExtended: {
			extendedHelp: `This command requires **${this.PERMISSIONS.MANAGE_ROLES}**, and only members with lower role hierarchy position
					can be managed by me. No, the guild's owner cannot be restricted. This action can be optionally timed to create
					a temporary restriction.
					The restricted role is **sticky**, if the user tries to remove it by rejoining the guild, it will be added back.`,
			examples: ['@Pete', '@Pete Sending weird links', '@Pete 24h Posted a spam link']
		},
		commandRestrictEmojiDescription: 'Restrict a user from using external emojis in all channels.',
		commandRestrictEmojiExtended: {
			extendedHelp: `This command requires **${this.PERMISSIONS.MANAGE_ROLES}**, and only members with lower role hierarchy position
					can be managed by me. No, the guild's owner cannot be restricted. This action can be optionally timed to create
					a temporary restriction.
					The restricted role is **sticky**, if the user tries to remove it by rejoining the guild, it will be added back.`,
			examples: ['@Pete', '@Pete Spamming external emojis', '@Pete 24h Posted cringe'],
			reminder: `This will only prevent the usage of external emojis and so will have no effect for non-nitro users,
			your own server's emojis and regular build in twemojis can still be used by members with this role.`
		},
		commandRestrictReactionDescription: 'Restrict a user from reacting to messages in all channels.',
		commandRestrictReactionExtended: {
			extendedHelp: `This command requires **${this.PERMISSIONS.MANAGE_ROLES}**, and only members with lower role hierarchy position
					can be managed by me. No, the guild's owner cannot be restricted. This action can be optionally timed to create
					a temporary restriction.
					The restricted role is **sticky**, if the user tries to remove it by rejoining the guild, it will be added back.`,
			examples: ['@Pete', '@Pete Spamming reactions', '@Pete 24h Posting weird reactions']
		},
		commandRestrictVoiceDescription: 'Restrict a user from joining any voice channel.',
		commandRestrictVoiceExtended: {
			extendedHelp: `This command requires **${this.PERMISSIONS.MANAGE_ROLES}**, and only members with lower role hierarchy position
					can be managed by me. No, the guild's owner cannot be restricted. This action can be optionally timed to create
					a temporary restriction.
					The restricted role is **sticky**, if the user tries to remove it by rejoining the guild, it will be added back.`,
			examples: ['@Pete', '@Pete Earraping in general voice channels', '@Pete 24h Making weird noises']
		},
		commandSoftBanDescription: 'Hit somebody with the ban hammer, destroying all their messages for some days, and unban it.',
		commandSoftBanExtended: {
			extendedHelp: `This command requires **${this.PERMISSIONS.BAN_MEMBERS}**, and only members with lower role hierarchy position
					can be banned by me. No, the guild's owner cannot be banned. The ban feature from Discord has a feature that
					allows the moderator to remove all messages from all channels that have been sent in the last 'x' days, being
					a number between 0 (no days) and 7. The user gets unbanned right after the ban, so it is like a kick, but
					that can prune many many messages.`,
			examples: ['@Pete', '@Pete Spamming all channels', '@Pete 7 All messages sent in 7 are gone now, YEE HAH!']
		},
		commandToggleModerationDmDescription: 'Toggle moderation DMs.',
		commandToggleModerationDmExtended: {
			extendedHelp: `This command allows you to toggle moderation DMs. By default, they are on, meaning that any moderation
					action (automatic or manual) will DM you, but you can disable them with this command.`,
			examples: ['']
		},
		commandUnbanDescription: 'Unban somebody from this guild!.',
		commandUnbanExtended: {
			extendedHelp: `This command requires **${this.PERMISSIONS.BAN_MEMBERS}**. It literally gets somebody from the rubbish bin,
					cleans them up, and allows the pass to this guild's gates.`,
			examples: ['@Pete', '@Pete Turns out he was not the one who spammed all channels ¯\\_(ツ)_/¯']
		},
		commandUnmuteDescription: 'Remove the scotch tape from a user.',
		commandUnmuteExtended: {
			extendedHelp: `This command requires **${this.PERMISSIONS.MANAGE_ROLES}** and removes a user from the muted people's list,
					and gives the old roles back if the user had them.`,
			examples: ['@Pete', '@Pete (Insert random joke here).']
		},
		commandUnrestrictAttachmentDescription: 'Remove the attachment restriction from one or more users.',
		commandUnrestrictAttachmentExtended: {
			extendedHelp: `This command requires **${this.PERMISSIONS.MANAGE_ROLES}** and removes a user from the restricted people's list.`,
			examples: ['@Pete']
		},
		commandUnrestrictEmbedDescription: 'Remove the embed restriction from one or more users.',
		commandUnrestrictEmbedExtended: {
			extendedHelp: `This command requires **${this.PERMISSIONS.MANAGE_ROLES}** and removes a user from the restricted people's list.`,
			examples: ['@Pete']
		},
		commandUnrestrictEmojiDescription: 'Remove the external emoji restriction from one or more users.',
		commandUnrestrictEmojiExtended: {
			extendedHelp: `This command requires **${this.PERMISSIONS.MANAGE_ROLES}** and removes a user from the restricted people's list.`,
			examples: ['@Pete']
		},
		commandUnrestrictReactionDescription: 'Remove the reaction restriction from one or more users.',
		commandUnrestrictReactionExtended: {
			extendedHelp: `This command requires **${this.PERMISSIONS.MANAGE_ROLES}** and removes a user from the restricted people's list.`,
			examples: ['@Pete']
		},
		commandUnrestrictVoiceDescription: 'Remove the voice restriction from one or more users.',
		commandUnrestrictVoiceExtended: {
			extendedHelp: `This command requires **${this.PERMISSIONS.MANAGE_ROLES}** and removes a user from the restricted people's list.`,
			examples: ['@Pete']
		},
		commandUnwarnDescription: 'Appeal a warning moderation log case.',
		commandUnwarnExtended: {
			extendedHelp: `This command appeals a warning, it requires no permissions, you only give me the moderation log
					case to appeal and the reason.`,
			examples: ['0 Whoops, wrong dude.', '42 Turns out this was the definition of life.']
		},
		commandVmuteDescription: "Throw somebody's microphone out the window.",
		commandVmuteExtended: {
			extendedHelp: `This command requires **${this.PERMISSIONS.MUTE_MEMBERS}**, and only members with lower role hierarchy position
					can be silenced by me. No, the guild's owner cannot be silenced. This action can be optionally timed to create
					a temporary voice mute.`,
			examples: ['@Pete', '@Pete Singing too loud', '@Pete Literally sang hear rape, for 24 hours.']
		},
		commandVoiceKickDescription: 'Hit somebody with the 👢 for singing so bad and loud.',
		commandVoiceKickExtended: {
			extendedHelp: `This command requires the permissions **${this.PERMISSIONS.MANAGE_CHANNELS}** to create a temporary (hidden)
					voice channel, and **${this.PERMISSIONS.MOVE_MEMBERS}** to move the user to the temporary channel. After this, the channel
					is quickly deleted, making the user leave the voice channel. For scared moderators, this command has almost no
					impact in the average user, as the channel is created in a way only me and the selected user can see and join,
					then quickly deleted.`,
			examples: ['@Pete', '@Pete Spamming all channels']
		},
		commandVunmuteDescription: "Get somebody's microphone back so they can talk.",
		commandVunmuteExtended: {
			extendedHelp: `This command requires **${this.PERMISSIONS.MUTE_MEMBERS}**, and only members with lower role hierarchy position
					can be un-silenced by me. No, the guild's owner cannot be un-silenced.`,
			examples: ['@Pete', '@Pete Appealed his times signing hear rape.']
		},
		commandWarnDescription: 'File a warning to somebody.',
		commandWarnExtended: {
			extendedHelp: `This command files a warning to a user. This kind of warning is meant to be **formal warnings**, as
					they will be shown in the 'warnings' command. It is a good practise to do an informal warning before using this
					command.`,
			examples: ['@Pete Attempted to mention everyone.']
		},

		/**
		 * ##################
		 * POKÉMON COMMANDS
		 */
		commandAbilityDescription: 'Obtiene datos de cualquier habilidad Pokémon dada usando mi conjunto de datos Pokémon.',
		commandAbilityExtended: {
			extendedHelp: 'Utiliza una búsqueda difusa para comparar también con coincidencias cercanas.',
			explainedUsage: [['habilidad', 'La capacidad para la que desea encontrar datos']],
			examples: ['multiscale', 'pressure']
		},
		commandAbilityEmbedTitle: 'Habilidad',
		commandAbilityQueryFail: ({ ability }) =>
			`Lo siento, pero esa consulta falló. ¿Estás seguro de que \`${ability}\` es realmente una habilidad en Pokémon?`,
		commandFlavorsDescription: 'Obtiene las entradas de dex en varios juegos para un Pokémon.',
		commandFlavorsExtended: {
			extendedHelp: `
				Utiliza una búsqueda difusa para comparar también con coincidencias cercanas.
				Puede proporcionar una bandera de \`--shiny\` para obtener el sprite brillante.
			`,
			explainedUsage: [['pokemon', 'El Pokémon para el que quieres obtener textos de sabor.']],
			examples: ['dragonite', 'pikachu', 'pikachu --shiny']
		},
		commandFlavorsQueryFail: ({ pokemon }) =>
			`Lo siento, pero esa consulta falló. ¿Estás seguro de que \`${pokemon}\` es en realidad un Pokémon?`,
		commandItemDescription: 'Obtiene datos para cualquier elemento Pokémon usando mi conjunto de datos Pokémon.',
		commandItemExtended: {
			extendedHelp: 'Utiliza una búsqueda difusa para comparar también con coincidencias cercanas.',
			explainedUsage: [['ítem', 'El elemento para el que desea buscar datos']],
			examples: ['life orb', 'choice specs']
		},
		commandItemEmebedData: ({ availableInGen8 }) => ({
			ITEM: 'Ítem',
			generationIntroduced: 'Generación introducida',
			availableInGeneration8Title: 'Disponible en la generación 8',
			availableInGeneration8Data: availableInGen8
		}),
		commandItemQueryFail: ({ item }) =>
			`Lo siento, pero esa consulta falló. ¿Estás seguro de que \`${item}\` es realmente un elemento en Pokémon?`,
		commandLearnDescription: 'Recupera si un Pokémon dado puede aprender uno o más movimientos dados usando mi conjunto de datos Pokémon.',
		commandLearnExtended: {
			extendedHelp: `
				Utiliza una búsqueda difusa para comparar también con coincidencias cercanas.
				Los movimientos se dividen en cada \`, \` (coma y espacio)
				y puedes proporcionar tantos movimientos como desee.
				Puede proporcionar una bandera de \`--shiny\` para obtener el sprite brillante.
			`,
			explainedUsage: [
				['generation', '(Opcional), la generación para la cual verificar los datos'],
				['pokemon', 'El Pokémon cuyo conjunto de aprendizaje quieres comprobar'],
				['movimiento', 'Los movimientos que desea verificar']
			],
			examples: ['7 dragonite dragon dance', 'pikachu thunder bolt', 'pikachu thunder bolt --shiny', 'pikachu thunder bolt, thunder']
		},
		commandLearnMethodTypes: ({ level }) => ({
			levelUpMoves: `por subir de nivel en el nivel ${level}`,
			eventMoves: 'a través de un evento',
			tutorMoves: 'de un tutor de movimiento',
			eggMoves: 'como un movimiento de huevo',
			virtualTransferMoves: 'al transfiriendo desde juegos de consola virtual',
			tmMoves: 'utilizando un Máquina Técnico o Disco Técnico',
			dreamworldMoves: 'a través de una captura de Pokémon Dream World'
		}),
		commandLearnInvalidGeneration: ({ generation }) => `Lo siento, pero ${generation} no es una Generación Pokémon admitida`,
		commandLearnMethod: ({ generation, pokemon, move, method }) =>
			`En la generacion ${generation} ${pokemon} __**puede**__ aprender **${move}** ${method}`,
		commandLearnQueryFailed: ({ pokemon, moves }) =>
			`Lo siento, pero esa consulta falló. ¿Estás seguro de que \`${pokemon}\` es en realidad un Pokémon y ${moves
				.map((move) => `\`${move}\``)
				.join('y')} son realmente movimientos?`,
		commandLearnCannotLearn: ({ pokemon, moves }) => `Parece que ${toTitleCase(pokemon)} no puede aprender ${this.list(moves, 'o')}`,
		commandLearnTitle: ({ pokemon, generation }) => `Datos de Learnset para ${toTitleCase(pokemon)} en la generación ${generation}`,
		commandMoveDescription: 'Obtiene datos para cualquier movimiento Pokémon usando mi conjunto de datos Pokémon',
		commandMoveExtended: {
			extendedHelp: 'Utiliza una búsqueda difusa para comparar también con coincidencias cercanas.',
			explainedUsage: [['movimiento', 'El movimiento para el que desea buscar datos']],
			examples: ['dragon dance', 'GMax Wildfire', 'Genesis Supernova'],
			reminder: `
				Los Movimientos Z muestran la potencia para los movimientos en la Octava Generación ya que son calculados con una tabla de conversión.
				Si Pokémon añade los Movimientos Z al juego, éstos serían sus niveles de poder teóricos. Sin embargo,
				al día de escritura, los Movimientos Z NO están disponibles en la Octava Generación.`
		},
		commandMoveEmbedData: ({ availableInGen8 }) => ({
			move: 'Movimiento',
			types: 'Tipo',
			basePower: 'Potencia',
			pp: 'PP',
			category: 'Categoría',
			accuracy: 'Precisión',
			priority: 'Movimiento con prioridad',
			target: 'Objetivo',
			contestCondition: 'Cualidad',
			zCrystal: 'Cristal Z',
			gmaxPokemon: 'Gigamax Pokémon',
			availableInGeneration8Title: 'Disponible en la generación 8',
			availableInGeneration8Data: availableInGen8,
			none: 'Ninguno',
			maxMovePower: 'Potencia base como Movimiento Dinamax (Dinamax)',
			zMovePower: 'Potencia base como Movimiento Z (Cristal Z)'
		}),
		commandMoveQueryFail: ({ move }) =>
			`Lo siento, pero esa consulta falló. ¿Estás seguro de que \`${move}\` es realmente un movimiento en Pokémon?`,
		commandPokedexDescription: 'Obtiene datos de cualquier Pokémon usando mi conjunto de datos Pokémon.',
		commandPokedexExtended: {
			extendedHelp: `
				Utiliza una búsqueda difusa para comparar también con coincidencias cercanas.
				Puede proporcionar una bandera de \`--shiny\` para obtener el sprite brillante.
			`,
			explainedUsage: [['Pokémon', 'El Pokémon para el que quieres encontrar datos']],
			examples: ['dragonite', 'pikachu'],
			reminder:
				'Si hay algún "Otro (s) formulario (s)" en la cuarta página opcional, también se pueden solicitar. Las formas cosméticas en esa página enumeran cambios puramente cosméticos y estos no tienen entradas separadas en la Pokédex.'
		},
		commandPokedexEmbedData: ({ otherFormes, cosmeticFormes }) => ({
			types: 'Tipo(s)',
			abilities: 'Habilidades',
			genderRatio: 'Relación de género',
			smogonTier: 'Smogon Tier',
			uknownSmogonTier: 'Forma desconocida / alternativa',
			height: 'Altura',
			weight: 'Peso',
			eggGroups: 'Grupo (s) de huevo',
			evolutionaryLine: 'Línea evolutiva',
			baseStats: 'Puntos de base',
			baseStatsTotal: 'TDPB',
			flavourText: 'Entrada de Pokédex',
			otherFormesTitle: 'Otras formas',
			cosmeticFormesTitle: 'Formas cosméticas',
			otherFormesList: this.list(otherFormes ?? [], 'y'),
			cosmeticFormesList: this.list(cosmeticFormes ?? [], 'y')
		}),
		commandPokedexQueryFail: ({ pokemon }) =>
			`Lo siento, pero esa consulta falló. ¿Estás seguro de que \`${pokemon}\` es en realidad un Pokémon?`,
		commandTypeDescription: 'Da los emparejamientos de tipos para uno o dos tipos de Pokémon.',
		commandTypeExtended: {
			extendedHelp: 'Los tipos deben ser coincidencias exactas con los tipos de pokemon (se pueden ignorar mayúsculas / minúsculas)',
			explainedUsage: [['tipo', 'El tipo(s) para buscar']],
			examples: ['dragon', 'fire flying']
		},
		commandTypeEmbedData: ({ types }) => ({
			offensive: 'Ofensivo',
			defensive: 'Defensivo',
			superEffectiveAgainst: 'Súper efectivo contra',
			dealsNormalDamageTo: 'Inflige daño normal a',
			doesNotAffect: 'No afecta',
			notVeryEffectiveAgainst: 'No muy efectivo contra',
			vulnerableTo: 'Vulnerable a',
			takesNormalDamageFrom: 'Toma daño normal de',
			resists: 'Resiste',
			notAffectedBy: 'No afectado por',
			typeEffectivenessFor: `Tipo de efectividad para ${this.list(types, 'y')}`
		}),
		commandTypeTooManyTypes: 'Lo siento, pero puedes obtener el emparejamiento para 2 tipos como máximo',
		commandTypeNotAType: ({ type }) => `${type} no es un tipo de Pokémon válido`,
		commandTypeQueryFail: ({ types }) =>
			`Lo siento, pero esa consulta falló. ¿Estás seguro de que los ${types
				.map((val) => `\`${val}\``)
				.join(' and ')} son realmente tipos en Pokémon?`,

		/**
		 * ##################
		 * OVERWATCH COMMANDS
		 */

		/**
		 * ###############
		 * SOCIAL COMMANDS
		 */

		commandSocialDescription: "Configure this guild's member points.",
		commandSocialExtended: {
			extendedHelp: "This command allows for updating other members' points.",
			explainedUsage: [
				['set <user> <amount>', 'Sets an amount of points to the user.'],
				['add <user> <amount>', 'Adds an amount of points to the user.'],
				['remove <user> <amount>', 'Removes an amount of points from the user.'],
				['reset <user>', 'Resets all pointss from the user.']
			],
			examples: ['set @kyra 40000', 'add @kyra 2400', 'remove @kyra 3000', 'reset @kyra']
		},
		commandBannerDescription: 'Configure the banner for your profile.',
		commandBannerExtended: {
			extendedHelp: 'Banners are vertical in Skyra, they decorate your profile card.',
			explainedUsage: [
				['list', '(Default) Lists all available banners.'],
				['reset', 'Set your displayed banner to default.'],
				['buy <bannerID>', 'Buy a banner, must be an ID.'],
				['set <bannerID>', 'Set your displayed banner, must be an ID.']
			],
			examples: ['list', 'buy 0w1p06', 'set 0w1p06', 'reset']
		},
		commandToggleDarkModeDescription: 'Toggle between light and dark templates for your profile and rank cards.',
		commandToggleDarkModeExtended: {
			extendedHelp: 'This command lets you toggle the template used to generate your profile.',
			examples: ['']
		},

		commandAutoRoleDescription: '(ADM) List or configure the autoroles for a guild.',
		commandAutoRoleExtended: {
			extendedHelp: `Autoroles? They are roles that are available for everyone, and automatically given when they reach an
					amount of (local) points, an administrator must configure them through a setting command.
					Note that if the role name has spaces in the name you need to put \`'quotes'\` around the name!`,
			explainedUsage: [
				['list', 'Lists all the current autoroles.'],
				['add <role> <amount>', 'Add a new autorole.'],
				['remove <role>', 'Remove an autorole from the list.'],
				['update <role> <amount>', 'Change the required amount of points for an existing autorole.']
			],
			reminder: 'The current system grants a random amount of points between 4 and 8 points, for each post with a 1 minute cooldown.',
			examples: ['list', "add 'Trusted Member' 20000", "update 'Trusted Member' 15000", "remove 'Trusted Member'"]
		},

		commandBalanceDescription: 'Check your current balance.',
		commandBalanceExtended: {
			extendedHelp: `The balance command retrieves your amount of ${SHINY}.`
		},
		commandDailyDescription: `Get your semi-daily ${SHINY}'s.`,
		commandDailyExtended: {
			extendedHelp: 'Shiiiiny!',
			reminder: [
				'Skyra uses a virtual currency called Shiny, and it is used to buy stuff such as banners or bet it on slotmachines.',
				'You can claim dailies once every 12 hours.',
				"If you use the --reminder flag, I will remind you when it's time to collect dailies again."
			].join('\n')
		},
		commandLeaderboardDescription: 'Check the leaderboards.',
		commandLeaderboardExtended: {
			extendedHelp: `The leaderboard command shows a list of users sorted by their local or global amount of points,
				by default, when using no arguments, it will show the local leaderboard. The leaderboards refresh after 10
					minutes.`,
			reminder: '"Local" leaderboards refer to the guild\'s top list. "Global" refers to all scores from all guilds.'
		},
		commandLevelDescription: 'Check your global level.',
		commandLevelExtended: {
			extendedHelp: 'How much until the next level?',
			explainedUsage: [['user', "(Optional) The user's profile to show. Defaults to the message's author!."]]
		},
		commandDivorceDescription: 'Break up with your couple!',
		commandDivorceExtended: {
			extendedHelp: `Sniff... This command is used to break up with your couple, hopefully in this virtual world, you are
					allowed to marry the user again.`
		},
		commandMarryDescription: 'Marry somebody!',
		commandMarryExtended: {
			extendedHelp: 'Marry your waifu!',
			explainedUsage: [['user', '(Optional) The user to marry with. If not given, the command will tell you who are you married with.']],
			examples: ['', '@love']
		},
		commandMylevelDescription: 'Check your local level.',
		commandMylevelExtended: {
			extendedHelp: 'How much until next auto role? How many points do I have in this guild?',
			explainedUsage: [['user', "(Optional) The user's profile to show. Defaults to the message's author!."]]
		},
		commandPayDescription: `Pay somebody with your ${SHINY}'s.`,
		commandPayExtended: {
			extendedHelp: 'Businessmen! Today is payday!',
			explainedUsage: [
				['money', `Amount of ${SHINY} to pay, you must have the amount you are going to pay.`],
				['user', 'The targeted user to pay. (Must be mention/id)']
			],
			examples: ['200 @kyra']
		},
		commandProfileDescription: 'Check your user profile.',
		commandProfileExtended: {
			extendedHelp: `This command sends a card image with some of your user profile such as your global rank, experience...
				Additionally, you are able to customize your colours with the 'setColor' command.`,
			explainedUsage: [['user', "(Optional) The user's profile to show. Defaults to the message's author!."]]
		},
		commandRemindmeDescription: 'Manage your reminders.',
		commandRemindmeExtended: {
			extendedHelp: 'This command allows you to set, delete and list reminders.',
			explainedUsage: [
				['action', 'The action, one of "list", "show", "delete", or "create"/"me". Defaults to "list".'],
				['idOrDuration', 'Dependent of action; "list" → ignored; "delete"/"show" → reminder ID; else → duration.'],
				['description', '(Optional) Dependent of action, this is only read when creating a new reminder.']
			],
			examples: ['me 6h to fix this command.', 'list', 'show jedbcuywb', 'delete jedbcuywb']
		},
		commandReputationDescription: 'Give somebody a reputation point.',
		commandReputationExtended: {
			extendedHelp: `This guy is so helpful... I'll give him a reputation point! Additionally, you can check how many
					reputation points a user has by writing 'check' before the mention.`,
			explainedUsage: [
				['check', '(Optional) Whether you want to check somebody (or yours) amount of reputation.'],
				['user', 'The user to give a reputation point.']
			],
			reminder: 'You can give a reputation point once every 24 hours.',
			examples: ['check @kyra', 'check', '@kyra', 'check "User With Spaces"', '"User With Spaces"']
		},
		commandSetColorDescription: "Change your user profile's color.",
		commandSetColorExtended: {
			extendedHelp: 'The setColor command sets a color for your profile.',
			explainedUsage: [['color', 'A color resolvable.']],
			possibleFormats: [
				['HEX', '#dfdfdf'],
				['RGB', 'rgb(200, 200, 200)'],
				['HSL', 'hsl(350, 100, 100)'],
				['B10', '14671839']
			]
		},

		/**
		 * ##################
		 * STARBOARD COMMANDS
		 */

		commandStarDescription: 'Get a random starred message from the database or the star leaderboard.',
		commandStarExtended: {
			extendedHelp: 'This command shows a random starred message or the starboard usage and leaderboard for this server.'
		},

		/**
		 * ###############
		 * SYSTEM COMMANDS
		 */

		commandDmDescription: 'Sends a Direct Message. Reserved for bot owner for replying purposes.',
		commandDmExtended: {
			extendedHelp: `The DM command is reserved for bot owner, and it's only used for very certain purposes, such as replying feedback
				messages sent by users.`
		},
		commandEvalDescription: 'Evaluates arbitrary Javascript. Reserved for bot owner.',
		commandEvalExtended: {
			extendedHelp: `The eval command evaluates code as-in, any error thrown from it will be handled.
					It also uses the flags feature. Write --silent, --depth=number or --async to customize the output.
					The --wait flag changes the time the eval will run. Defaults to 10 seconds. Accepts time in milliseconds.
					The --output and --output-to flag accept either 'file', 'log', 'haste' or 'hastebin'.
					The --delete flag makes the command delete the message that executed the message after evaluation.
					The --silent flag will make it output nothing.
					The --depth flag accepts a number, for example, --depth=2, to customize util.inspect's depth.
					The --async flag will wrap the code into an async function where you can enjoy the use of await, however, if you want to return something, you will need the return keyword
					The --showHidden flag will enable the showHidden option in util.inspect.
					The --lang and --language flags allow different syntax highlight for the output.
					The --json flag converts the output to json
					The --no-timeout flag disables the timeout
					If the output is too large, it'll send the output as a file, or in the console if the bot does not have the ${this.PERMISSIONS.ATTACH_FILES} permission.`,
			examples: ['msg.author!.username;', '1 + 1;'],
			multiline: true
		},
		commandExecDescription: 'Execute Order 66.',
		commandExecExtended: {
			extendedHelp: 'You better not know about this.'
		},
		commandSetAvatarDescription: "Set Skyra's avatar.",
		commandSetAvatarExtended: {
			extendedHelp: "This command changes Skyra's avatar. You can send a URL or upload an image attachment to the channel."
		},
		commandDonateDescription: 'Get information about how to donate to keep Skyra alive longer.',
		commandDonateExtended: {
			extendedHelp: `
				Skyra Project started on 24th October 2016, if you are reading this, you are
				using the version ${VERSION}, which is the twelfth rewrite. I have
				improved a lot every single function from Skyra, and now, she is extremely fast.

				However, not everything is free, I need your help to keep Skyra alive in a VPS so
				you can enjoy her functions longer. I will be very thankful if you help me, really,
				I have been working on a lot of things, but she is my beautiful baby, take care of her ❤

				Do you want to support this amazing project? Feel free to do so! https://www.patreon.com/kyranet`
		},
		commandEchoDescription: 'Make Skyra send a message to this (or another) channel.',
		commandEchoExtended: {
			extendedHelp: 'This should be very obvious...'
		},
		commandFeedbackDescription: "Send a feedback message to the bot's owner.",
		commandFeedbackExtended: {
			extendedHelp: `This command sends a message to a feedback channel where the bot's owner can read. You'll be replied
					as soon as an update comes.`
		},
		commandStatsDescription: 'Provides some details about the bot and stats.',
		commandStatsExtended: {
			extendedHelp: 'This should be very obvious...'
		},

		/**
		 * ##############
		 * TOOLS COMMANDS
		 */

		commandAvatarDescription: "View somebody's avatar in full size.",
		commandAvatarExtended: {
			extendedHelp: "As this command's name says, it shows somebody's avatar. Use the --size flag to change the avatar's size.",
			explainedUsage: [['user', '(Optional) A user mention. Defaults to the author if the input is invalid or not given.']]
		},
		commandColorDescription: 'Display some awesome colours.',
		commandColorExtended: {
			extendedHelp: 'The color command displays a set of colours with nearest tones given a difference between 1 and 255..',
			explainedUsage: [['color', 'A color resolvable.']],
			possibleFormats: [
				['HEX', '#dfdfdf'],
				['RGB', 'rgb(200, 200, 200)'],
				['HSL', 'hsl(350, 100, 100)'],
				['B10', '14671839']
			],
			examples: ['#dfdfdf >25', 'rgb(200, 130, 75)']
		},
		commandContentDescription: 'Obtener el contenido sin formato de los mensajes.',
		commandContentExtended: {},
		commandEmojiDescription: 'Obtén información sobre un emoji.',
		commandEmojiExtended: {},
		commandEmotesDescription: 'Muestra todos los gestos personalizados disponibles en este servidor.',
		commandEmotesExtended: {
			extendedHelp: 'La lista de emotes se divide por 50 emotes..'
		},
		commandEmotesTitle: 'Emotes en',
		commandPriceDescription: 'Convert the currency with this tool.',
		commandPriceExtended: {
			extendedHelp: 'Convert between any two currencies, even if they are cryptocurrencies.',
			explainedUsage: [
				['from', 'The currency to convert from'],
				['to', 'The currency to convert to'],
				['amount', 'The amount to convert, will default to 1']
			],
			examples: ['EUR USD', 'USD EUR 5', 'USD BAT 10']
		},
		commandQuoteDescription: "Quote another person's message.",
		commandQuoteExtended: {},
		commandRolesDescription: 'List all public roles from a guild, or claim/unclaim them.',
		commandRolesExtended: {
			extendedHelp: `Public roles? They are roles that are available for everyone, an administrator must configure them with a configuration command.`,
			explainedUsage: [['Roles', 'The list of roles to claim and unclaim. Leave this empty to get a list of roles']],
			reminder: [
				'When using claim/unclaim, the roles can be individual, or multiple.',
				'To claim multiple roles, you must separate them by a comma.',
				'You can specify which roles by writting their ID, name, or a section of the name.',
				'',
				'Administrators can add public roles using `Skyra, conf set roles.public MyPublicRole`.'
			].join('\n'),
			examples: ['', 'Designer, Programmer', 'Designer'],
			multiline: true
		},
		commandSearchDescription: 'Search things from the Internet with DuckDuckGo.',
		commandSearchExtended: {},
		commandPollDescription: 'Simplifies reaction-based polls.',
		commandPollExtended: {
			extendedHelp: 'Separate your options using commas.',
			examples: ['Make an anime channel, Make a gaming channel, Make a serious-discussion channel']
		},
		commandPollReactionLimit: "Please don't add emojis while I am reacting!",
		commandVoteDescription: 'Simplified reaction-based vote.',
		commandVoteExtended: {
			examples: ['Should I implement the #anime channel?']
		},
		commandTopInvitesDescription: 'Muestra las 10 invitaciones más utilizadas para este servidor.',
		commandTopInvitesExtended: {},
		commandTopInvitesNoInvites: '¡No hay invitaciones, o ninguna de ellas ha sido utilizada!',
		commandTopInvitesTop10InvitesFor: ({ guild }) => `Las 10 mejores invitaciones para ${guild}`,
		commandTopInvitesEmbedData: {
			channel: 'Canal',
			link: 'Enlace',
			createdAt: 'Fecha de creacion',
			createdAtUnknown: 'Fecha de creación desconocida',
			expiresIn: 'Expira en',
			neverExpress: 'Nunca',
			temporary: 'Invitación temporal',
			uses: 'Usos'
		},
		commandUrbanDescription: 'Check the definition of a word on UrbanDictionary.',
		commandUrbanExtended: {
			extendedHelp: 'What does "spam" mean?',
			explainedUsage: [
				['Word', 'The word or phrase you want to get the definition from.'],
				['Page', 'Defaults to 1, the page you wish to read.']
			],
			examples: ['spam']
		},
		commandWhoisDescription: 'Who are you?',
		commandWhoisExtended: {},
		commandFollowageDescription: 'Check how long a Twitch user has been following a channel.',
		commandFollowageExtended: {
			extendedHelp: 'Just... that.',
			examples: ['dallas cohhcarnage']
		},
		commandTwitchDescription: 'Check the information about a Twitch profile.',
		commandTwitchExtended: {
			extendedHelp: 'Really, just that.',
			examples: ['riotgames']
		},
		commandTwitchSubscriptionDescription: 'Manage the subscriptions for your server.',
		commandTwitchSubscriptionExtended: {
			extendedHelp: `
				Manage the subscriptions for this server.
				__Online Notifications__
				For content, the best way is writing \`--embed\`, the notifications will then show up in MessageEmbeds
				with all available data. Alternatively you can set your own content and it will post as a regular message.
				This content can contain some parameters that will be replaced with Twitch data:
				- \`%TITLE%\` for the stream's title
				- \`%VIEWER_COUNT%\` for the amount of current viewers,
				- \`%GAME_NAME%\` for the title being streamed
				- \`%GAME_ID%\` for the game's ID as seen by Twitch
				- \`%LANGUAGE%\` for the language the stream is in
				- \`%USER_ID%\` for the streamer's ID as seen by Twitch
				- and \`%USER_NAME%\` for the Streamer's twitch username.

				__Offline Notifications__
				For offline events none of the variables above are available and you'll have to write your own content.
				You can still use the \`--embed\` flag for the notification to show in a nice Twitch-purple MessageEmbed.`,
			explainedUsage: [
				[this.list(['add', 'remove', 'reset', 'show'], 'o'), 'The subcommand to trigger.'],
				['streamer', 'The Twitch username of the streamer to get notifications for.'],
				['channel', 'A Discord channel where to post the notifications in.'],
				['status', `The status that the Twitch streamer should get for an notification, one of ${this.list(['online', 'offline'], 'o')}.`],
				['content', 'The message to send in Discord chat. Refer to extended help above for more information.']
			],
			examples: [
				'add favna #twitch online --embed',
				'add favna #twitch online %USER_NAME% went live | %TITLE%',
				'remove kyranet #twitch online',
				'reset kyranet',
				'reset',
				'show kyranet',
				'show'
			],
			multiline: true
		},
		commandWikipediaDescription: 'Search something through Wikipedia.',
		commandWikipediaExtended: {},
		commandYoutubeDescription: 'Search something through YouTube.',
		commandYoutubeExtended: {},

		/**
		 * ################
		 * GOOGLE COMMANDS
		 */

		commandCurrentTimeDescription: 'Obtiene la hora actual en cualquier lugar del mundo',
		commandCurrentTimeExtended: {
			extendedHelp: `Este comando usa Google Maps para obtener las coordenadas del lugar,
				este paso también permite el soporte en varios idiomas, ya que es ... Búsqueda de Google.
				Una vez que este comando obtuvo las coordenadas, consulta TimezoneDB para obtener los datos de tiempo`,
			explainedUsage: [['ubicación', 'La localidad, el gobierno, el país o el continente para consultar la hora.']],
			examples: ['Madrid', 'Barcelona']
		},
		commandCurrentTimeLocationNotFound: 'Lo siento, pero no pude encontrar datos de tiempo para esa ubicación.',
		commandCurrentTimeTitles: ({ dst }) => ({
			currentTime: 'Tiempo actual',
			currentDate: 'Fecha actual',
			country: 'País',
			gmsOffset: 'GMT Offset',
			dst: `**Horario de verano**: ${
				dst === 0 ? 'No observa el horario de verano en este momento' : 'Observa el horario de verano en este momento'
			}`
		}),
		commandGsearchDescription: 'Encuentra tus cosas favoritas en Google',
		commandGsearchExtended: {
			extendedHelp: `Este comando consulta el poderoso motor de búsqueda de Google para encontrar sitios web para su consulta.
			Para imágenes, utilice el comando \`gimage\`.`,
			explainedUsage: [['consulta', 'Lo que quieres encontrar en Google']],
			examples: ['Discord', 'Skyra']
		},
		commandGimageDescription: 'Encuentra tus imágenes favoritas en Google',
		commandGimageExtended: {
			extendedHelp: `Este comando consulta el poderoso motor de búsqueda de Google para encontrar imágenes para su consulta.
				Para obtener resultados web regulares, utilice el comando \`gsearch\`.
				Este comando se ha marcado como NSFW porque es inevitable que cuando consulta contenido explícito, obtendrá resultados explícitos.`,
			explainedUsage: [['consulta', 'La imagen que quieres encontrar en Google']],
			examples: ['Discord', 'Skyra']
		},
		commandLmgtfyDescription: 'Moleste a otro usuario enviándole un enlace LMGTFY (Permítame Google eso para usted).',
		commandLmgtfyExtended: {
			explainedUsage: [['query', 'La consulta a google']]
		},
		commandWeatherDescription: 'Check the weather status in a location.',
		commandWeatherExtended: {
			extendedHelp: `Este comando usa Google Maps para obtener las coordenadas del lugar,
				este paso también permite el soporte en varios idiomas, ya que es ... Búsqueda de Google.
				Una vez que este comando obtuvo las coordenadas, consulta a DarkSky para recuperar información sobre el clima.
				Nota: la temperatura está en ** Celsius **`,
			explainedUsage: [['ciudad', 'La localidad, el gobierno, el país o el continente para consultar la hora.']],
			examples: ['Madrid', 'Barcelona']
		},
		googleErrorZeroResults: 'La aplicación no devolvió resultados.',
		googleErrorRequestDenied: 'La aplicación GeoCode ha rechazado su solicitud.',
		googleErrorInvalidRequest: 'Solicitud incorrecta.',
		googleErrorOverQueryLimit: 'Límite de solicitudes excedida, prueba de nuevo mañana.',
		googleErrorUnknown: 'Lo siento, pero no pude obtener un resultado de Google.',

		/**
		 * #############
		 * WEEB COMMANDS
		 */

		commandWblushDescription: 'Blush with a weeb picture!',
		commandWblushExtended: {
			extendedHelp: 'Blush with a random weeb image!'
		},
		commandWcryDescription: 'Cry to somebody with a weeb picture!',
		commandWcryExtended: {
			extendedHelp: 'Cry with a random weeb image!',
			explainedUsage: [['user', 'The user to cry to.']],
			examples: ['@Skyra']
		},
		commandWcuddleDescription: 'Cuddle somebody with a weeb picture!',
		commandWcuddleExtended: {
			extendedHelp: 'Unlike the original cuddle command, this one displays random weeb images, enjoy!',
			explainedUsage: [['user', 'The user to cuddle with.']],
			examples: ['@Skyra']
		},
		commandWdanceDescription: 'Dance with a weeb picture!',
		commandWdanceExtended: {
			extendedHelp: 'Dance with a random weeb image!'
		},
		commandWhugDescription: 'Hug somebody with a weeb picture!',
		commandWhugExtended: {
			extendedHelp: 'Unlike the original hug command, this one displays random weeb images, enjoy!',
			explainedUsage: [['user', 'The user to give the hug.']],
			examples: ['@Skyra']
		},
		commandWkissDescription: 'Kiss somebody with a weeb picture!',
		commandWkissExtended: {
			extendedHelp: 'Kiss somebody with a random weeb image!',
			explainedUsage: [['user', 'The user to give the kiss to.']],
			examples: ['@Skyra']
		},
		commandWlickDescription: 'Lick somebody with a weeb picture!',
		commandWlickExtended: {
			extendedHelp: 'Lick somebody with a random weeb image!',
			explainedUsage: [['user', 'The user to lick.']],
			examples: ['@Skyra']
		},
		commandWnomDescription: 'Nom nom with a 🍞!',
		commandWnomExtended: {
			extendedHelp: "Nom nom nom! Wha~... I'm busy eating!"
		},
		commandWnekoDescription: 'Human kittens!',
		commandWnekoExtended: {
			extendedHelp: `Unlike the original kitten command, this one displays random weeb images, the difference is that
					they're weebs... and humans, enjoy!`
		},
		commandWpatDescription: "Pats somebody's head!",
		commandWpatExtended: {
			extendedHelp: "Pat somebody's head with a random weeb image!",
			explainedUsage: [['user', 'The user to pat with.']],
			examples: ['@Skyra']
		},
		commandWpoutDescription: 'I feel somebody... mad',
		commandWpoutExtended: {
			extendedHelp: 'Show your expression with a random weeb image!'
		},
		commandWslapDescription: 'Slap somebody with a weeb picture!',
		commandWslapExtended: {
			extendedHelp: 'Unlike the original slap command, this one displays random weeb images, enjoy!',
			explainedUsage: [['user', 'The user to slap.']],
			examples: ['@Pete']
		},
		commandWsmugDescription: 'Smug',
		commandWsmugExtended: {
			extendedHelp: 'Just an anime smug face!'
		},
		commandWstareDescription: '*Stares*',
		commandWstareExtended: {
			extendedHelp: '*Still stares at you*',
			explainedUsage: [['user', 'The user to stare at.']],
			examples: ['@Pete']
		},
		commandWtickleDescription: 'Give tickles to somebody with a weeb picture!',
		commandWtickleExtended: {
			extendedHelp: 'Tickle somebody!',
			explainedUsage: [['user', 'The user to tickle.']],
			examples: ['@Skyra']
		},
		commandWbangDescription: 'Bang 💥🔫!',
		commandWbangExtended: {
			extendedHelp: 'Shoot a user with a random weeb image!',
			explainedUsage: [['user', 'The user to shoot.']],
			examples: ['@Skyra']
		},
		commandWbangheadDescription: "STAHP! I'm banging my head here!",
		commandWbangheadExtended: {
			extendedHelp: 'Bang your head with a random weeb image!'
		},
		commandWbiteDescription: '*nom nom* you are delicious!',
		commandWbiteExtended: {
			extendedHelp: 'Bite a user with a random weeb image!',
			explainedUsage: [['user', 'The user to bite.']],
			examples: ['@Skyra']
		},
		commandWgreetDescription: 'Say hi! to another user',
		commandWgreetExtended: {
			extendedHelp: 'Greet a user with a random weeb image!',
			explainedUsage: [['user', 'The user to greet.']],
			examples: ['@Skyra']
		},
		commandWlewdDescription: 'Lewds! Lewds! Lewds!',
		commandWlewdExtended: {
			extendedHelp: 'Random lewd weeb image!'
		},
		commandWpunchDescription: '*pow* 👊👊',
		commandWpunchExtended: {
			extendedHelp: 'Punch that annoying user with a random weeb image!',
			explainedUsage: [['user', 'The user to punch.']],
			examples: ['@Skyra']
		},
		commandWsleepyDescription: "I'm so sleeeeepy... *yawn*",
		commandWsleepyExtended: {
			extendedHelp: 'Show how sleepy you are with a random weeb image!'
		},
		commandWsmileDescription: "Huh, because I'm happy. Clap along if you feel like a room without a roof",
		commandWsmileExtended: {
			extendedHelp: 'Show just how happy you are with a random weeb image!'
		},
		commandWthumbsupDescription: 'Raise your thumb into the air in a magnificent show of approval',
		commandWthumbsupExtended: {
			extendedHelp: 'Raise your thumb with a random weeb image!'
		},

		/**
		 * #################################
		 * #       COMMAND RESPONSES       #
		 * #################################
		 */

		/**
		 * ##############
		 * ANIME COMMANDS
		 */

		commandAnimeTypes: {
			tv: '📺 TV',
			movie: '🎥 Película',
			ova: '📼 Animación de Vídeo Original',
			special: '🎴 Especial'
		},
		commandAnimeInvalidChoice: '¡Esa opción no es válida! Selecciona otra opción, por favor.',
		commandAnimeOutputDescription: ({ entry, synopsis }) =>
			[
				`**Título inglés:** ${entry.titles.en || entry.titles.en_us || 'Ninguno'}`,
				`**Título japonés:** ${entry.titles.ja_jp || 'Ninguno'}`,
				`**Título canónico:** ${entry.canonicalTitle || 'Ninguno'}`,
				synopsis ?? 'No hay sinopsis disponible para este título.'
			].join('\n'),
		commandAnimeEmbedData: {
			type: 'Tipo',
			score: 'Puntuación',
			episodes: 'Episodio(s)',
			episodeLength: 'Duración del episodio',
			ageRating: 'Clasificación de edad',
			firstAirDate: 'Primera fecha de emisión',
			watchIt: 'Míralo Aquí:',
			stillAiring: 'Aún se transmite'
		},
		commandMangaOutputDescription: ({ entry, synopsis }) =>
			[
				`**Título inglés:** ${entry.titles.en || entry.titles.en_us || 'Ninguno'}`,
				`**Título japonés:** ${entry.titles.ja_jp || 'Ninguno'}`,
				`**Título canónico:** ${entry.canonicalTitle || 'Ninguno'}`,
				synopsis ?? 'No hay sinopsis disponible para este título.'
			].join('\n'),
		commandMangaTypes: {
			manga: '📘 Manga',
			novel: '📕 Novela',
			manhwa: '🇰🇷 Manhwa',
			oneShot: '☄ Cameo',
			special: '🎴 Especial'
		},
		commandMangaEmbedData: {
			ageRating: 'Clasificación de edad',
			firstPublishDate: 'Primera fecha de publicación',
			readIt: 'Léelo Aquí:',
			score: 'Puntuación',
			type: 'Tipo',
			none: 'Ninguno'
		},
		commandWaifuFooter: 'Imagen por thiswaifudoesnotexist.net',

		/**
		 * #####################
		 * ANNOUNCEMENT COMMANDS
		 */

		commandSubscribeNoRole: 'Este servidor no configuró el rol para los anuncios.',
		commandSubscribeSuccess: ({ role }) => `Concedido con éxito el rol: **${role}**`,
		commandUnsubscribeSuccess: ({ role }) => `Removido con éxito el rol: **${role}***`,
		commandSubscribeNoChannel: 'Este servidor no tiene un canal de anuncios configurado.',
		commandAnnouncement: ({ role }) => `**Nuevo anuncio para** ${role}`,
		commandAnnouncementSuccess: 'Se ha publicado un nuevo anuncio con éxito.',
		commandAnnouncementCancelled: 'Se ha cancelado el anuncio con éxito.',
		commandAnnouncementPrompt: 'Éste es el contenido que será mandado al canal de anuncios. ¿Quiere enviarlo ahora?',
		commandAnnouncementEmbedMentions: ({ header, mentions }) =>
			`${header}${mentions.length ? `, y mencionando a: ${this.list(mentions, 'y')}` : ''}:`,

		/**
		 * ################
		 * GENERAL COMMANDS
		 */

		commandInviteDescription: 'Muestra el enlace para invitarme.',
		commandInviteExtended: {
			extendedHelp:
				'Si desea obtener un enlace donde Skyra no solicitará ningún permiso, agregue `noperms`, `--noperms` o `--nopermissions` al comando.',
			examples: ['', 'noperms', '--noperms', '--nopermissions']
		},
		commandInvite: () =>
			[
				`Para añadir Skyra a tu servidor: <${this.client.invite}>`,
				'No tengas miedo de quitar algunos permisos, Skyra te hará saber si estás intentando ejecutar un comando sin los permisos requeridos.'
			].join('\n'),
		commandInviteNoPerms: () => `Para añadir Skyra a tu servidor: <https://discord.com/oauth2/authorize?client_id=${CLIENT_ID}&scope=bot>`,
		commandInfo: [
			`Skyra ${VERSION} is a multi-purpose Discord Bot designed to run the majority of tasks with a great performance and constant 24/7 uptime.`,
			"She is built on top of Klasa, a 'plug-and-play' framework built on top of the Discord.js library.",
			'',
			'Skyra features:',
			'• Advanced Moderation with temporary actions included',
			'• Announcement management',
			'• Fully configurable',
			'• Message logs, member logs, and mod logs',
			'• Multilingual',
			'• Profiles and levels, with leaderboards and social management',
			'• Role management',
			'• Weeb commands (+10)!',
			'And more!'
		].join('\n'),
		commandHelpData: ({ titleDescription, usage, extendedHelp, footerName }) => ({
			title: `${titleDescription}`,
			usage: `📝 | ***Uso del Comando***\n\`${usage}\`\n`,
			extended: `🔍 | ***Descripción Extendida***\n${extendedHelp}`,
			footer: `Ayuda de comando para ${footerName}`
		}),
		commandSupportEmbedTitle: ({ username }) => `¿Necesita ayuda, ${username}?`,
		commandSupportEmbedDescription:
			"¡Entonces deberías unirte a [Skyra's lounge](https://join.skyra.pw)! Allí, puede recibir ayuda de los desarrolladores y otros miembros de la comunidad.",

		/**
		 * #####################
		 * DEVELOPERS COMMANDS
		 */

		commandYarnDescription: 'Responde con información sobre un paquete NodeJS utilizando el registro del paquete Yarn.',
		commandYarnExtended: {
			extendedHelp: `Esto es para los desarrolladores de NodeJS que desean encontrar rápidamente información sobre un paquete publicado en npm [npm](https://npmjs.com)`,
			explainedUsage: [['package', 'El nombre del paquete a buscar debe ser una coincidencia exacta']],
			examples: ['@skyra/char', '@skyra/saelem', '@skyra/eslint-config']
		},
		commandYarnNoPackage: `${REDCROSS} Lo siento, pero tienes que darme el nombre de un paquete para buscarlo.`,
		commandYarnUnpublishedPackage: ({ pkg }) => `¡Qué desarrollador tan tonto que hizo \`${pkg}\`! ¡No lo publicaron!`,
		commandYarnPackageNotFound: ({ pkg }) => `Lo siento, pero no pude encontrar ningún paquete con el nombre de \`${pkg}\` en el registro.`,
		commandYarnEmbedDescription: ({
			author,
			dateCreated,
			dateModified,
			dependencies,
			deprecated,
			description,
			latestVersionNumber,
			license,
			mainFile,
			maintainers
		}) =>
			[
				description,
				'',
				`❯ Autor: ${author}`,
				`❯ Mantenedores: ${this.list(maintainers, 'y')}`,
				`❯ Ultima versión: ${latestVersionNumber}`,
				`❯ Licencia: ${license}`,
				`❯ Archivo principal: ${mainFile}`,
				`❯ Fecha de creacion: ${dateCreated}`,
				`❯ Fecha modificada: ${dateModified}`,
				deprecated ? `❯ Aviso de desuso: **${deprecated}**` : undefined,
				'',
				dependencies && dependencies.length ? this.list(dependencies, 'y') : `Sin dependencias ${GREENTICK}!`
			]
				.filter((part) => part !== undefined)
				.join('\n'),
		commandYarnEmbedMoreText: 'más...',

		/**
		 * ##############
		 * FUN COMMANDS
		 */

		command8ballOutput: ({ author, question, response }) => `🎱 Pregunta por ${author}: *${question}*\n${response}`,
		command8ballQuestions: {
			When: /^¿?cu[áa]ndo/i,
			What: /^¿?qu[ée]/i,
			HowMuch: /^¿?cu[áa]nto/i,
			HowMany: /^¿?cu[áa]nto/i,
			Why: /^¿?por qu[ée]/i,
			Who: /^¿?qui[ée]n/i
		},
		command8ballWhen: createPick(['Pronto™', 'Quizá mañana.', 'Quizá el año que viene...', 'Ahora mismo.', 'En unos cuantos meses.']),
		command8ballWhat: createPick(['Un avión.', '¿Qué? Pregunta de nuevo.', '¡Un regalo!', 'Nada.', 'Un anillo.', 'No lo sé, quizá sea algo.']),
		command8ballHowMuch: createPick([
			'Un montón.',
			'Un poco.',
			'Un poquillo.',
			'Pregúnteme mañana.',
			'No lo sé, pregúntaselo a un físico.',
			'Absolutamente nada.',
			`Entre ${random(10)} y ${random(1000)}L.`,
			`${random(10)}e${random(1000)}L.`,
			'2 o 3 litros, no recuerdo.',
			'¡Infinito!',
			'1010 litros.'
		]),
		command8ballHowMany: createPick([
			'Un montón.',
			'Un poco.',
			'Un poquillo.',
			'Pregúnteme mañana.',
			'No lo sé, pregúntaselo a un físico.',
			'Absolutamente nada.',
			`Entre ${random(10)} y ${random(1000)}.`,
			`${random(10)}e${random(1000)}.`,
			'2 o 3, no recuerdo.',
			'¡Infinito!',
			'1010.'
		]),
		command8ballWhy: createPick([
			'Probablemente genética.',
			'Porque alguien decidió que fuera así.',
			'¡Por la gloria de Satán, por supuesto!',
			'No lo sé, quizás fuese el destino.',
			'Porque lo dije yo.',
			'No tengo ni idea.',
			'Uhm... pregúntale al dueño del servidor.',
			'Pregunta de nuevo.',
			'Para llegar al otro lado.',
			'Lo dice en la Biblia.'
		]),
		command8ballWho: createPick([
			'Un humano.',
			'Un robot.',
			'Un avión.',
			'Un pájaro.',
			'Una composición de carbono.',
			'Un puñado de zeros y unos.',
			'No tengo ni idea, ¿es material?',
			'Eso no es lógico.'
		]),
		command8ballElse: createPick([
			'Probablemente.',
			'No.',
			'¡SÍ!',
			'Quizás.',
			'Como yo lo veo, sí.',
			'Pregúnteme mañana.',
			'No lo sé, pregúntaselo a un físico.',
			'Mejor no decirte ahora.',
			'No cuentes con eso.',
			'Es cierto.',
			'Es decididamente así.',
			'Mis fuentes dicen que no.',
			'No tiene muy buena pinta.',
			'Tiene buena pinta.',
			'No pude procesar mi respuesta, inténtalo de nuevo.',
			'Un pajarito me susurró al oído diciendo que sí.',
			'Muy dudoso.',
			'Sin duda.',
			'Definitivamente, sí.',
			'Puedes confiar en ello.'
		]),

		commandCatfactTitle: 'Hecho Gatuno',
		commandChoiceOutput: ({ user, word }) => `🕺 *Pito, pito, gorgorito, ¿dónde vas tan bonito?...* ${user}, Elijo:${codeBlock('', word)}`,
		commandChoiceMissing: 'Por favor, escribe al menos dos opciones separadas con coma.',
		commandChoiceDuplicates: ({ words }) => `¿Por qué aceptaría palabras duplicadas? '${words}'.`,
		commandDiceOutput: ({ result }) => `¡Lanzaste el dado! Obteniste: **${result}**`,
		commandDiceRollsError: 'La cantidad de lanzamientos debe ser un número entre 1 y 1024.',
		commandDiceSidesError: 'La cantidad de lados debe ser un número entre 3 y 1024.',
		commandEscaperopeOutput: ({ user }) => `**${user}** usó **Cuerda Huída**`,
		commandLoveLess45: 'Prueba de nuevo la próxima vez...',
		commandLoveLess75: '¡Bastante bien!',
		commandLoveLess100: '¡Haríais una gran pareja!',
		commandLove100: '¡Emparejamiento perfecto!',
		commandLoveItself: 'Eres una criatura muy especial y deberías amarte a tí mismo más que a los demás <3',
		commandLoveResult: 'Resultado',
		commandMarkovTimer: ({ timer }) => `Processed in ${timer}.`,
		commandMarkovNoMessages: 'The channel or user has no messages.',
		commandNorrisOutput: 'Chuck Norris',
		commandRateOutput: ({ author, userToRate, rate, emoji }) => `**${author}**, Uhm... le daría a **${userToRate}** un **${rate}**/100 ${emoji}`,
		commandRateMyself: ['me quiero a mí misma mucho 😊', 'yo'],
		commandPunError: 'Something went wrong. Try again later.',
		commandXkcdComics: ({ amount }) => `Hay ${amount} comics.`,
		commandXkcdNotfound:
			'He buscado en todos los rincones, pero no he tenido suerte encontrando este comic, ¡prueba más tarde o prueba con otro!',

		/**
		 * ##############
		 * GAMES COMMANDS
		 */

		commandGamesSkyra: 'I am sorry, I know you want to play with me, but if I do, I will not be able to help other people! 💔',
		commandGamesBot: 'I am sorry, but I do not think they would like to stop doing what they are doing and play with humans.',
		commandGamesSelf: 'You must be so sad to play against yourself. Try again with another user.',
		commandGamesProgress: 'I am sorry, but there is a game in progress in this channel, try again when it finishes.',
		commandGamesNoPlayers: ({ prefix }) =>
			`Por favor, especifique algunos homenajes para jugar a los Juegos del Hambre, así: \`${prefix}hg Bob, Mark, Jim, Kyra\``,
		commandGamesTooManyOrFew: ({ min, max }) => `I am sorry but the amount of players is less than ${min} or greater than ${max}.`,
		commandGamesRepeat: 'Lo siento, pero un usuario no puede jugar dos veces.',
		commandGamesPromptTimeout: 'I am sorry, but the challengee did not reply on time.',
		commandGamesPromptDeny: 'I am sorry, but the challengee refused to play.',
		commandGamesTimeout: '**The match concluded in a draw due to lack of a response (60 seconds)**',
		commandC4Prompt: ({ challenger, challengee }) =>
			`Dear ${challengee}, you have been challenged by ${challenger} in a Connect-Four match. Reply with **yes** to accept!`,
		commandC4Start: ({ player }) => `Let's play! Turn for: **${player}**.`,
		commandC4GameColumnFull: 'This column is full. Please try another. ',
		commandC4GameWin: ({ user, turn }) => `${user} (${turn === 0 ? 'blue' : 'red'}) won!`,
		commandC4GameDraw: 'This match concluded in a **draw**!',
		commandC4GameNext: ({ user, turn }) => `Turn for: ${user} (${turn === 0 ? 'blue' : 'red'}).`,
		commandC4Description: 'Play Connect-Four with somebody.',
		commandC4Extended: {
			extendedHelp: `This game is better played on PC. Connect Four (also known as Captain's Mistress, Four Up, Plot
					Four, Find Four, Four in a Row, Four in a Line and Gravitrips (in Soviet Union)) is a two-player connection
					game in which the players first choose a color and then take turns dropping colored discs from the top into a
					seven-column, ~~six~~ five-row vertically suspended grid.`
		},
		commandCoinFlipDescription: '¡Lanza una moneda!',
		commandCoinFlipExtended: {
			extendedHelp: `Lanza una moneda. Si adivina el lado que aparece, recupera su apuesta, duplicada.
			Si no lo haces, pierdes tu apuesta. Ahora consigue esas monedas volteando.`,
			examples: ['heads 50', 'tails 200']
		},
		commandCoinFlipInvalidCoinname: ({ arg }) => `Disculpe, pero ${arg} no es una cara de moneda!`,
		commandCoinFlipCoinnames: ['Cabezas', 'Cruz'],
		commandCoinFlipWinTitle: '¡Ganaste!',
		commandCoinFlipLoseTitle: 'Perdiste.',
		commandCoinFlipNoguessTitle: 'Lanzaste una moneda.',
		commandCoinFlipWinDescription: ({ result, wager }) =>
			`La moneda fue lanzada y mostró ${result}. ${wager ? `Adivinaste correctamente y ganaste ${wager} ${SHINY}` : 'Lo entendiste bien'}!`,
		commandCoinFlipLoseDescription: ({ result, wager }) =>
			`La moneda fue lanzada y mostró${result}. No adivinaste correctamente ${wager ? `y perdido ${wager} ${SHINY}.` : ''}.`,
		commandCoinFlipNoguessDescription: ({ result }) => `La moneda fue lanzada y mostró ${result}.`,
		commandHigherLowerDescription: 'Comenzar un juego de Mayor/Menor',
		commandHigherLowerExtended: {
			extendedHelp: `Mayor/Menor es un juego de suerte. Elegiré un número y tendrás que adivinar si el próximo número que elijo será **mayor** o **menor** que el actual, usando los ⬆ o ⬇ emojis
			Sus ganancias aumentan a medida que avanza en las rondas, y puede retirar dinero en cualquier momento presionando el 💰 reacción emoji .
			¡Pero ten cuidado! ¡Cuanto más lejos vayas, más posibilidades tendrás de perderlo todo!`
		},
		commandHigherLowerLoading: `${LOADING} Comenzar un nuevo juego de Mayor/Meno`,
		commandHigherLowerNewround: 'Bien. Comenzando una nueva ronda',
		commandHigherLowerEmbed: ({ turn, number }) => ({
			title: `¿Mayor o menor? | Turno ${turn}`,
			description: `Su número es ${number}. ¿Será el siguiente mayor o menor?`,
			footer: 'El juego caducará en 3 minutos, ¡así que actúa rápido!'
		}),
		commandHigherLowerLose: ({ number, losses }) => ({
			title: '¡Perdiste!',
			description: `No lo entendiste del todo. El número era ${number}. Perdiste ${losses} ${SHINY}`,
			footer: '¡Mejor suerte la próxima vez!'
		}),
		commandHigherLowerWin: ({ potentials, number }) => ({
			title: '¡Ganaste!',
			description: `El número era ${number}. ¿Quieres continuar? Con otro intento, puedes ganar ${potentials} ${SHINY}`,
			footer: '¡Actúa rapido! No tienes mucho tiempo.'
		}),
		commandHigherLowerCancel: ({ username }) => ({
			title: 'Juego cancelado por elección',
			description: `Gracias por jugar, ¡${username}! Estaré aquí por si quieres continuar.`
		}),
		commandHigherLowerCashout: ({ amount }) => `${amount} ${SHINY} fueron directo a a su cuenta. ¡Espero que haya sido divertido!`,
		commandHungerGamesResultHeader: ({ game }) => (game.bloodbath ? 'Bloodbath' : game.sun ? `Day ${game.turn}` : `Night ${game.turn}`),
		commandHungerGamesResultDeaths: ({ deaths }) => `**${deaths} cannon ${deaths === 1 ? 'shot' : 'shots'} can be heard in the distance.**`,
		commandHungerGamesResultProceed: 'Proceed?',
		commandHungerGamesStop: 'Game finished by choice! See you later!',
		commandHungerGamesWinner: ({ winner }) => `And the winner is... ${winner}!`,
		commandHungerGamesDescription: 'Play Hunger Games with your friends!',
		commandHungerGamesExtended: {
			extendedHelp: 'Enough discussion, let the games begin!',
			examples: ['Skyra, Katniss, Peeta, Clove, Cato, Johanna, Brutus, Blight']
		},
		commandSlotmachineDescription: `I bet 100${SHINY} you ain't winning this round.`,
		commandSlotmachineExtended: {
			extendedHelp: `Una máquina tragamonedas (inglés americano), conocida como máquina de frutas (inglés británico),
					puggy (inglés escocés), máquinas tragamonedas (inglés canadiense y americano), máquinas de póquer / pokies
					(inglés australiano e inglés de Nueva Zelanda), o simplemente tragamonedas (Inglés americano),
					es una máquina de juego de casino con tres o más carretes que giran cuando se presiona un botón.`,
			explainedUsage: [['Cantidad', 'Ya sea 50, 100, 200, 500 o incluso, 1000 shinies para apostar.']],
			reminder: 'Recibirá al menos 5 veces la cantidad (cerezas / tada) al ganar, y hasta 24 veces (siete, diamante sin piel).'
		},
		commandSlotmachinesWin: ({ roll, winnings }) => `**You rolled:**\n${roll}\n**Congratulations!**\nYou won ${winnings}${SHINY}!`,
		commandSlotmachinesLoss: ({ roll }) => `**You rolled:**\n${roll}\n**Mission failed!**\nWe'll get em next time!`,
		commandSlotmachineCanvasText: ({ won }) => (won ? 'Tú ganaste' : 'Tú perdiste'),
		commandSlotmachineTitles: {
			previous: 'Anterior',
			new: 'Nuevo'
		},
		commandTicTacToeDescription: 'Play Tic-Tac-Toe with somebody.',
		commandTicTacToeExtended: {
			extendedHelp: `Tic-tac-toe (también conocido como ceros y cruces o Xs y Os) es un juego de papel y lápiz para dos jugadores,
				X y O, que se turnan para marcar los espacios en una cuadrícula de 3 × 3.
				El jugador que logra colocar tres de sus marcas en una fila horizontal,
				vertical o diagonal gana el juego.`
		},
		commandTicTacToePrompt: ({ challenger, challengee }) =>
			`Querido ${challenger}, ${challengee} te ha desafiado en un partido de tres en raya. Responda con **yes** para aceptar`,
		commandTicTacToeTurn: ({ icon, player, board }) => `(${icon}) Girar para ${player}!\n${board}`,
		commandTicTacToeWinner: ({ winner, board }) => `El ganador es ...${winner}!\n${board}`,
		commandTicTacToeDraw: ({ board }) => `Este partido concluyó en un **empate**!\n${board}`,
		commandTriviaDescription: 'Play a game of Trivia.',
		commandTriviaExtended: {
			extendedHelp: [
				'Answer questions of trivia here, with categories ranging from books to mythology! (powered by OpenTDB)',
				'',
				`**Categories**: ${Object.keys(CATEGORIES).join(', ')}`
			].join('\n'),
			explainedUsage: [
				['category', 'The category questions are asked from.'],
				['type', 'The type of question asked: can be boolean (true/false) or multiple choice.'],
				['difficulty', 'The difficulty level of the questions asked.'],
				['duration', 'The amount of time you get to answer.']
			],
			examples: ['trivia history.', 'trivia books multiple easy.', 'trivia videogames 45.'],
			multiline: true
		},
		commandTriviaInvalidCategory: 'Invalid category: Please use `Skyra, help trivia` for a list of categories.',
		commandTriviaActiveGame: 'A game of trivia is already being played in this channel',
		commandTriviaIncorrect: ({ attempt }) => `I am sorry, but **${attempt}** is not the correct answer. Better luck next time!`,
		commandTriviaNoAnswer: ({ correctAnswer }) => `Looks like nobody got it! The right answer was **${correctAnswer}**.`,
		commandTriviaEmbedTitles: {
			trivia: 'Trivia',
			difficulty: 'Difficulty'
		},
		commandTriviaWinner: ({ winner, correctAnswer }) => `We have a winner! ${winner} had a right answer with **${correctAnswer}**!`,
		commandVaultDescription: `Guarde sus ${SHINY} de forma segura en una bóveda para que no pueda gastarlos accidentalmente en juegos de azar.`,
		commandVaultExtended: {
			extendedHelp: `Esto es para los gastadores codiciosos entre nosotros que tienden a jugar demasiado en la máquina tragamonedas o girar la rueda de la fortuna.
				Debes retirar activamente a los ${SHINY} de tu bóveda antes de que puedan gastarse el juego.`,
			explainedUsage: [
				['acción', 'La acción a realizar: **retirarse** para retirarse de su bóveda o **depositar** para depositar en su bóveda.'],
				['dinero', `La cantidad de ${SHINY} para retirar o depositar.`]
			],
			examples: ['depositar 10000.', 'retirar 10000.']
		},
		commandVaultEmbedData: ({ coins }) => ({
			depositedDescription: `Depositó ${coins} ${SHINY} del saldo de su cuenta en su bóveda.`,
			withdrewDescription: `Retiró ${coins} ${SHINY} de su bóveda.`,
			showDescription: 'Su cuenta corriente y saldo de caja fuerte son:',
			accountMoney: 'Dinero de la cuenta',
			accountVault: 'Bóveda de cuenta'
		}),
		commandVaultInvalidCoins: 'Lo siento, pero esa es una cantidad inválida de monedas. ¡Asegúrese de que sea un número positivo!',
		commandVaultNotEnoughMoney: ({ money }) =>
			`Lo siento, ¡pero no tienes suficiente dinero para hacer ese depósito! Su saldo monetario actual es ${money}${SHINY}`,
		commandVaultNotEnoughInVault: ({ vault }) =>
			`Lo siento, ¡pero no tienes suficiente almacenado en tu bóveda para hacer esa retirada! Su saldo actual es ${vault}${SHINY}`,
		commandWheelOfFortuneDescription: 'Juega con tus shinies haciendo girar una rueda de la fortuna.',
		commandWheelOfFortuneExtended: {
			extendedHelp: `Puede perder 0.1, 0.2, 0.3 o 0.5 veces su entrada
				o ganar 1.2, 1.5, 1.7 o 2.4 veces su entrada.`
		},
		commandWheelOfFortuneTitles: {
			previous: 'Anterior',
			new: 'Nuevo'
		},
		commandWheelOfFortuneCanvasText: ({ won }) => (won ? 'Tú ganaste' : 'Tú perdiste'),
		gamesNotEnoughMoney: ({ money }) =>
			`Lo siento, ¡pero no tienes suficiente dinero para pagar tu apuesta! El saldo de su cuenta corriente es ${money}${SHINY}`,
		gamesCannotHaveNegativeMoney: `No puedes tener una cantidad negativa de ${SHINY}s`,

		/**
		 * #################
		 * GIVEAWAY COMMANDS
		 */

		giveawayTime: 'El sorteo debe durar al menos 10 seconds.',
		giveawayTimeTooLong: '¡Oye! ¡Eso es un tiempo increíblemente largo para contarlo con los dedos de mis manos!',
		giveawayEndsAt: 'Termina en:',
		giveawayDuration: ({ time }) => `This giveaway ends in **${this.duration(time)}**! React to this message with 🎉 to join.`,
		giveawayTitle: '🎉 **GIVEAWAY** 🎉',
		giveawayLastchance: ({ time }) => `**LAST CHANCE**! Remaining time: **${this.duration(time)}**. React to this message with 🎉 to join.`,
		giveawayLastchanceTitle: '🎉 **LAST CHANCE GIVEAWAY** 🎉',
		giveawayEnded: ({ winners }) => (winners.length === 1 ? `Ganador/a: ${winners[0]}` : `Ganadores: ${winners.join(', ')}`),
		giveawayEndedNoWinner: 'No winner...',
		giveawayEndedAt: 'Ended at:',
		giveawayEndedTitle: '🎉 **GIVEAWAY ENDED** 🎉',
		giveawayEndedMessage: ({ winners, title }) => `Congratulations ${winners.join(' ')}! You won the giveaway **${title}**`,
		giveawayEndedMessageNoWinner: ({ title }) => `The giveaway **${title}** ended without enough participants.`,
		giveawayScheduled: ({ scheduledTime }) => `El sorteo comenzará en ${this.duration(scheduledTime)}.`,

		/**
		 * ###################
		 * MANAGEMENT COMMANDS
		 */

		commandNickSet: ({ nickname }) => `Changed the nickname to **${nickname}**.`,
		commandNickCleared: 'Nickname cleared.',
		commandPermissionNodesHigher: `${REDCROSS} You cannot modify nor preview the permission nodes for this target.`,
		commandPermissionNodesInvalidType: `${REDCROSS} Invalid type, expected either of \`allow\` or \`deny\`.`,
		commandPermissionNodesAdd: `${GREENTICK} Successfully added the command to the permission node.`,
		commandPermissionNodesNodeNotExists: `${REDCROSS} The selected permission node does not exist.`,
		commandPermissionNodesCommandNotExists: `${REDCROSS} The selected command does not exist in the permision node.`,
		commandPermissionNodesRemove: `${GREENTICK} Successfully removed the command from the permission node.`,
		commandPermissionNodesReset: `${GREENTICK} Successfully removed all commands from the permission node.`,
		commandPermissionNodesShow: ({ name, allow, deny }) =>
			[
				`Permissions for: __${name}__`,
				`**Allow**: ${allow.length ? allow.join(', ') : 'None'}`,
				`**Deny**: ${deny.length ? deny.join(', ') : 'None'}`
			].join('\n'),
		commandTriggersNotype: 'You need to insert a trigger type (**alias**|**reaction**)',
		commandTriggersNooutput: 'You need to insert the trigger output.',
		commandTriggersInvalidreaction: 'This reaction does not seem valid for me, either it is not valid unicode or I do not have access to it.',
		commandTriggersInvalidalias: 'There is no command like this.',
		commandTriggersRemoveNottaken: 'There is no trigger with this input.',
		commandTriggersRemove: 'Successfully removed this trigger.',
		commandTriggersAddTaken: 'There is already a trigger with this input.',
		commandTriggersAdd: 'Successfully added the trigger.',
		commandTriggersListEmpty: 'The trigger list for this guild is empty.',
		commandGuildInfoTitles: {
			CHANNELS: 'Channels',
			MEMBERS: 'Members',
			OTHER: 'Other'
		},
		commandGuildInfoRoles: ({ roles }) => `**Roles**\n\n${roles}`,
		commandGuildInfoNoroles: 'Roles? Where? There is no other than the `@everyone` role!',
		commandGuildInfoChannels: ({ text, voice, categories, afkChannel, afkTime }) =>
			[
				`• **${text}** Text, **${voice}** Voice, **${categories}** categories.`,
				`• AFK: ${afkChannel ? `**<#${afkChannel}>** after **${afkTime / 60}**min` : '**None**.'}`
			].join('\n'),
		commandGuildInfoMembers: ({ count, owner }) => [`• **${count}** members`, `• Owner: **${owner.tag}**`, `  (ID: **${owner.id}**)`].join('\n'),
		commandGuildInfoOther: ({ size, region, createdAt, verificationLevel }) =>
			[
				`• Roles: **${size}**`,
				`• Region: **${region}**`,
				`• Created at: **${timestamp.displayUTC(createdAt)}** (UTC - YYYY/MM/DD)`,
				`• Verification Level: **${this.HUMAN_LEVELS[verificationLevel]}**`
			].join('\n'),
		commandRoleInfoTitles: { PERMISSIONS: 'Permissions' },
		commandRoleInfo: ({ role, hoisted, mentionable }) =>
			[
				`ID: **${role.id}**`,
				`Name: **${role.name}**`,
				`Color: **${role.hexColor}**`,
				`Hoisted: **${hoisted}**`,
				`Position: **${role.rawPosition}**`,
				`Mentionable: **${mentionable}**`
			].join('\n'),
		commandRoleInfoAll: 'All Permissions granted.',
		commandRoleInfoPermissions: ({ permissions }) =>
			permissions.length > 0 ? permissions.map((key) => `+ **${this.PERMISSIONS[key]}**`).join('\n') : 'Permissions not granted.',
		commandFilterUndefinedWord: 'You must write what you want me to filter.',
		commandFilterFiltered: ({ filtered }) => `This word is ${filtered ? 'already' : 'not'} filtered.`,
		commandFilterAdded: ({ word }) => `${GREENTICK} Success! Added the word ${word} to the filter.`,
		commandFilterRemoved: ({ word }) => `${GREENTICK} Success! Removed the word ${word} from the filter.`,
		commandFilterReset: `${GREENTICK} Success! The filter has been reset.`,
		commandFilterShowEmpty: 'The list of filtered words is empty!',
		commandFilterShow: ({ words }) => `There is the list of all filtered words: ${words}`,
		commandManageAttachmentsRequiredValue: 'You must input a value for this type.',
		commandManageAttachmentsInvalidAction: 'The type must be `ban`, `kick`, `mute`, or `softban`.',
		commandManageAttachmentsMaximum: ({ value: maximum }) => `${GREENTICK} Successfully set the maximum amount of attachments to ${maximum}.`,
		commandManageAttachmentsExpire: ({ value: time }) =>
			`${GREENTICK} Successfully set the lifetime for the manager's entries to ${this.duration(time)}.`,
		commandManageAttachmentsDuration: ({ value: time }) =>
			`${GREENTICK} Successfully set the duration for moderation logs to ${this.duration(time)}.`,
		commandManageAttachmentsAction: `${GREENTICK} Successfully changed the moderative action for the manager.`,
		commandManageAttachmentsLogs: `${GREENTICK} Successfully changed the preferences for message logging.`,
		commandManageAttachmentsEnabled: ({ value: enabled }) =>
			`${GREENTICK} Successfully ${enabled ? 'enabled' : 'disabled'} the attachment management.`,

		/**
		 * #################################
		 * MANAGEMENT/CONFIGURATION COMMANDS
		 */

		commandManageCommandAutoDeleteTextChannel:
			'You must input a valid text channel, people cannot use commands in a voice or a category channel!',
		commandManageCommandAutoDeleteRequiredDuration: 'You must specify an amount of seconds for the command to be automatically deleted.',
		commandManageCommandAutoDeleteShowEmpty: 'There are no command autodelete configured right now.',
		commandManageCommandAutoDeleteShow: ({ codeblock }) => `All command autodeletes configured:${codeblock}`,
		commandManageCommandAutoDeleteAdd: ({ channel, time }) =>
			`${GREENTICK} Success! All successful commands in ${channel} will be deleted after ${this.duration(time)}!`,
		commandManageCommandAutoDeleteRemove: ({ channel }) =>
			`${GREENTICK} Success! Commands will not be automatically deleted in ${channel} anymore!`,
		commandManageCommandAutoDeleteRemoveNotset: ({ channel }) =>
			`${REDCROSS} The channel ${channel} was not configured to automatically delete messages!`,
		commandManageCommandAutoDeleteReset: 'All the command autodeletes have been reset.',
		commandManageCommandChannelTextChannel: 'You must input a valid text channel, people cannot use commands in a voice or a category channel!',
		commandManageCommandChannelRequiredCommand: "You must specify what command do you want to add or remove from the channel's filter.",
		commandManageCommandChannelShow: ({ channel, commands }) => `List of disabled commands in ${channel}: ${commands}`,
		commandManageCommandChannelShowEmpty: 'The list of disabled commands for the specified channel is empty!',
		commandManageCommandChannelAddAlreadyset: 'The command you are trying to disable is already disabled!',
		commandManageCommandChannelAdd: ({ channel, command }) => `Successfully disabled the command ${command} for the channel ${channel}!`,
		commandManageCommandChannelRemoveNotset: ({ channel }) => `The command you are trying to enable was not disabled for ${channel}.`,
		commandManageCommandChannelRemove: ({ channel, command }) => `Successfully enabled the command ${command} for the channel ${channel}!`,
		commandManageCommandChannelResetEmpty: 'This channel had no disabled command, so I decided to do nothing.',
		commandManageCommandChannelReset: ({ channel }) => `Successfully enabled all disabled commands in ${channel}, enjoy!`,
		commandManageReactionRolesShowEmpty: 'There are no reaction roles set up in this server.',
		commandManageReactionRolesAddChannel: ({ emoji, channel }) =>
			`${GREENTICK} Success! I will now give the role when people react with ${emoji} to any message from ${channel}!`,
		commandManageReactionRolesAddPrompt: 'Listening now! Please react to a message and I will bind the reaction with the role!',
		commandManageReactionRolesAddMissing: 'I waited, but you did not seem to have reacted to a message.',
		commandManageReactionRolesAdd: ({ emoji, url }) =>
			`${GREENTICK} Success! I will now give the role when people react with ${emoji} at ${url}!`,
		commandManageReactionRolesRemoveNotExists: 'The reaction role you specified does not exist.',
		commandManageReactionRolesRemove: ({ emoji, url }) =>
			`${GREENTICK} Success! I will not longer give the role when people react with ${emoji} at ${url}!`,
		commandManageReactionRolesResetEmpty: 'There were no reaction roles set up.',
		commandManageReactionRolesReset: `${GREENTICK} Successfully removed all reaction roles.`,
		commandSetStarboardEmojiSet: ({ emoji }) => `Successfully set a new emoji for the next star messages: ${emoji}`,
		configurationTextChannelRequired: 'The selected channel is not a valid text channel, try again with another.',
		configurationEquals: 'Successfully configured: no changes were made.',
		commandSetIgnoreChannelsSet: ({ channel }) => `Ignoring all command input from ${channel} now.`,
		commandSetIgnoreChannelsRemoved: ({ channel }) => `Listening all command input from ${channel} now.`,
		commandSetImageLogsSet: ({ channel }) => `Establezca correctamente el canal de registros de imagen en ${channel}.`,
		commandSetMemberLogsSet: ({ channel }) => `Establecer correctamente el canal de registros de miembros en ${channel}.`,
		commandSetMessageLogsSet: ({ channel }) => `Establezca correctamente el canal de registros de mensajes en ${channel}.`,
		commandSetModLogsSet: ({ channel }) => `Establezca con éxito el canal de registros de modificaciones en ${channel}.`,
		commandSetPrefixSet: ({ prefix }) => `Successfully set the prefix to ${prefix}. Use ${prefix}setPrefix <prefix> to change it again.`,

		/**
		 * ###########################
		 * MANAGEMENT/MEMBERS COMMANDS
		 */

		commandStickyRolesRequiredUser: 'A user target is required for this command to work.',
		commandStickyRolesRequiredRole: 'A role name is required when adding or removing a role.',
		commandStickyRolesNotExists: ({ user }) => `The user ${user} does not have any sticky roles or does not have the specified one.`,
		commandStickyRolesReset: ({ user }) => `Successfully removed all sticky roles from ${user}.`,
		commandStickyRolesRemove: ({ user }) => `Successfully removed the specified role from ${user}.`,
		commandStickyRolesAddExists: ({ user }) => `The user ${user} already had the specified role as sticky.`,
		commandStickyRolesAdd: ({ user }) => `Successfully added the specified role as sticky to ${user}.`,
		commandStickyRolesShowEmpty: 'There are no sticky roles to show.',
		commandStickyRolesShowSingle: ({ user, roles }) => `Sticky Role(s) for **${user}**: \`${roles.join('`, `')}\`.`,

		/**
		 * #############
		 * MISC COMMANDS
		 */

		commandRandRedditRequiredReddit: 'You must give the name of a reddit.',
		commandRandRedditInvalidArgument: `${REDCROSS} The name you gave was not a valid name for a subreddit.`,
		commandRandRedditBanned: 'This reddit is banned and should not be used.',
		commandRandRedditFail: 'I failed to retrieve data, are you sure you wrote the reddit correctly?',
		commandRandRedditAllNsfw: 'Nothing could be posted as all retrieved posts are NSFW.',
		commandRandRedditAllNsfl: 'Nothing could be posted as all retrieved posts are NSFL. You do not want to see that.',
		commandRandRedditMessage: ({ title, author, url }) => `**${title}** submitted by ${author}\n${url}`,
		commandRandRedditErrorPrivate: `${REDCROSS} No data could be downloaded as the subreddit is marked as private.`,
		commandRandRedditErrorQuarantined: `${REDCROSS} No data could be downloaded as the subreddit is marked as quarantined.`,
		commandRandRedditErrorNotFound: `${REDCROSS} No data could be downloaded as the subreddit does not exist.`,
		commandRandRedditErrorBanned: `${REDCROSS} No data could be downloaded as the subreddit is marked as banned.`,
		commandRedditUserComplexityLevels: ['muy bajo', 'bajo', 'medio', 'alto', 'muy alto', 'muy alto'],
		commandRedditUserInvalidUser: ({ user }) => `\`${user}\` no es un nombre de usuario de Reddit válido`,
		commandRedditUserQueryFailed: 'No se pudieron encontrar datos para ese usuario de reddit',
		commandRedditUserTitles: {
			linkKarma: 'Link Karma',
			commentKarma: 'Comentar Karma',
			totalComments: 'Comentarios totales',
			totalSubmissions: 'Presentaciones totales',
			commentControversiality: 'Comentario controversialidad',
			textComplexity: 'Complejidad de texto',
			top5Subreddits: 'Top 5 Subreddits',
			bySubmissions: 'por sumisión',
			byComments: 'por comentarios',
			bestComment: 'Mejor comentario',
			worstComment: 'Peor comentario'
		},
		commandRedditUserData: ({ user, timestamp }) => ({
			overviewFor: `Resumen de/u/${user}`,
			permalink: 'Enlace permanente',
			dataAvailableFor: 'Los datos están disponibles para los últimos 1000 comentarios y presentaciones (limitación de la API de Reddit)',
			joinedReddit: `Se unió a Reddit ${timestamp}`
		}),
		commandSnipeEmpty: 'There are no sniped messages in this channel.',
		commandSnipeTitle: 'Sniped Message',
		commandUpvoteMessage:
			'Here is the link: **<https://botsfordiscord.com/bot/266624760782258186>**! Some perks for upvoters are coming very soon! Remember, you can vote every 24 hours.',
		commandVaporwaveOutput: ({ str }) => `Here is your converted message:\n${str}`,

		/**
		 * #############################
		 * MODERATION/UTILITIES COMMANDS
		 */

		commandPermissions: ({ username, id }) => `Permissions for ${username} (${id})`,
		commandPermissionsAll: 'All Permissions',
		commandRaidDisabled: 'The Anti-RAID system is not enabled in this server.',
		commandRaidMissingKick: `As I do not have the **${this.PERMISSIONS.KICK_MEMBERS}** permission, I will keep the Anti-RAID unactivated.`,
		commandRaidList: 'List of users in the RAID queue',
		commandRaidClear: 'Successfully cleared the RAID list.',
		commandRaidCool: 'Successfully deactivated the RAID.',
		commandFlow: ({ amount }) => `${amount} messages have been sent within the last minute.`,
		commandTimeTimed: 'The selected moderation case has already been timed.',
		commandTimeUndefinedTime: 'You must specify a time.',
		commandTimeUnsupportedTipe: 'The type of action for the selected case cannot be reverse, therefore this action is unsupported.',
		commandTimeNotScheduled: 'This task is not scheduled.',
		commandTimeAborted: ({ title }) => `Successfully aborted the schedule for ${title}`,
		commandTimeScheduled: ({ title, user, time }) =>
			`${GREENTICK} Successfully scheduled a moderation action type **${title}** for the user ${user.tag} (${
				user.id
			}) with a duration of ${this.duration(time)}`,

		/**
		 * ###################
		 * MODERATION COMMANDS
		 */

		commandSlowmodeSet: ({ cooldown }) =>
			cooldown === 0
				? 'The cooldown for this channel has been reset.'
				: `The cooldown for this channel has been set to ${this.duration(cooldown)}.`,
		commandSlowmodeTooLong: `${REDCROSS} The maximum amount of time you can set is 6 hours.`,
		commandBanNotBannable: 'The target is not bannable for me.',
		commandDehoistStarting: ({ count }) => `I will start dehoisting ${count} members...`,
		commandDehoistProgress: ({ count, percentage }) => `Dehoisted ${count} members so far! (${percentage}%)`,
		commandDehoistEmbed: ({ users, dehoistedMemberCount, dehoistedWithErrorsCount, errored }) => ({
			title: `Finished dehoisting ${users} members`,
			descriptionNoone: 'No members were dehoisted. A round of applause for your law-abiding users!',
			descriptionWitherrors: `${dehoistedWithErrorsCount} member${dehoistedWithErrorsCount > 1 ? 's' : ''} ${
				dehoistedWithErrorsCount > 1 ? 'were' : 'was'
			} dehoisted. We also tried to dehoist an additional ${errored} member${dehoistedWithErrorsCount > 1 ? 's' : ''}, but they errored out`,
			description: `${dehoistedMemberCount} member${dehoistedMemberCount > 1 ? 's' : ''} ${
				dehoistedMemberCount > 1 ? 'were' : 'was'
			} dehoisted`,
			fieldErrorTitle: 'The users we encountered an error for:'
		}),
		commandKickNotKickable: 'The target is not kickable for me.',
		commandLockdownLock: ({ channel }) => `The channel ${channel} is now locked.`,
		commandLockdownLocking: ({ channel }) => `${LOADING} Locking the channel ${channel}... I might not be able to reply after this.`,
		commandLockdownLocked: ({ channel }) => `The channel ${channel} was already locked.`,
		commandLockdownUnlocked: ({ channel }) => `The channel ${channel} was not locked.`,
		commandLockdownOpen: ({ channel }) => `The lockdown for the channel ${channel} has been released.`,
		commandMuteLowlevel: 'I am sorry, there is no Mute role configured. Please ask an Administrator or the Guild Owner to set it up.',
		commandMuteConfigureCancelled: 'Prompt aborted, the Mute role creation has been cancelled.',
		commandMuteConfigure: 'Do you want me to create and configure the Mute role now?',
		commandMuteConfigureToomanyRoles: 'There are too many roles (250). Please delete a role before proceeding.',
		commandMuteMuted: 'The target user is already muted.',
		commandMuteUserNotMuted: 'This user is not muted.',
		commandMuteUnconfigured: 'This guild does not have a **Muted** role. Aborting command execution.',
		commandMutecreateMissingPermission: `I need the **${this.PERMISSIONS.MANAGE_ROLES}** permission to create the role and **${this.PERMISSIONS.MANAGE_CHANNELS}** to edit the channels permissions.`,
		commandRestrictLowlevel: `${REDCROSS} I am sorry, there is no restriction role configured. Please ask an Administrator or the server owner to set i up.`,
		commandPruneInvalid: `${REDCROSS} You did not specify the arguments correctly, please make sure you gave a correct limit or filter.`,
		commandPrune: ({ amount, total }) => `Successfully deleted ${amount} ${amount === 1 ? 'message' : 'messages'} from ${total}.`,
		commandPruneInvalidPosition: `${REDCROSS} Position must be one of "before" or "after".`,
		commandPruneInvalidFilter: `${REDCROSS} Filtro debe ser uno de "archivo", "autor", "bot", "humano", "invitación", "enlace" o "skyra".`,
		commandPruneNoDeletes: 'No message has been deleted, either no message match the filter or they are over 14 days old.',
		commandPruneLogHeader:
			'The following messages have been generated by request of a moderator.\nThe date formatting is of `YYYY/MM/DD hh:mm:ss`.',
		commandPruneLogMessage: ({ channel, author, amount }) =>
			`${amount} ${amount === 1 ? 'message' : 'messages'} deleted in ${channel} by ${author}.`,
		commandPrunePositions: new Map([
			['before', Position.Before],
			['b', Position.Before],
			['after', Position.After],
			['a', Position.After]
		]),
		commandPruneFilters: new Map([
			['archivo', Filter.Attachments],
			['archivos', Filter.Attachments],
			['subida', Filter.Attachments],
			['subidas', Filter.Attachments],
			['autor', Filter.Author],
			['yo', Filter.Author],
			['bot', Filter.Bots],
			['bots', Filter.Bots],
			['robot', Filter.Bots],
			['robots', Filter.Bots],
			['humano', Filter.Humans],
			['humanos', Filter.Humans],
			['invitacion', Filter.Invites],
			['invitación', Filter.Invites],
			['invitaciones', Filter.Invites],
			['enlace', Filter.Links],
			['enlaces', Filter.Links],
			['skyra', Filter.Skyra],
			['tu', Filter.Skyra],
			['tú', Filter.Skyra]
		]),
		commandReasonMissingCase: 'You need to provide a case or a case range.',
		commandReasonNotExists: ({ range }) => `The selected modlog${range ? 's' : ''} don't seem to exist.`,
		commandReasonUpdated: ({ entries, newReason }) =>
			[
				entries.length === 1 ? `${GREENTICK} Actualizado 1 caso.` : `${GREENTICK} Actualizados ${entries.length} casos.`,
				` └─ **Set the${entries.length === 1 ? '' : 'ir'} reason to:** ${newReason}`
			].join('\n'),
		commandToggleModerationDmToggled: ({ value }) =>
			value ? `${GREENTICK} Successfully enabled moderation DMs.` : `${GREENTICK} Successfully disabled moderation DMs.`,
		commandUnbanMissingPermission: `I will need the **${this.PERMISSIONS.BAN_MEMBERS}** permission to be able to unban.`,
		commandUnmuteMissingPermission: `I will need the **${this.PERMISSIONS.MANAGE_ROLES}** permission to be able to unmute.`,
		commandVmuteMissingPermission: `I will need the **${this.PERMISSIONS.MUTE_MEMBERS}** permission to be able to voice unmute.`,
		commandVmuteUserNotMuted: 'This user is not voice muted.',
		commandWarnDm: ({ moderator, guild, reason }) => `You have been warned by ${moderator} in ${guild} for the reason: ${reason}`,
		commandWarnMessage: ({ user, log }) => `|\`🔨\`| [Case::${log}] **WARNED**: ${user.tag} (${user.id})`,
		commandModerationOutput: ({ cases, range, users, reason }) =>
			`${GREENTICK} Created ${cases.length === 1 ? 'case' : 'cases'} ${range} | ${users.join(', ')}.${
				reason ? `\nWith the reason of: ${reason}` : ''
			}`,
		commandModerationFailed: ({ users }) => `${REDCROSS} Failed to moderate ${users.length === 1 ? 'user' : 'users'}:\n${users.join('\n')}`,
		commandModerationDm: ({ guild, title, reason, duration: pDuration }) => ({
			description: [
				`**❯ Server**: ${guild}`,
				`**❯ Type**: ${title}`,
				pDuration ? `**❯ Duration**: ${this.duration(pDuration)}` : null,
				`**❯ Reason**: ${reason || 'None specified'}`
			]
				.filter((line) => line !== null)
				.join('\n'),
			footer: 'To disable moderation DMs, write `toggleModerationDM`.'
		}),
		commandModerationDays: /d[ií]as?/i,

		/**
		 * ###############
		 * SOCIAL COMMANDS
		 */

		commandAutoRolePointsRequired: 'You must input a valid amount of points.',
		commandAutoRoleUpdateConfigured: 'This role is already configured as an autorole. Use the remove type instead.',
		commandAutoRoleUpdateUnconfigured: 'This role is not configured as an autorole. Use the add type instead.',
		commandAutoRoleUpdate: ({ role, points, before }) =>
			`Updated autorole: ${role.name} (${role.id}). Points required: ${points} (before: ${before})`,
		commandAutoRoleRemove: ({ role, before }) => `Removed the autorole: ${role.name} (${role.id}), which required ${before} points.`,
		commandAutoRoleAdd: ({ role, points }) => `Added new autorole: ${role.name} (${role.id}). Points required: ${points}`,
		commandAutoRoleListEmpty: 'There is no role configured as an autorole in this server.',
		commandAutoRoleUnknownRole: ({ role }) => `Unknown role: ${role}`,
		commandBalance: ({ user, amount }) => `The user ${user} has a total of ${amount}${SHINY}`,
		commandBalanceSelf: ({ amount }) => `You have a total of ${amount}${SHINY}`,
		commandBalanceBots: `I think they have 5 gears as much, bots don't have ${SHINY}`,
		commandSocialMemberNotexists: `${REDCROSS} The member is not in this server, and is not in my database either.`,
		commandSocialAdd: ({ user, amount, added }) =>
			`${GREENTICK} Successfully added ${added} point${added === 1 ? '' : 's'} to ${user}. Current amount: ${amount}.`,
		commandSocialRemove: ({ user, amount, removed }) =>
			`${GREENTICK} Successfully removed ${removed} point${removed === 1 ? '' : 's'} to ${user}. Current amount: ${amount}.`,
		commandSocialUnchanged: ({ user }) => `${REDCROSS} The user ${user} already had the given amount of points, no update was needed.`,
		commandSocialReset: ({ user }) => `${GREENTICK} The user ${user} got his points removed.`,
		commandBannerMissing: ({ type }) => `You must specify a banner id to ${type}.`,
		commandBannerNotexists: ({ prefix }) =>
			`This banner id does not exist. Please check \`${prefix}banner list\` for a list of banners you can buy.`,
		commandBannerUserlistEmpty: ({ prefix }) => `You did not buy a banner yet. Check \`${prefix}banner list\` for a list of banners you can buy.`,
		commandBannerResetDefault: 'You are already using the default banner.',
		commandBannerReset: 'Your banner has been reset to the default.',
		commandBannerSetNotBought: 'You did not buy this banner yet.',
		commandBannerSet: ({ banner }) => `${GREENTICK} **Success**. You have set your banner to: __${banner}__`,
		commandBannerBought: ({ prefix, banner }) =>
			`You already have this banner, you may want to use \`${prefix}banner set ${banner}\` to make it visible in your profile.`,
		commandBannerMoney: ({ money, cost }) =>
			`You do not have enough money to buy this banner. You have ${money}${SHINY}, the banner costs ${cost}${SHINY}`,
		commandBannerPaymentCancelled: `${REDCROSS} The payment has been cancelled.`,
		commandBannerBuy: ({ banner }) => `${GREENTICK} **Success**. You have bought the banner: __${banner}__`,
		commandBannerPrompt:
			'Reply to this message choosing an option:\n`all` to check a list of all available banners.\n`user` to check a list of all bought banners.',
		commandToggleDarkModeToggled: ({ enabled }) =>
			enabled ? `${GREENTICK} Successfully enabled the dark mode.` : `${GREENTICK} Successfully disabled the dark mode.`,
		commandDailyTime: ({ time }) => `El siguiente pago está disponible en: ${this.duration(time)}`,
		commandDailyTimeSuccess: ({ amount }) => `¡Yuhu! ¡Has obtenido ${amount}${SHINY}! Siguiente pago en: 12 horas.`,
		commandDailyGrace: ({ remaining }) =>
			[
				'¿Te gustaría recibir el pago temprano? El tiempo restante será añadido al periodo normal de espera, de 12 horas.',
				`Tiempo restante: ${this.duration(remaining)}`
			].join('\n'),
		commandDailyGraceAccepted: ({ amount, remaining }) =>
			`¡Dinero dinero! ¡Has recibido ${amount}${SHINY}! Siguiente pago en: ${this.duration(remaining)}`,
		commandDailyGraceDenied: '¡De acuerdo! ¡Vuelve pronto!',
		commandDailyCollect: 'Collect dailies',
		commandLevel: {
			level: 'Nivel',
			experience: 'Experiencia',
			nextIn: 'Siguiente nivel en'
		},
		commandDivorceNotTaken: 'Who would you divorce? You are not even taken!',
		commandDivorcePrompt: 'Ooh... that sounds quite bad 💔... are you 100% sure about this?',
		commandDivorceCancel: 'Oh lord. I am very glad you will continue with your partner!',
		commandDivorceDm: ({ user }) => `Pardon... but... do you remember ${user}? He decided to break up with you 💔!`,
		commandDivorceSuccess: ({ user }) => `Successful divorce 💔... You are no longer married to ${user}!`,
		commandMarryWith: ({ users }) => `Dear, how could you forget it... You are currently married to ${this.list(users, 'y')}!`,
		commandMarryNotTaken: 'Uh... I am sorry, but I am not aware of you being married... have you tried proposing to somebody?',
		commandMarrySkyra: 'I am sorry, I know you love me, but I am already taken by a brave man I love 💞!',
		commandMarrySneyra: 'In your dreams. She is my sister, I am not letting somebody harm her!',
		commandMarryBots: 'Oh no! You should not be marrying bots! They still do not understand what true love is, and they are not warm!',
		commandMarrySelf: 'No! This is not how this works! You cannot marry yourself, who would you spend your life with? 💔',
		commandMarryAuthorTaken: ({ author }) =>
			`You are already married. Is your love big enough for two people? <@${author.id}>, reply with **yes** to confirm!`,
		commandMarryAuthorMultipleCancel: ({ user }) => `Cancelling. Your commitment to ${user} is admirable.`,
		commandMarryTaken: ({ spousesCount }) =>
			`This user is already married to ${spousesCount === 1 ? 'someone' : `${spousesCount} people`}. Would you like to join their harem?`,
		commandMarryAlreadyMarried: ({ user }) => `You are already married with ${user}, did you forget it?`,
		commandMarryAuthorTooMany: ({ limit }) => `${REDCROSS} Ya estás casado con demasiadas personas, ¡tu límite de casamientos es ${limit}!`,
		commandMarryTargetTooMany: ({ limit }) =>
			`${REDCROSS} La persona a la que intentas casarte ya está casada con demasiadas personas, ¡su límite de casamientos es ${limit}!`,
		commandMarryMultipleCancel: "Cancelling. Don't worry, you'll find someone you don't have to share!",
		commandMarryPetition: ({ author, user }) =>
			`Fresh pair of eyes! ${author.username} is proposing to ${user.username}! 💞 <@${user.id}>, reply with **yes** to accept!`,
		commandMarryNoreply: 'The user did not reply on time... Maybe it was a hard decision?',
		commandMarryDenied: 'O-oh... The user rejected your proposal! 💔',
		commandMarryAccepted: ({ author, user }) => `Congratulations dear ${author}! You're now officially married with ${user}! ❤`,
		commandMylevel: ({ points, next, user }) => `The user ${user} has a total of ${points} points.${next}`,
		commandMylevelSelf: ({ points, next }) => `You have a total of ${points} points.${next}`,
		commandMylevelNext: ({ remaining, next }) => `Points for next rank: **${remaining}** (at ${next} points).`,
		commandPayMissingMoney: ({ needed, has }) => `I am sorry, but you need ${needed}${SHINY} and you have ${has}${SHINY}`,
		commandPayPrompt: ({ user, amount }) => `You are about to pay ${user} ${amount}${SHINY}, are you sure you want to proceed?`,
		commandPayPromptAccept: ({ user, amount }) => `Payment accepted, ${amount}${SHINY} has been sent to ${user}'s profile.`,
		commandPayPromptDeny: 'Payment denied.',
		commandPaySelf: 'If I taxed this, you would lose money, therefore, do not try to pay yourself.',
		commandSocialPayBot: 'Oh, sorry, but money is meaningless for bots, I am pretty sure a human would take advantage of it better.',
		commandProfile: {
			globalRank: 'Posición Mundial',
			credits: 'Créditos | Bóveda',
			reputation: 'Reputación',
			experience: 'Experiencia',
			level: 'Nivel'
		},
		commandRemindmeCreate: ({ id }) => `A reminder with ID \`${id}\` has been created.`,
		commandRemindmeCreateNoDuration: 'You must tell me what you want me to remind you and when.',
		commandRemindmeCreateNoDescription: 'Algo, no me dijiste qué.',
		commandRemindmeDeleteNoId: "To delete a previously created reminder, you must type 'delete' followed by the ID.",
		commandRemindmeDelete: ({ task }) =>
			`The reminder with ID \`${task.id}\` and with a remaining time of **${this.duration(
				task.time.getTime() - Date.now()
			)}** has been successfully deleted.`,
		commandRemindmeListEmpty: 'You do not have any active reminder',
		commandRemindmeShowFooter: ({ id }) => `ID: ${id} | Ends at:`,
		commandRemindmeInvalidId: 'I am sorry, but the ID provided does not seem to be valid.',
		commandRemindmeNotfound: 'I cannot find something here. The reminder either never existed or it ended.',

		commandReputationTime: ({ remaining }) => `You can give a reputation point in ${this.duration(remaining)}`,
		commandReputationUsable: 'You can give a reputation point now.',
		commandReputationUserNotfound: 'You must mention a user to give a reputation point.',
		commandReputationSelf: 'You cannot give a reputation point to yourself.',
		commandReputationBots: 'You cannot give a reputation point to bots.',
		commandReputationGive: ({ user }) => `You have given a reputation point to **${user}**!`,
		commandReputationsBots: 'Bots cannot have reputation points...',
		commandReputationsSelf: ({ points }) => `You have a total of ${points} reputation points.`,
		commandReputation: ({ count }) => `${count} reputation point`,
		commandReputationPlural: ({ count }) => `${count} reputation points`,
		commandReputations: ({ user, points }) => `The user ${user} has a total of ${points}.`,
		commandRequireRole: 'I am sorry, but you must provide a role for this command.',
		commandScoreboardPosition: ({ position }) => `Your placing position is: ${position}`,
		commandSetColor: ({ color }) => `Color changed to ${color}`,

		/**
		 * ##################
		 * STARBOARD COMMANDS
		 */

		commandStarNostars: 'There is no starred message.',
		commandStarStats: 'Starboard Stats',
		commandStarMessages: ({ count }) => `${count} message`,
		commandStarMessagesPlural: ({ count }) => `${count} messages`,
		commandStars: ({ count }) => `${count} star`,
		commandStarsPlural: ({ count }) => `${count} stars`,
		commandStarStatsDescription: ({ messages, stars }) => `${messages} starred with a total of ${stars}`,
		commandStarTopstarred: 'Top Starred Posts',
		commandStarTopstarredDescription: ({ medal, id, stars }) => `${medal}: ${id} (${stars} ${stars === 1 ? 'star' : 'stars'})`,
		commandStarTopreceivers: 'Top Star Receivers',
		commandStarTopreceiversDescription: ({ medal, id, stars }) => `${medal}: <@${id}> (${stars} ${stars === 1 ? 'star' : 'stars'})`,

		/**
		 * ####################
		 * SUGGESTIONS COMMANDS
		 */

		commandSuggestDescription: 'Manda una sugerencia para el servidor.',
		commandSuggestExtended: {
			extendedHelp: 'Publica una recomendación en el canal de recomendaciones del servidor',
			explainedUsage: [['suggestion', 'Su recomendación']],
			examples: ['Crear un canal de música.'],
			reminder:
				'Debe tener una configuración de canal de sugerencias para que este comando funcione. Si eres un administrador, se le dará la opción de hacerlo al invocar el comando.'
		},
		commandSuggestNoSetup: ({ username }) =>
			`Lo siento ${username}, pero no los administradores no han configurado un canal de texto para las sugerencias.`,
		commandSuggestNoSetupAsk: ({ username }) =>
			`Lo siento ${username}, pero no se ha configurado un canal de texto para las sugerencias... ¿Quieres hacerlo ahora?`,
		commandSuggestNoSetupAbort: '¡Entendido! Puede usar este comando si cambia de opinión.',
		commandSuggestNopermissions: ({ username, channel }) =>
			`Lo siento ${username}, pero los administradores no me dieron permisos para enviar mensajes en ${channel}.`,
		commandSuggestChannelPrompt: 'Mencione el canal de texto o escriba su nombre o ID que en el que quiere que se publiquen las sugerencias.',
		commandSuggestTitle: ({ id }) => `Recomendación #${id}`,
		commandSuggestSuccess: ({ channel }) => `¡Gracias por su sugerencia! Lo he publicado en ${channel}!`,
		commandResolveSuggestionDescription: 'Modifica el estado de la sugerencia.',
		commandResolveSuggestionExtended: {
			extendedHelp: 'Este comando le permite actualizar el estado de una sugerencia, marcándola como aceptada, considerada o denegada',
			examples: [
				'1 accept ¡Gracias por su recomendación!',
				'1 a ¡Gracias por su recomendación!',
				'1 consider Hmm... podemos hacer esto, pero es una prioridad realmente baja.',
				'1 c Hmm... podemos hacer esto, pero es una prioridad realmente baja.',
				'1 deny De ninguna manera de que esto suceda.',
				'1 d De ninguna manera de que esto suceda.'
			],
			reminder: `Se puede configurar para enviar un mensaje directo al autor con respecto al estado de su recomendación, con la configuración \`suggestions.on-action.dm\`.
			Además, en caso de que desee preservar el anonimato, puede ocultar su nombre utilizando la configuración \`suggestions.on-action\`, que puede anteponerse con las señales \`--hide-author\` y \`--show-author\`.`
		},
		commandResolveSuggestionInvalidId: `${REDCROSS} ¡Eso no era un número! Por favor vuelva a ejecutar el comando pero con el numerito del título de la sugerencia.`,
		commandResolveSuggestionMessageNotFound: `${REDCROSS} No pude recuperar la sugerencia ya que su mensaje ha sido eliminado.`,
		commandResolveSuggestionIdNotFound: `${REDCROSS} ¡No pude encontrar la recomendación! ¿Estás seguro/a de que no te confundiste de numerito?`,
		commandResolveSuggestionDefaultComment: 'Ningún comentario.',
		commandResolveSuggestionAuthorAdmin: 'Un administrador',
		commandResolveSuggestionAuthorModerator: 'Un moderador',
		commandResolveSuggestionActions: ({ author }) => ({
			accept: `${author} ha aceptado esta sugerencia:`,
			consider: `${author} ha considerado esta sugerencia:`,
			deny: `${author} ha negado esta sugerencia:`
		}),
		commandResolveSuggestionActionsDms: ({ author, guild }) => ({
			accept: `${author} ha aceptado su sugerencia en ${guild}:`,
			consider: `${author} ha considerado su sugerencia en ${guild}:`,
			deny: `${author} ha negado su sugerencia en ${guild}:`
		}),
		commandResolveSuggestionDmFail: `${REDCROSS} No pude enviar el mensaje directo al usuario. ¿Están cerrados sus mensajes directos?`,
		commandResolveSuggestionSuccess: ({ id, action }) =>
			`${GREENTICK} Recomendación \`${id}\` ${
				action === 'a' || action === 'accept' ? 'aceptada' : action === 'd' || action === 'deny' ? 'denegada' : 'considerada'
			} con éxito!`,

		/**
		 * ###############
		 * SYSTEM COMMANDS
		 */

		commandEvalTimeout: ({ seconds }) => `TIMEOUT: Took longer than ${seconds} seconds.`,
		commandEvalError: ({ time, output, type }) => `**Error**:${output}\n**Type**:${type}\n${time}`,

		commandStatsTitles: {
			stats: 'Statistics',
			uptime: 'Uptime',
			serverUsage: 'Server Usage'
		},
		commandStatsFields: ({ stats, uptime, usage }) => ({
			stats: [
				`• **Users**: ${stats.users}`,
				`• **Guilds**: ${stats.guilds}`,
				`• **Channels**: ${stats.channels}`,
				`• **Discord.js**: ${stats.version}`,
				`• **Node.js**: ${stats.nodeJs}`,
				`• **Klasa**: ${klasaVersion}`
			].join('\n'),
			uptime: [
				`• **Host**: ${this.duration(uptime.host, 2)}`,
				`• **Total**: ${this.duration(uptime.total, 2)}`,
				`• **Client**: ${this.duration(uptime.client, 2)}`
			].join('\n'),
			serverUsage: [`• **CPU Load**: ${usage.cpuLoad.join('% | ')}%`, `• **Heap**: ${usage.ramUsed} (Total: ${usage.ramTotal})`].join('\n')
		}),

		/**
		 * #############
		 * TAGS COMMANDS
		 */

		commandTagDescription: "Manage this guilds' tags.",
		commandTagExtended: {
			extendedHelp: [
				'Tags, also known as custom commands, can give you a chunk of text stored under a specific name.',
				'For example after adding a tag with `Skyra, tag add rule1 <your first rule>` you can use it with `Skyra, rule1` or `Skyra, tag rule1`',
				"When adding tags you can customize the final look by adding flags to the tag content (these won't show up in the tag itself!):",
				'❯ Add `--embed` to have Skyra send the tag embedded.',
				'The content will be in the description, so you can use all the markdown you wish. for example, adding [masked links](https://skyra.pw).',
				'❯ Add `--color=<a color>` or `--colour=<a colour>` to have Skyra colourize the embed. Does nothing unless also specifying `--embed`.',
				'Colours can be RGB, HSL, HEX or Decimal.'
			].join('\n'),
			explainedUsage: [
				[
					'action',
					`The action to perform: ${this.list(
						[
							'`add` to add new tags',
							'`remove` to delete a tag',
							'`edit` to edit a tag',
							'`source` to get the source of a tag',
							'`list` to list all known tags',
							'`show` to show a tag'
						],
						'o'
					)}.`
				],
				['tag', "The tag's name."],
				['contents', 'Required for the actions `add` and `edit`, specifies the content for the tag.']
			],
			examples: [
				'add rule1 Respect other users. Harassment, hatespeech, etc... will not be tolerated.',
				'add rule1 --embed --color=#1E88E5 Respect other users. Harassment, hatespeech, etc... will not be tolerated.',
				'edit rule1 Just be respectful with the others.',
				'rule1',
				'source rule1',
				'remove rule1',
				'list'
			],
			multiline: true
		},
		commandTagPermissionlevel: 'Debe ser miembro del personal, moderador o administrador para poder administrar las etiquetas.',
		commandTagNameNotAllowed: 'Un nombre de etiqueta puede no tener un acento grave ni caracteres invisibles.',
		commandTagNameTooLong: 'El nombre de una etiqueta debe tener 50 caracteres o menos.',
		commandTagExists: ({ tag }) => `La etiqueta \`${tag}\` ya existe.`,
		commandTagContentRequired: 'Debe proporcionar un contenido para esta etiqueta.',
		commandTagAdded: ({ name, content }) =>
			[
				`Se agregó con éxito una nueva etiqueta: **${name}** con un contenido de:`,
				`**${
					content.endsWith('...')
						? `${content} (truncado para la longitud del mensaje de Discord, se ha guardado la etiqueta completa)`
						: content
				}**`
			].join('\n'),
		commandTagRemoved: ({ name }) => `Se eliminó con éxito la etiqueta **${name}**.`,
		commandTagNotexists: ({ tag }) => `La etiqueta \`${tag}\` no existe.`,
		commandTagEdited: ({ name, content }) =>
			[
				`Se editó correctamente la etiqueta **${name}** con un contenido de:`,
				`**${
					content.endsWith('...')
						? `${content} (truncado para la longitud del mensaje de Discord, se ha guardado la etiqueta completa)`
						: content
				}**`
			].join('\n'),
		commandTagListEmpty: 'La lista de etiquetas para este servidor está vacía.',
		commandTagList: ({ tags }) => `${tags.length === 1 ? 'Hay 1 etiqueta:' : `Hay ${tags.length} etiquetas: `}${tags.join(', ')}`,
		commandTagReset: 'Todas las etiquetas se han eliminado con éxito de este servidor.',

		/**
		 * ##############
		 * TOOLS COMMANDS
		 */

		commandAvatarNone: 'El usuario no tiene ninguna foto de perfil puesta.',
		commandColor: ({ hex, rgb, hsl }) => [`HEX: **${hex}**`, `RGB: **${rgb}**`, `HSL: **${hsl}**`].join('\n'),
		commandEmojiCustom: ({ emoji, id }) =>
			[
				`→ ${inlineCodeBlock('Emoji ::')} **${emoji}**`,
				`→ ${inlineCodeBlock('Type  ::')} **Personalizado**`,
				`→ ${inlineCodeBlock('ID    ::')} **${id}**`
			].join('\n'),
		commandEmojiTwemoji: ({ emoji, id }) =>
			[
				`→ ${inlineCodeBlock('Emoji ::')} \`${emoji}\``,
				`→ ${inlineCodeBlock('Type  ::')} **Twemoji**`,
				`→ ${inlineCodeBlock('ID    ::')} **${id}**`
			].join('\n'),
		commandEmojiInvalid: `El argumento que escribiste no es un emoji válido.`,
		commandEmojiTooLarge: ({ emoji }) =>
			`'${emoji}' es tan pesado que los hámsters no pudieron con su peso. ¿Quizá prueba con un emoji más pequeño?ç`,
		commandCountryDescription: 'Shows information about a country.',
		commandCountryExtended: {
			extendedHelp: 'This command uses https://restcountries.eu to get information on the provided country.',
			explainedUsage: [['country', 'The name of the country.']],
			examples: ['United Kingdom']
		},
		commandCountryTitles: {
			OVERVIEW: 'Overview',
			LANGUAGES: 'Languages',
			OTHER: 'Other'
		},
		commandCountryFields: {
			overview: {
				officialName: 'Official Name',
				capital: 'Capital',
				population: 'Population'
			},
			other: {
				demonym: 'Demonym',
				area: 'Area',
				currencies: 'Currencies'
			}
		},
		commandEshopDescription: 'Solicite información para cualquier tienda digital estadounidense de Nintendo',
		commandEshopExtended: {
			extendedHelp: 'Este comando consulta a Nintendo of America para mostrar los datos del juego que solicitas.',
			explainedUsage: [['Solicitud', 'El nombre del juego que estás buscando..']],
			examples: ['Breath of the Wild', 'Pokémon', 'Splatoon']
		},
		commandEshopNotInDatabase: 'Ninguno disponible',
		commandEshopTitles: {
			price: 'Precio',
			availability: 'Disponibilidad',
			releaseDate: 'Fecha de lanzamiento',
			numberOfPlayers: 'Número de jugadores',
			platform: 'Plataforma',
			categories: 'Categorías',
			noCategories: 'Este juego no se ha ordenado en ninguna categoría.',
			nsuid: 'NSUID',
			esrb: 'ESRB'
		},
		commandEshopPrice: ({ price }) => (price > 0 ? `$${price} USD` : 'Gratis'),
		commandHoroscopeDescription: 'Obtén tu último horóscopo',
		commandHoroscopeExtended: {
			extendedHelp: 'Obtiene el horóscopo de un signo solar dado de The Astrologer de Kelli Fox.',
			explainedUsage: [
				['sunsign', 'El signo solar para el que quieres obtener el horóscopo'],
				[
					'today|tomorrow|yesterday',
					'(Opcional, el valor predeterminado es "today") Si desea obtener el horóscopo de yesterday o de tomorrow, puede especificarlo.'
				]
			],
			examples: ['pisces', 'virgo tomorrow', 'gemini yesterday', 'aries today']
		},
		commandHoroscopeInvalidSunsign: ({ sign, maybe }) => `${sign} es un signo solar no válido, ¿tal vez intente con ${maybe}`,
		commandHoroscopeTitles: ({ sign, intensity, keywords, mood, rating }) => ({
			dailyHoroscope: `Horóscopo diario para ${sign}`,
			metadataTitle: 'Metadatos',
			metadata: [
				`**Intensidad:** ${intensity}`,
				`**Palabras clave:** ${this.list(keywords, 'y')}`,
				`**Estado anímico:** ${mood}`,
				`**Rating:** ${rating}`
			].join('\n')
		}),
		commandIgdbDescription: 'Busca en IGDB (Internet Game Database) tus juegos favoritos',
		commandIgdbExtended: {
			extendedHelp: 'Este comando consulta la API IGDB para mostrar datos de sus juegos favoritos.',
			explainedUsage: [['query', 'El nombre del juego']],
			examples: ['Breath of the Wild', 'Borderlands 3']
		},
		commandIgdbTitles: {
			userScore: 'Puntuación del usuario',
			ageRating: 'Calificación de edad',
			releaseDate: 'Fecha de lanzamiento',
			genres: 'Género(s)',
			developers: 'Desarrollador(es)',
			platform: 'Plataforma(s)'
		},
		commandIgdbData: {
			noDevelopers: 'Desarrollador(es) desconocidos',
			noPlatforms: 'Plataforma(s) desconocidas',
			noReleaseDate: 'Fecha de lanzamiento desconocida',
			noRating: 'Ninguna calificación de usuario',
			noSummary: 'No hay resumen del juego disponible.',
			noGenres: 'No hay géneros conocidos.',
			noAgeRatings: 'No hay clasificaciones de edad disponibles.'
		},
		commandItunesDescription: 'Busca en la API de iTunes pistas de música',
		commandItunesExtended: {
			extendedHelp: 'Este comando consulta la API de iTunes de Apple para mostrar datos sobre la música que solicita.',
			explainedUsage: [['consulta', 'El nombre de la cancion']],
			examples: ['Apocalyptica feat. Brent Smith', "You're Gonna Go Far, Kid"]
		},
		commandItunesTitles: {
			artist: 'Artista',
			collection: 'Colección',
			collectionPrice: 'Precio de colección',
			trackPrice: 'Precio de canción',
			trackReleaseDate: 'Fecha de lanzamiento de la canción',
			numberOfTracksInCollection: 'Canciones en coleccion',
			primaryGenre: 'Genero primario',
			preview: 'Avance',
			previewLabel: 'Haga clic aquí'
		},
		commandLmgtfyClick: 'Haga clic en mí para buscar',
		commandMoviesDescription: 'Busca en TheMovieDatabase cualquier película',
		commandMoviesExtended: {
			extendedHelp: [
				'Este comando consulta la API de TheMovieDatabase para obtener datos sobre sus películas favoritas',
				"Consejo: Puede usar el filtro 'y:' para reducir sus resultados por año. Ejemplo: 'Star Wars y: 1977'."
			],
			explainedUsage: [['consulta', 'El nombre de la pelicula']],
			examples: ["Ocean's Eleven y:2001", 'Star Wars Revenge of the Sith', 'Spirited Away']
		},
		commandMoviesTitles: {
			runtime: 'Tiempo de ejecución',
			userScore: 'Puntuación del usuario',
			status: 'Estado',
			releaseDate: 'Fecha de lanzamiento',
			imdbPage: 'Página de IMDB',
			homePage: 'Página de inicio',
			collection: 'Colección',
			genres: 'Géneros'
		},
		commandMoviesData: {
			variableRuntime: 'Variable',
			movieInProduction: 'Película en producción',
			linkClickHere: 'Haga clic aquí',
			none: 'Ninguno',
			notPartOfCollection: 'No es parte de una colección.',
			noGenres: 'Ninguno en TheMovieDB'
		},
		commandShowsDescription: 'Busca en la base de datos de películas cualquier programa',
		commandShowsExtended: {
			extendedHelp: 'Este comando consulta la base de datos de películas para obtener información sobre tus programas favoritos',
			explainedUsage: [['consulta', 'El nombre del show.']],
			examples: ['Final Space', 'Gravity Falls', 'Rick and Morty']
		},
		commandShowsTitles: {
			episodeRuntime: 'Tiempo de ejecución del episodio',
			userScore: 'Puntuación del usuario',
			status: 'Estado',
			firstAirDate: 'Primera fecha de emisión',
			genres: 'Géneros'
		},
		commandShowsData: {
			variableRuntime: 'Variable',
			unknownUserScore: 'Sin puntaje de usuario',
			noGenres: 'Ninguno en TheMovieDB'
		},
		commandPriceCurrency: ({ fromCurrency, fromAmount, worths }) =>
			`**${fromAmount}** ${fromCurrency.toUpperCase()} vale ${this.list(worths, 'y')}.`,
		commandPriceCurrencyNotFound: '¡Ha habido un error! Por favor, revise de nuevo la ortografía y que especificaste una moneda válida.',
		commandQuoteMessage: 'Esto es muy raro, pero dicho mensaje no tiene ni contenido ni imagen.',
		commandRolesListEmpty: '¡Este servidor no tiene ningún rol público!',
		commandRolesAbort: ({ prefix }) =>
			`He buscado en todos los rincones pero no he encontrado lo que buscabas. ¡Por favor escribe \`${prefix}roles\` para recibir la lista completa!`,
		commandRolesListTitle: 'Lista de roles públicos',
		commandRolesAdded: ({ roles }) => `Los siguientes roles han sido añadidos a tu perfil: \`${roles}\``,
		commandRolesRemoved: ({ roles }) => `Los siguientes roles han sido removidos de tu perfil: \`${roles}\``,
		commandRolesNotPublic: ({ roles }) => `Los siguientes roles no son públicos: \`${roles}\``,
		commandRolesNotManageable: ({ roles }) => `Los siguientes roles no se pudieron entregar debido a la posición jerárquica: \`${roles}\``,
		commandRolesAuditlog: "Autorización: Administración de Roles Públicos | Comando 'Roles'.",
		commandDuckDuckGoNotfound: 'Lo siento, pero la API de DuckDuckGo ha devuelto una respuesta en blanco. Prueba de nuevo con otras palabras.',
		commandDuckDuckGoLookalso: 'Temas Relacionados:',

		commandUrbanNotFound: 'Lo siento, la palabra que buscabas no parece estar definida en UrbanDictionary. ¿Prueba con otra palabra?',
		commandUrbanIndexNotfound: 'Quizás quieras probar con un número de página más pequeño.',
		systemTextTruncated: ({ definition, url }) => `${definition}... [continúa leyendo](${url})`,
		commandWhoisMemberTitles: {
			joined: 'Fecha Ingreso',
			createdAt: 'Fecha Creación'
		},
		commandWhoisMemberFields: ({ member }) => ({
			joined: member.joinedTimestamp
				? `Hace ${timestamp.displayUTC(member.joinedTimestamp)}\n${this.duration(Date.now() - member.joinedTimestamp, 2)}`
				: 'Desconocido',
			createdAt: `${timestamp.displayUTC(member.user.createdAt)}\nHace ${this.duration(Date.now() - member.user.createdTimestamp, 2)}`,
			footer: `ID: ${member.id}`
		}),
		commandWhoisMemberRoles: ({ amount }) => (amount === 1 ? 'Rol [1]' : `Roles [${amount}]`),
		commandWhoisMemberPermissions: 'Permisos Clave',
		commandWhoisMemberPermissionsAll: 'Todos los Permisos',
		commandWhoisUserTitles: {
			createdAt: 'Fecha Creación'
		},
		commandWhoisUserFields: ({ user }) => ({
			createdAt: `${timestamp.displayUTC(user.createdAt)}\nHace ${this.duration(Date.now() - user.createdTimestamp, 2)}`,
			footer: `ID: ${user.id}`
		}),
		commandFollowage: ({ user, channel, time }) => `${user} ha estado siguiendo ${channel} durante ${this.duration(time, 2)}.`,
		commandFollowageMissingEntries: 'Either the user or the channel do not exist.',
		commandFollowageNotFollowing: 'The user is not following the specified channel.',
		commandTwitchNoEntries: 'There are no entries, are you sure you wrote the user name correctly?',
		commandTwitchTitles: {
			followers: 'Followers',
			views: 'Views',
			clickToVisit: "Click to go to streamer's channel",
			partner: 'Partner'
		},
		commandTwitchMaturity: ({ mature }) => (mature ? 'This is a mature channel.' : 'This channel is safe for everyone.'),
		commandTwitchPartnership: ({ affiliateStatus }) =>
			affiliateStatus === false ? 'This channel is not part of the Twitch affiliate program.' : affiliateStatus,
		commandTwitchAffiliateStatus: {
			affiliated: 'This is an affiliated channel.',
			partnered: 'This is a partnered channel.'
		},
		commandTwitchCreatedAt: 'Created At:',
		commandTwitchSubscriptionRequiredStreamer: `${REDCROSS} Debes darme el nombre de un canal para subscribirte.`,
		commandTwitchSubscriptionStreamerNotFound: `${REDCROSS} Perdona, pero no pude encontrar el canal, ¿lo escribiste bien?`,
		commandTwitchSubscriptionRequiredChannel: `${REDCROSS} Debes decirme adónde quieres que mande los mensajes.`,
		commandTwitchSubscriptionRequiredStatus: `${REDCROSS} Debes decirme qué tipo de notificaciones quieres, las opciones son "online" y "offline".`,
		commandTwitchSubscriptionStatusValues: ['online', 'offline'],
		commandTwitchSubscriptionInvalidStatus: `${REDCROSS} Eh, esperaba o "online" o "offline", pero no pude entender lo que me dijiste.`,
		commandTwitchSubscriptionRequiredContent: `${REDCROSS} Mhmm, me pregunto qué quieres que mande cuando el usuario se conecta o algo, ¿puedes darme una pista?`,
		commandTwitchSubscriptionAddDuplicated: `${REDCROSS} Ya estás subscrito/a a este canal para el canal de texto y estado que especificaste.`,
		commandTwitchSubscriptionAddSuccess: ({ name, channel, status }) =>
			`${GREENTICK} ¡Oído cocina! Cuando ${name} se ${
				status === NotificationsStreamsTwitchEventStatus.Offline ? 'desconecte' : 'conecte'
			}, mandaré un mensaje nuevo en el canal ${channel}.`,
		commandTwitchSubscriptionRemoveStreamerNotSubscribed: `${REDCROSS} Perdona, no puedes desubscribirte de un canal en el cual no estás subscrito/a. Por favor, subscríbete para poder desubscribirte.`,
		commandTwitchSubscriptionRemoveEntryNotExists: `${REDCROSS} Perdona, ya estás subscrito/a a este usuario, pero sus subscripciones no son publicadas en el canal de texto que especificaste.`,
		commandTwitchSubscriptionRemoveSuccess: ({ name, channel, status }) =>
			`${GREENTICK} ¡Hecho! No mandaré más mensajes en el canal ${channel} cuando ${name} se ${
				status === NotificationsStreamsTwitchEventStatus.Offline ? 'desconecte' : 'conecte'
			}.`,
		commandTwitchSubscriptionResetEmpty: `${REDCROSS} You were not subscribed to any streamer, mission abort!`,
		commandTwitchSubscriptionResetSuccess: ({ entries }) =>
			`${GREENTICK} Success! ${entries} subscription${entries === 1 ? '' : 's'} have been removed from this server.`,
		commandTwitchSubscriptionResetStreamerNotSubscribed: `${REDCROSS} You were not subscribed to this streamer, are you sure you got the right one?`,
		commandTwitchSubscriptionResetChannelSuccess: ({ name, entries }) =>
			`${GREENTICK} Success! Removed ${entries} subscription${entries === 1 ? '' : 's'} from the streamer ${name}.`,
		commandTwitchSubscriptionShowStreamerNotSubscribed: `${REDCROSS} You wanted to see all subscriptions from this streamer, but there are none!`,
		commandTwitchSubscriptionShowStatus: ['Online', 'Offline'],
		commandTwitchSubscriptionShowEmpty: `${REDCROSS} There are no subscriptions, who will be the first?`,
		commandTwitchSubscriptionShowUnknownUser: 'Unknown',
		commandWikipediaNotfound: 'Lo siento, pero no he podido encontrar algo que coincida con el término que buscas a través de Wikipedia.',
		commandYoutubeNotfound: 'Lo siento, pero no he podido encontrar algo que coincida con el término que buscas a través de YouTube.',
		commandYoutubeIndexNotfound: 'Quizá quieras probar con un índice de página menor, porque no soy capaz de encontrar algo en éste.',
		commandDefineDescription: 'Busca la definición de una palabra en inglés.',
		commandDefineExtended: {
			extendedHelp: `¿Qué significa "heel"?`,
			explainedUsage: [['Word', 'La palabra o frase cuya definición quieres buscar.']],
			examples: ['heel']
		},
		commandDefineNotfound: 'No pude encontrar la definición de esta palabra.',
		commandDefinePronounciation: 'Pronunciación',
		commandDefineUnknown: 'Desconocido',

		/**
		 * #############
		 * WEEB COMMANDS
		 */

		commandWbang: ({ user }) => `Ey ${user}... ¡bang!`,
		commandWbanghead: '¡Golpeo de cabeza en progreso!',
		commandWbite: ({ user }) => `¡Mordiendo ${user}!`,
		commandWblush: '¡Le/a ruborizaste! 😊',
		commandWcry: ({ user }) => `Querido ${user}, ¿le/a hiciste llorar? 💔`,
		commandWcuddle: ({ user }) => `Ahí va un abracito para tí, ${user} 💞`,
		commandWdance: '¡Olé! 💃',
		commandWgreet: ({ user }) => `¡Buenas ${user}!`,
		commandWhug: ({ user }) => `¡Un abrazo! ${user} ❤`,
		commandWkiss: ({ user }) => `¡Un besito! ${user} 💜`,
		commandWlewd: '¡Demasiado lujurioso!',
		commandWlick: ({ user }) => `Lamiendo ${user} 👅`,
		commandWnom: 'Nom, nom, nom! 😊',
		commandWneko: 'Miau! 🐱',
		commandWpat: ({ user }) => `\\*Da palmaditas en la cabeza de ${user}\\* ❤`,
		commandWpout: '¿Oh?',
		commandWpunch: ({ user }) => `¡Dando un puñetazo a ${user}!`,
		commandWslap: ({ user }) => `¡Abofeteando ${user}!`,
		commandWsleepy: 'Durmiéndose...',
		commandWsmile: '¡Mostrando una risa radiante!',
		commandWsmug: '\\*Sonríe con superioridad\\*',
		commandWstare: ({ user }) => `Querido ${user}... hay alguien observándote 👀`,
		commandWthumbsup: '¡Tienes su pulgar hacia arriba!',
		commandWtickle: ({ user }) => `Cosquillitas para tí, ${user}!`,

		/**
		 * #################################
		 * #            MONITORS           #
		 * #################################
		 */

		constMonitorInvitelink: 'Enlace Invitación',
		constMonitorLink: 'Link Filtrado',
		constMonitorNms: '[NOMENTIONSPAM]',
		constMonitorWordfilter: 'Palabra Filtrada',
		constMonitorCapsfilter: 'Demasiadas Mayúsculas',
		constMonitorAttachmentfilter: 'Demasiados Documentos',
		constMonitorMessagefilter: 'Too Many Message Duplicates',
		constMonitorNewlinefilter: 'Too Many Lines',
		constMonitorReactionfilter: 'Reacción Eliminada',
		moderationMonitorAttachments: ({ amount, maximum }) =>
			maximum === 0
				? '[Auto-Moderation] Triggered attachment filter, no threshold.'
				: `[Auto-Moderation] Triggered attachment filter, reached ${amount} out of ${maximum} infractions.`,
		moderationMonitorCapitals: ({ amount, maximum }) =>
			maximum === 0
				? '[Auto-Moderation] Triggered capital filter, no threshold.'
				: `[Auto-Moderation] Triggered capital filter, reached ${amount} out of ${maximum} infractions.`,
		moderationMonitorInvites: ({ amount, maximum }) =>
			maximum === 0
				? '[Auto-Moderation] Triggered invite filter, no threshold.'
				: `[Auto-Moderation] Triggered invite filter, reached ${amount} out of ${maximum} infractions.`,
		moderationMonitorLinks: ({ amount, maximum }) =>
			maximum === 0
				? '[Auto-Moderation] Triggered link filter, no threshold.'
				: `[Auto-Moderation] Triggered link filter, reached ${amount} out of ${maximum} infractions.`,
		moderationMonitorMessages: ({ amount, maximum }) =>
			maximum === 0
				? '[Auto-Moderation] Triggered duplicated message filter, no threshold.'
				: `[Auto-Moderation] Triggered duplicated message filter, reached ${amount} out of ${maximum} infractions.`,
		moderationMonitorNewlines: ({ amount, maximum }) =>
			maximum === 0
				? '[Auto-Moderation] Triggered newline filter, no threshold.'
				: `[Auto-Moderation] Triggered newline filter, reached ${amount} out of ${maximum} infractions.`,
		moderationMonitorWords: ({ amount, maximum }) =>
			maximum === 0
				? '[Auto-Moderation] Triggered word filter, no threshold.'
				: `[Auto-Moderation] Triggered word filter, reached ${amount} out of ${maximum} infractions.`,
		monitorInviteFilterAlert: ({ user }) => `${REDCROSS} Querido ${user}, los enlaces de invitación no están permitidos aquí.`,
		monitorInviteFilterLog: ({ links }) => `**Enlace${links.length === 1 ? '' : 's'}**: ${this.list(links, 'y')}`,
		monitorNolink: ({ user }) => `${REDCROSS} Perdona ${user}, los enlaces no están permitidos en este servidor.`,
		monitorWordFilterDm: ({ filtered }) =>
			`¡Parece que dijiste algo malo! Pero como te esforzaste en escribir el mensaje, te lo he mandado por aquí:\n${filtered}`,
		monitorCapsFilterDm: ({ message }) => `Speak lower! I know you need to express your thoughts. There is the message I deleted:\n${message}`,
		monitorWordFilter: ({ user }) => `${REDCROSS} Perdona, querido/a ${user}, pero has escrito algo que no está permitido en este servidor.`,
		monitorCapsFilter: ({ user }) => `${REDCROSS} ¡EEEEEEH ${user}! ¡POR FAVOR NO GRITE EN ESTE SITIO! ¡HAS SUPERADO EL LÍMITE DE MAYÚSCULAS!`,
		monitorMessageFilter: ({ user }) => `${REDCROSS} Woah woah woah, please stop re-posting so much ${user}!`,
		monitorNewlineFilter: ({ user }) => `${REDCROSS} Wall of text incoming from ${user}, wall of text taken down!`,
		monitorReactionsFilter: ({ user }) => `${REDCROSS} Hey ${user}, please do not add that reaction!`,
		monitorNmsMessage: ({ user }) =>
			[
				`El MJOLNIR ha aterrizado y ahora, el usuario ${user.tag} cuya ID es ${user.id} ha sido baneado por spamming de menciones.`,
				'¡No te preocupes! ¡Estoy aquí para ayudarte! 😄'
			].join('\n'),
		monitorNmsModlog: ({ threshold }) => `[NOMENTIONSPAM] Automático: Límite de Spam de Menciones alcanzado.\nLímite: ${threshold}.`,
		monitorNmsAlert:
			'Ten cuidado con mencionar otra vez más, estás a punto de ser expulsado por exceder el límite de spam de menciones de este servidor.',
		monitorSocialAchievement: '¡Felicidades %MEMBER! ¡Has logrado el rol %ROLE%!',

		/**
		 * #################################
		 * #           INHIBITORS          #
		 * #################################
		 */

		inhibitorSpam: ({ channel }) =>
			`¿Podemos movernos al canal ${channel}, por favor? Este comando puede ser muy molesto y arruinar las conversaciones de otras personas.`,

		/**
		 * #################################
		 * #              GAMES            #
		 * #################################
		 */

		hgBloodbath: [
			'{1} grabs a shovel.',
			'{1} grabs a backpack and retreats.',
			'{1} and {2} fight for a bag. {1} gives up and retreats.',
			'{1} and {2} fight for a bag. {2} gives up and retreats.',
			'{1} finds a bow, some arrows, and a quiver.',
			'{1} runs into the cornucopia and hides.',
			'{1} takes a handful of throwing knives.',
			"{1} rips a mace out of {2}'s hands.",
			'{1} finds a canteen full of water.',
			'{1} stays at the cornucopia for resources.',
			'{1} gathers as much food as they can.',
			'{1} grabs a sword.',
			'{1} takes a spear from inside the cornucopia.',
			'{1} finds a bag full of explosives.',
			'{1} clutches a first aid kit and runs away.',
			'{1} takes a sickle from inside the cornucopia.',
			'{1}, {2}, and {3} work together to get as many supplies as possible.',
			'{1} runs away with a lighter and some rope.',
			'{1} snatches a bottle of alcohol and a rag.',
			'{1} finds a backpack full of camping equipment.',
			'{1} grabs a backpack, not realizing it is empty.',
			"{1} breaks {2}'s nose for a basket of bread.",
			'{1}, {2}, {3}, and {4} share everything they gathered before running.',
			'{1} retrieves a trident from inside the cornucopia.',
			'{1} grabs a jar of fishing bait while {2} gets fishing gear.',
			'{1} scares {2} away from the cornucopia.',
			'{1} grabs a shield leaning on the cornucopia.',
			'{1} snatches a pair of sais.',
			'{1} grabs a lone pair of pants.',
			'{1T} steps off their podium too soon and blows up.',
			"{1} throws a knife into {2T}'s head.",
			'{1T} accidently steps on a landmine.',
			'{1} catches {2T} off guard and kills them.',
			'{1} and {2} work together to drown {3T}.',
			'{1} strangles {2T} after engaging in a fist fight.',
			"{1} shoots an arrow into {2T}'s head.",
			'{1T} cannot handle the circumstances and commits suicide.',
			"{1} bashes {2T}'s head against a rock several times.",
			"{1} snaps {2T}'s neck.",
			'{1} decapitates {2T} with a sword.',
			'{1} spears {2T} in the abdomen.',
			'{1} sets {2T} on fire with a molotov.',
			'{1T} falls into a pit and dies.',
			'{1} stabs {2T} while their back is turned.',
			'{1} severely injures {2T}, but puts them out of their misery.',
			'{1} severely injures {2T} and leaves them to die.',
			"{1} bashes {2T}'s head in with a mace.",
			'{1} pushes {2T} off a cliff during a knife fight.',
			"{1} throws a knife into {2T}'s chest.",
			'{1T} is unable to convince {2} to not kill them.',
			'{1} convinces {2T} to not kill them, only to kill {2T} instead.',
			'{1T} falls into a frozen lake and drowns.',
			'{1}, {2}, and {3T} start fighting, but {2} runs away as {1} kills {3T}.',
			'{1} kills {2T} with their own weapon.',
			'{1} overpowers {2T}, killing them.',
			'{1} sets an explosive off, killing {2T}.',
			'{1} sets an explosive off, killing {2T}, and {3T}.',
			'{1} sets an explosive off, killing {2T}, {3T}, and {4T}.',
			'{1} sets an explosive off, killing {2T}, {3T}, {4T} and {5T}.',
			'{1} kills {2T} as they try to run.',
			'{1T} and {2T} threaten a double suicide. It fails and they die.',
			'{1T}, {2T}, {3T}, and {4T} form a suicide pact, killing themselves.',
			'{1} kills {2T} with a hatchet.',
			'{1} and {2} fight {3T} and {4T}. {1} and {2} survive.',
			'{1T} and {2T} fight {3} and {4}. {3} and {4} survive.',
			'{1T} attacks {2}, but {3} protects them, killing {1T}.',
			'{1} severely slices {2T} with a sword.',
			'{1} strangles {2T} with a rope.',
			'{1} kills {2T} for their supplies.',
			'{1} shoots an arrow at {2}, but misses and kills {3T} instead.',
			"{1} shoots a poisonous blow dart into {2T}'s neck, slowly killing them.",
			'{1} stabs {2T} with a tree branch.',
			'{1} stabs {2T} in the back with a trident.',
			'{1}, {2T}, and {3T} get into a fight. {1} triumphantly kills them both.',
			'{1T}, {2}, and {3T} get into a fight. {2} triumphantly kills them both.',
			'{1T}, {2T}, and {3} get into a fight. {3} triumphantly kills them both.',
			'{1} finds {2T} hiding in the cornucopia and kills them.',
			'{1T} finds {2} hiding in the cornucopia, but {2} kills them.',
			'{1} kills {2T} with a sickle.',
			'{1} and {2T} fight for a bag. {1} strangles {2T} with the straps and runs.',
			'{1T} and {2} fight for a bag. {2} strangles {1T} with the straps and runs.',
			'{1} repeatedly stabs {2T} to death with sais.',
			'{1T} trips over while running from the cornucopia, and is killed by {2}.',
			'{1} trips over while running from the cornucopia, {2} picks them up, they run off together.',
			"{1} aims an arrow at {2}'s head and shoots, {3T} jumps in the way and sacrifies their life to save them."
		].map(HungerGamesUsage.create),
		hgDay: [
			'{1} goes hunting.',
			'{1} injures themself.',
			'{1} explores the arena.',
			'{1} scares {2} off.',
			"{1} diverts {2}'s attention and runs away.",
			'{1} stalks {2}.',
			'{1} fishes.',
			'{1} camouflauges themself in the bushes.',
			"{1} steals from {2} while they aren't looking.",
			'{1} makes a wooden spear.',
			'{1} discovers a cave.',
			'{1} attacks {2}, but they manage to escape.',
			'{1} chases {2}.',
			'{1} runs away from {2}.',
			'{1} collects fruit from a tree.',
			'{1} receives a hatchet from an unknown sponsor.',
			'{1} receives clean water from an unknown sponsor.',
			'{1} receives medical supplies from an unknown sponsor.',
			'{1} receives fresh food from an unknown sponsor.',
			'{1} searches for a water source.',
			'{1} defeats {2} in a fight, but spares their life.',
			'{1} and {2} work together for the day.',
			'{1} begs for {2} to kill them. They refuse, keeping {1} alive.',
			'{1} tries to sleep through the entire day.',
			"{1}, {2}, {3}, and {4} raid {5}'s camp while they are hunting.",
			'{1} constructs a shack.',
			'{1} overhears {2} and {3} talking in the distance.',
			'{1} practices their archery.',
			'{1} thinks about home.',
			'{1} is pricked by thorns while picking berries.',
			'{1} tries to spear fish with a trident.',
			'{1} searches for firewood.',
			'{1} and {2} split up to search for resources.',
			'{1} picks flowers.',
			"{1} tends to {2}'s wounds.",
			'{1} sees smoke rising in the distance, but decides not to investigate.',
			'{1} sprains their ankle while running away from {2}.',
			'{1} makes a slingshot.',
			'{1} travels to higher ground.',
			'{1} discovers a river.',
			'{1} hunts for other tributes.',
			'{1} and {2} hunt for other tributes.',
			'{1}, {2}, and {3} hunt for other tributes.',
			'{1}, {2}, {3}, and {4} hunt for other tributes.',
			'{1}, {2}, {3}, {4}, and {5} hunt for other tributes.',
			'{1} receives an explosive from an unknown sponsor.',
			'{1} questions their sanity.',
			'{1} forces {2} to eat pant.',
			'{1} forces {2T} to eat pant. {2T} chokes and dies.',
			'{1} catches {2T} off guard and kills them.',
			"{1} throws a knife into {2T}'s head.",
			'{1T} begs for {2} to kill them. They reluctantly oblige, killing {1T}.',
			'{1} and {2} work together to drown {3T}.',
			'{1} strangles {2T} after engaging in a fist fight.',
			"{1} shoots an arrow into {2T}'s head.",
			'{1T} bleeds out due to untreated injuries.',
			'{1T} cannot handle the circumstances and commits suicide.',
			"{1} bashes {2T}'s head against a rock several times.",
			'{1T} unknowingly eats toxic berries.',
			"{1} silently snaps {2T}'s neck.",
			"{1} taints {2T}'s food, killing them.",
			'{1} decapitates {2T} with a sword.',
			'{1T} dies from an infection.',
			'{1} spears {2T} in the abdomen.',
			'{1} sets {2T} on fire with a molotov.',
			'{1T} falls into a pit and dies.',
			'{1} stabs {2T} while their back is turned.',
			'{1} severely injures {2T}, but puts them out of their misery.',
			'{1} severely injures {2T} and leaves them to die.',
			"{1} bashes {2T}'s head in with a mace.",
			'{1T} attempts to climb a tree, but falls to their death.',
			'{1} pushes {2T} off a cliff during a knife fight.',
			"{1} throws a knife into {2T}'s chest.",
			"{1}'s trap kills {2T}.",
			'{1} kills {2T} while they are resting.',
			'{1T} is unable to convince {2} to not kill them.',
			'{1} convinces {2T} to not kill them, only to kill {2T} instead.',
			'{1T} falls into a frozen lake and drowns.',
			'{1}, {2}, and {3T} start fighting, but {2} runs away as {1} kills {3T}.',
			'{1} kills {2T} with their own weapon.',
			'{1} overpowers {2T}, killing them.',
			'{1} sets an explosive off, killing {2T}.',
			'{1} sets an explosive off, killing {2T}, and {3T}.',
			'{1} sets an explosive off, killing {2T}, {3T}, and {4T}.',
			'{1} sets an explosive off, killing {2T}, {3T}, {4T} and {5T}.',
			'{1} kills {2T} as they try to run.',
			'{1T} and {2T} threaten a double suicide. It fails and they die.',
			'{1T}, {2T}, {3T}, and {4T} form a suicide pact, killing themselves.',
			'{1T} dies from hypothermia.',
			'{1T} dies from hunger.',
			'{1T} dies from thirst.',
			'{1} kills {2T} with a hatchet.',
			'{1} and {2} fight {3T} and {4T}. {1} and {2} survive.',
			'{1T} and {2T} fight {3} and {4}. {3} and {4} survive.',
			'{1T} dies trying to escape the arena.',
			'{1T} dies of dysentery.',
			'{1T} accidently detonates a land mine while trying to arm it.',
			'{1T} attacks {2}, but {3} protects them, killing {1T}.',
			'{1} ambushes {2T} and kills them.',
			'{1T} accidently steps on a landmine.',
			'{1} severely slices {2T} with a sword.',
			'{1} strangles {2T} with a rope.',
			'{1} kills {2T} for their supplies.',
			'{1} shoots an arrow at {2}, but misses and kills {3T} instead.',
			"{1} shoots a poisonous blow dart into {2T}'s neck, slowly killing them.",
			'{1}, {2}, and {3} successfully ambush and kill {4T}, {5T}, and {6T}.',
			'{1T}, {2T}, and {3T} unsuccessfully ambush {4}, {5}, and {6}, who kill them instead.',
			'{1} stabs {2T} with a tree branch.',
			'{1} forces {2} to kill {3T} or {4}. They decide to kill {3T}.',
			'{1} forces {2} to kill {3} or {4T}. They decide to kill {4T}.',
			'{1} forces {2T} to kill {3} or {4}. They refuse to kill, so {1} kills them instead.',
			"{1T} poisons {2}'s drink, but mistakes it for their own and dies.",
			"{1} poisons {2T}'s drink. They drink it and die.",
			'{1} stabs {2T} in the back with a trident.',
			'{1T} attempts to climb a tree, but falls on {2T}, killing them both.',
			'{1}, {2T}, and {3T} get into a fight. {1} triumphantly kills them both.',
			'{1T}, {2}, and {3T} get into a fight. {2} triumphantly kills them both.',
			'{1T}, {2T}, and {3} get into a fight. {3} triumphantly kills them both.',
			'{1} kills {2T} with a sickle.',
			'{1}, {2}, {3}, {4}, and {5} track down and kill {6T}.',
			'{1}, {2}, {3}, and {4} track down and kill {5T}.',
			'{1}, {2}, and {3} track down and kill {4T}.',
			'{1} and {2} track down and kill {3T}.',
			'{1} tracks down and kills {2T}.',
			'{1} repeatedly stabs {2T} to death with sais.',
			'{1} doodles in the dirt.',
			'{1} chases a butterfly.',
			'{1T} falls off a cliff, and is impaled by a stick.',
			'{1} runs into {2}, they decide to team up.',
			'{1} sees {2} through the trees, and plans on killing them.',
			'{1} sneaks up behind {2T}, and snaps their neck.',
			'{1T} challenges {2} to a fight, and promptly dies.',
			'{1} murders their partner, {2T}, to have more supplies for themself.'
		].map(HungerGamesUsage.create),
		hgNight: [
			'{1} starts a fire.',
			'{1} sets up camp for the night.',
			'{1} loses sight of where they are.',
			'{1} climbs a tree to rest.',
			'{1} goes to sleep.',
			'{1} and {2} tell stories about themselves to each other.',
			'{1}, {2}, {3}, and {4} sleep in shifts.',
			'{1}, {2}, and {3} sleep in shifts.',
			'{1} and {2} sleep in shifts.',
			'{1} tends to their wounds.',
			'{1} sees a fire, but stays hidden.',
			'{1} screams for help.',
			'{1} stays awake all night.',
			'{1} passes out from exhaustion.',
			'{1} cooks their food before putting their fire out.',
			'{1} and {2} run into each other and decide to truce for the night.',
			'{1} fends {2}, {3}, and {4} away from their fire.',
			'{1}, {2}, and {3} discuss the games and what might happen in the morning.',
			'{1} cries themself to sleep.',
			'{1} tries to treat their infection.',
			'{1} and {2} talk about the tributes still alive.',
			'{1} is awoken by nightmares.',
			'{1} and {2} huddle for warmth.',
			'{1} thinks about winning.',
			'{1}, {2}, {3}, and {4} tell each other ghost stories to lighten the mood.',
			'{1} looks at the night sky.',
			'{1} defeats {2} in a fight, but spares their life.',
			'{1} begs for {2} to kill them. They refuse, keeping {1} alive.',
			"{1} destroys {2}'s supplies while they are asleep.",
			'{1}, {2}, {3}, {4}, and {5} sleep in shifts.',
			'{1} lets {2} into their shelter.',
			'{1} receives a hatchet from an unknown sponsor.',
			'{1} receives clean water from an unknown sponsor.',
			'{1} receives medical supplies from an unknown sponsor.',
			'{1} receives fresh food from an unknown sponsor.',
			'{1} tries to sing themself to sleep.',
			'{1} attempts to start a fire, but is unsuccessful.',
			'{1} thinks about home.',
			"{1} tends to {2}'s wounds.",
			'{1} quietly hums.',
			'{1}, {2}, and {3} cheerfully sing songs together.',
			'{1} is unable to start a fire and sleeps without warmth.',
			'{1} and {2} hold hands.',
			'{1} convinces {2} to snuggle with them.',
			'{1} receives an explosive from an unknown sponsor.',
			'{1} questions their sanity.',
			'{1} forces {2} to eat pant.',
			'{1} forces {2T} to eat pant. {2T} chokes and dies.',
			'{1} catches {2T} off guard and kills them.',
			"{1} throws a knife into {2T}'s head.",
			'{1T} begs for {2} to kill them. They reluctantly oblige, killing {1T}.',
			'{1} and {2} work together to drown {3T}.',
			'{1} strangles {2T} after engaging in a fist fight.',
			"{1} shoots an arrow into {2T}'s head.",
			'{1T} bleeds out due to untreated injuries.',
			'{1T} cannot handle the circumstances and commits suicide.',
			"{1} bashes {2T}'s head against a rock several times.",
			'{1T} unknowingly eats toxic berries.',
			"{1} silently snaps {2T}'s neck.",
			"{1} taints {2T}'s food, killing them.",
			'{1} decapitates {2T} with a sword.',
			'{1T} dies from an infection.',
			'{1} spears {2T} in the abdomen.',
			'{1} sets {2T} on fire with a molotov.',
			'{1T} falls into a pit and dies.',
			'{1} stabs {2T} while their back is turned.',
			'{1} severely injures {2T}, but puts them out of their misery.',
			'{1} severely injures {2T} and leaves them to die.',
			"{1} bashes {2T}'s head in with a mace.",
			'{1T} attempts to climb a tree, but falls to their death.',
			'{1} pushes {2T} off a cliff during a knife fight.',
			"{1} throws a knife into {2T}'s chest.",
			"{1}'s trap kills {2T}.",
			'{1} kills {2T} while they are sleeping.',
			'{1T} is unable to convince {2} to not kill them.',
			'{1} convinces {2T} to not kill them, only to kill {2T} instead.',
			'{1T} falls into a frozen lake and drowns.',
			'{1}, {2}, and {3T} start fighting, but {2} runs away as {1} kills {3T}.',
			'{1} kills {2T} with their own weapon.',
			'{1} overpowers {2T}, killing them.',
			'{1} sets an explosive off, killing {2T}.',
			'{1} sets an explosive off, killing {2T}, and {3T}.',
			'{1} sets an explosive off, killing {2T}, {3T}, and {4T}.',
			'{1} sets an explosive off, killing {2T}, {3T}, {4T} and {5T}.',
			'{1} kills {2T} as they try to run.',
			'{1T} and {2T} threaten a double suicide. It fails and they die.',
			'{1T}, {2T}, {3T}, and {4T} form a suicide pact, killing themselves.',
			'{1T} dies from hypothermia.',
			'{1T} dies from hunger.',
			'{1T} dies from thirst.',
			'{1} kills {2T} with a hatchet.',
			'{1} and {2} fight {3T} and {4T}. {1} and {2} survive.',
			'{1T} and {2T} fight {3} and {4}. {3} and {4} survive.',
			'{1T} dies trying to escape the arena.',
			'{1T} dies of dysentery.',
			'{1T} accidently detonates a land mine while trying to arm it.',
			'{1T} attacks {2}, but {3} protects them, killing {1T}.',
			'{1} ambushes {2T} and kills them.',
			'{1T} accidently steps on a landmine.',
			'{1} severely slices {2T} with a sword.',
			'{1} strangles {2T} with a rope.',
			'{1} kills {2T} for their supplies.',
			'{1} shoots an arrow at {2}, but misses and kills {3T} instead.',
			"{1} shoots a poisonous blow dart into {2T}'s neck, slowly killing them.",
			'{1}, {2}, and {3} successfully ambush and kill {4T}, {5T}, and {6T}.',
			'{1T}, {2T}, and {3T} unsuccessfully ambush {4}, {5}, and {6}, who kill them instead.',
			'{1} stabs {2T} with a tree branch.',
			'{1} forces {2} to kill {3T} or {4}. They decide to kill {3T}.',
			'{1} forces {2} to kill {3} or {4T}. They decide to kill {4T}.',
			'{1} forces {2T} to kill {3} or {4}. They refuse to kill, so {1} kills them instead.',
			"{1T} poisons {2}'s drink, but mistakes it for their own and dies.",
			"{1} poisons {2T}'s drink. They drink it and die.",
			'{1} stabs {2T} in the back with a trident.',
			'{1T} attempts to climb a tree, but falls on {2T}, killing them both.',
			'{1}, {2T}, and {3T} get into a fight. {1} triumphantly kills them both.',
			'{1T}, {2}, and {3T} get into a fight. {2} triumphantly kills them both.',
			'{1T}, {2T}, and {3} get into a fight. {3} triumphantly kills them both.',
			'{1} kills {2T} with a sickle.',
			'{1}, {2}, {3}, {4}, and {5} track down and kill {6T}.',
			'{1}, {2}, {3}, and {4} track down and kill {5T}.',
			'{1}, {2}, and {3} track down and kill {4T}.',
			'{1} and {2} track down and kill {3T}.',
			'{1} tracks down and kills {2T}.',
			'{1} repeatedly stabs {2T} to death with sais.',
			'{1} writes in their journal.',
			'{1} watches {2} sitting at their campfire, and considers killing them.'
		].map(HungerGamesUsage.create),

		/**
		 * #################################
		 * #          SERIALIZERS          #
		 * #################################
		 */

		serializerAutoRoleInvalid: 'Invalid autorole data.',
		serializerCommandAutoDeleteInvalid: 'Invalid command auto-delete data.',
		serializerCustomCommandInvalid: 'Invalid custom command data.',
		serializerDisabledCommandChannelInvalid: 'Invalid disabled command channel data.',
		serializerPermissionNodeDuplicatedCommand: ({ command }) => `You have set \`${command}\` twice, either allow it, or deny it.`,
		serializerPermissionNodeInvalidCommand: ({ command }) => `The command \`${command}\` does not exist or is invalid.`,
		serializerPermissionNodeInvalidTarget: 'No data could be found from the ID.',
		serializerPermissionNodeInvalid: 'Invalid data.',
		serializerPermissionNodeSecurityEveryoneAllows: 'For security, the everyone role cannot have allows.',
		serializerPermissionNodeSecurityGuarded: ({ command }) =>
			`For security and for me to work properly, you cannot deny the usage for the command \`${command}\`.`,
		serializerPermissionNodeSecurityOwner: 'You cannot set permission overrides on the server owner.',
		serializerReactionRoleInvalid: 'Invalid reaction role data.',
		serializerStickyRoleInvalid: 'Invalid sticky role data.',
		serializerTriggerAliasInvalid: 'Invalid trigger alias data.',
		serializerTriggerIncludeInvalid: 'Invalid trigger includes data.',
		serializerTwitchSubscriptionInvalidStreamer: 'Invalid data streamer.',
		serializerTwitchSubscriptionInvalid: 'Invalid data.',
		serializerUniqueRoleSetInvalid: 'Invalid unique role set data.',

		/**
		 * #################################
		 * #        NOTIFICATIONS          #
		 * #################################
		 */
		notificationsTwitchNoGameName: '*Nombre del juego no establecido*',
		notificationsTwitchEmbedDescription: ({ userName, gameName }) =>
			`${userName} ya está en vivo${gameName ? ` - ¡transmitiendo ${gameName}!` : '!'}`,
		notificationTwitchEmbedFooter: 'Skyra Twitch Notificaciones',

		/**
		 * #################################
		 * #             UTILS             #
		 * #################################
		 */

		selfModerationCommandInvalidMissingAction: ({ name }) =>
			`${REDCROSS} Action must be any of the following: \`enable\`, \`disable\`, \`action\`, \`punish\`, \`punish-duration\`, \`threshold-maximum\`, \`threshold-duration\`, or \`show\`. Check \`Skyra, help ${name}\` for more information.`,
		selfModerationCommandInvalidMissingArguments: ({ name }) =>
			`${REDCROSS} The specified action requires an extra argument to be passed. Check \`Skyra, help ${name}\` for more information.`,
		selfModerationCommandInvalidSoftaction: ({ name }) =>
			`${REDCROSS} Value must be any of the following: \`alert\`, \`log\`, or \`delete\`. Check \`Skyra, help ${name}\` for more information.`,
		selfModerationCommandInvalidHardaction: ({ name }) =>
			`${REDCROSS} Value must be any of the following: \`none\`, \`warn\`, \`mute\`, \`kick\`, \`softban\`, or \`ban\`. Check \`Skyra, help ${name}\` for more information.`,
		selfModerationCommandEnabled: `${GREENTICK} Successfully enabled sub-system.`,
		selfModerationCommandDisabled: `${GREENTICK} Successfully disabled sub-system.`,
		selfModerationCommandSoftAction: ({ value }) =>
			value ? `${GREENTICK} Successfully set actions to: \`${value}\`` : `${GREENTICK} Successfully disabled actions.`,
		selfModerationCommandHardAction: ({ value }) => `${GREENTICK} Successfully set punishment: ${value}`,
		selfModerationCommandHardActionDuration: ({ value }) =>
			value
				? `${GREENTICK} Successfully set the punishment appeal timer to: ${this.duration(value)}`
				: `${GREENTICK} Successfully removed the punishment appeal timer.`,
		selfModerationCommandThresholdMaximum: ({ value }) =>
			value
				? `${GREENTICK} Successfully set the threshold maximum to: ${value}`
				: `${GREENTICK} Successfully removed the threshold maximum, punishment will take place instantly if set.`,
		selfModerationCommandThresholdDuration: ({ value }) =>
			value
				? `${GREENTICK} Successfully set the threshold duration to: ${this.duration(value)}`
				: `${GREENTICK} Successfully removed the threshold duration, punishments will take place instantly if set.`,
		selfModerationCommandShow: ({ kEnabled, kAlert, kLog, kDelete, kHardAction, hardActionDuration, thresholdMaximum, thresholdDuration }) =>
			[
				`Enabled      : ${kEnabled}`,
				'Action',
				` - Alert     : ${kAlert}`,
				` - Log       : ${kLog}`,
				` - Delete    : ${kDelete}`,
				'Punishment',
				` - Type      : ${kHardAction}`,
				` - Duration  : ${hardActionDuration ? 'Permanent' : this.duration(hardActionDuration)}`,
				'Threshold',
				` - Maximum   : ${thresholdMaximum ? thresholdMaximum : 'Unset'}`,
				` - Duration  : ${thresholdDuration ? this.duration(thresholdDuration) : 'Unset'}`
			].join('\n'),
		selfModerationSoftActionAlert: 'Alert',
		selfModerationSoftActionLog: 'Log',
		selfModerationSoftActionDelete: 'Delete',
		selfModerationHardActionBan: 'Ban',
		selfModerationHardActionKick: 'Kick',
		selfModerationHardActionMute: 'Mute',
		selfModerationHardActionSoftban: 'SoftBan',
		selfModerationHardActionWarning: 'Warning',
		selfModerationHardActionNone: 'None',
		selfModerationEnabled: 'Yes',
		selfModerationDisabled: 'No',
		selfModerationMaximumTooShort: ({ minimum, value }) => `${REDCROSS} The value (${value}) was too short, expected at least ${minimum}.`,
		selfModerationMaximumTooLong: ({ maximum, value }) => `${REDCROSS} The value (${value}) was too long, expected maximum ${maximum}.`,
		selfModerationDurationTooShort: ({ minimum, value }) =>
			`${REDCROSS} The value (${this.duration(value)}) was too short, expected at least ${this.duration(minimum)}.`,
		selfModerationDurationTooLong: ({ maximum, value }) =>
			`${REDCROSS} The value (${this.duration(value)}) was too long, expected maximum ${this.duration(maximum)}.`,

		actionMuteReason: ({ reason }) => (reason === null ? '[Action] Applied Mute.' : `[Action] Applied Mute | Reason: ${reason}`),
		actionUnmuteReason: ({ reason }) => (reason === null ? '[Action] Revoked Mute.' : `[Action] Revoked Mute | Reason: ${reason}`),
		actionKickReason: ({ reason }) => (reason === null ? '[Action] Applied Kick.' : `[Action] Applied Kick | Reason: ${reason}`),
		actionSoftbanReason: ({ reason }) => (reason === null ? '[Action] Applying Softban.' : `[Action] Applying Softban | Reason: ${reason}`),
		actionUnsoftbanReason: ({ reason }) => (reason === null ? '[Action] Applied Softban.' : `[Action] Applied Softban | Reason: ${reason}`),
		actionBanReason: ({ reason }) => (reason === null ? '[Action] Applied Ban' : `[Action] Applied Ban | Reason: ${reason}`),
		actionUnbanReason: ({ reason }) => (reason === null ? '[Action] Applied Unban.' : `[Action] Applied Unban | Reason: ${reason}`),
		actionVmuteReason: ({ reason }) => (reason === null ? '[Action] Applied Voice Mute.' : `[Action] Applied Voice Mute | Reason: ${reason}`),
		actionUnvmuteReason: ({ reason }) => (reason === null ? '[Action] Revoked Voice Mute.' : `[Action] Revoked Voice Mute | Reason: ${reason}`),
		actionVkickReason: ({ reason }) => (reason === null ? '[Action] Applied Voice Kick.' : `[Action] Applied Voice Kick | Reason: ${reason}`),
		actionRestrictedReactReason: ({ reason }) =>
			reason === null ? '[Action] Applied Reaction Restriction.' : `[Action] Applied Reaction Restriction | Reason: ${reason}`,
		actionRestrictedEmbedReason: ({ reason }) =>
			reason === null ? '[Action] Applied Embed Restriction.' : `[Action] Applied Embed Restriction | Reason: ${reason}`,
		actionRestrictedAttachmentReason: ({ reason }) =>
			reason === null ? '[Action] Applied Attachment Restriction.' : `[Action] Applied Attachment Restriction | Reason: ${reason}`,
		actionRestrictedVoiceReason: ({ reason }) =>
			reason === null ? '[Action] Applied Voice Restriction.' : `[Action] Applied Voice Restriction | Reason: ${reason}`,
		actionSetNickname: ({ reason, nickname }) =>
			reason === null
				? `[Action] ${nickname ? 'Set Nickname' : 'Removed Nickname'}.`
				: `[Action] ${nickname ? 'Set Nickname' : 'Removed Nickname'} | Reason: ${reason}`,
		actionAddRole: ({ reason }) => (reason === null ? '[Action] Added Role.' : `[Action] Added Role | Reason: ${reason}`),
		actionRemoveRole: ({ reason }) => (reason === null ? '[Action] Removed Role.' : `[Action] Removed Role | Reason: ${reason}`),
		actionRequiredMember: 'The user does not exist or is not in this server.',
		actionSetupMuteExists: '**Cancelando la creación del rol de silenciado**: Ya existe un rol de silenciado.',
		actionSetupRestrictionExists: '**Cancelando la creación del rol de restricción**: Ya existe un rol de restricción.',
		actionSetupTooManyRoles: '**Cancelando la creación del rol**: Hay 250 roles en este servidor, necesitas borrar uno.',
		actionSharedRoleSetupExisting: 'I could not find a configured role. Do you want to configure an existing one?',
		actionSharedRoleSetupExistingName: 'Please give me the name of the role you want to use for further actions of this type.',
		actionSharedRoleSetupNew: 'Do you want me to create a new role and configure it automatically?',
		actionSharedRoleSetup: ({ role, channels, permissions }) =>
			`${LOADING} Can I modify ${channels} ${channels === 1 ? 'channel' : 'channels'} to apply the role ${role} the following ${
				permissions.length === 1 ? 'permission' : 'permissions'
			}: \`${permissions.join('`, `')}\`?`,
		muteNotConfigured: 'The muted role must be configured for this action to happen.',
		restrictionNotConfigured: 'The restriction role must be configured for this action to happen',
		muteNotInMember: 'The muted role is not set in the member.',
		muteLowHierarchy: 'I cannot mute a user which higher role hierarchy than me.',
		muteCannotManageRoles: `I must have **${this.PERMISSIONS.MANAGE_ROLES}** permissions to be able to mute.`,
		muteNotExists: 'The specified user is not muted.',

		resolverDateSuffix: ' segundos',
		resolverPositiveAmount: 'You must give me a positive number.',
		systemPoweredByWeebsh: 'Powered by weeb.sh',
		prefixReminder: ({ prefix }) => `El prefijo de este servidor está configurado a: \`${prefix}\``,

		unexpectedIssue: '¡Algo inesperado pasó! Cancelando este comando...',

		commandDmNotSent: 'No te he podido enviar el mensaje en mensaje directo... ¿me has bloqueado?',
		commandDmSent: 'Te he enviado la información a través de un mensaje directo.',
		commandRoleHigherSkyra: 'El miembro seleccionado tiene una posición jerárquica más alta o igual que el mío.',
		commandRoleHigher: 'El miembro seleccionado tiene una posición jerárquica más alta o igual al tuyo.',
		commandSuccess: 'Ejecutado el comando con éxito.',
		commandToskyra: '¿Por qué...? ¡Pensaba que me amabas! 💔',
		commandUserself: '¿Por qué te harías eso a tí mismo?',

		systemFetching: createPick([
			`${LOADING} Descargando datos...`,
			`${LOADING} Buscando al Comandante Data...`,
			`${LOADING} Persiguiendo otras naves estelares...`
		]),
		systemParseError: `${REDCROSS} I failed to process the data I was given, sorry~!`,
		systemHighestRole: 'La posición del rol es más alta o equivalente al mío, por lo tanto no puedo concederlo a nadie.',
		systemChannelNotPostable: 'No tengo permisos para mandar mensajes a éste canal.',
		systemFetchbansFail: `He fallado al buscar la lista de baneos. ¿Tengo el permiso **${this.PERMISSIONS.BAN_MEMBERS}**?`,
		systemLoading: createPick([
			`${LOADING} Observando a los hamsters correr...`,
			`${LOADING} Encontrando a los jugadores en el escondite...`,
			`${LOADING} Intentando resolver este comando...`,
			`${LOADING} Buscando data desde la nube...`,
			`${LOADING} Calibrando lentes...`,
			`${LOADING} Jugando a Piedra, Papel, Tijeras...`
		]),
		systemError: `¡Algo malo sucedio! Inténtalo de nuevo, o si el problema continúa, únete al servidor de soporte (sugerencia: usa \`Skyra, support\`)`,
		systemDatabaseError: `¡No pude conseguir eso en mi base de datos! Inténtalo de nuevo, o si el problema continúa, únete al servidor de soporte (sugerencia: usa \`Skyra, support\`)`,
		systemDiscordAborterror: 'He tenido un pequeño error de red al mandar un mensaje a Discord, ¡por favor ejecuta el comando de nuevo!',
		systemMessageNotFound: 'Lo siento, pero la id del mensaje que escribiste no era correcto, o el mensaje fue borrado.',
		systemNotenoughParameters: 'Lo siento, pero no proporcionaste suficientes parámetros...',
		systemGuildMutecreateApplying: ({ channels, role }) => `Aplicando permisos en ${channels} para el rol ${role}...`,
		systemGuildMutecreateExceptions: ({ denied }) => (denied.length > 1 ? `, con excepción de los canales ${denied.join(', ')}` : ''),
		systemGuildMutecreateApplied: ({ accepted, exceptions, author, role }) =>
			`Permisos aplicados para ${accepted} ${
				accepted === 1 ? 'canal' : 'canales'
			}${exceptions}. Querido ${author}, puedes modificar los permisos de los canales que quieras para el rol ${role}, por ejemplo si quieres un canal de reclamaciones.`,
		systemQueryFail: 'Lo siento, pero la aplicación no pudo resolver su solicitud. ¿Estás seguro/a que escribiste el nombre correctamente?',
		systemNoResults: 'No pude encontrar ningún resultado para esa consulta',
		systemCannotAccessChannel: 'Lo siento, pero no tienes permiso para ver ese canal.',
		systemExceededLengthOutput: ({ output, time, type }) =>
			`**Salida**:${output}${type !== undefined && time !== undefined ? `\n**Type**:${type}\n${time}` : ''}`,
		systemExceededLengthOutputConsole: ({ time, type }) =>
			`Enviado el resultado a la consola.${type !== undefined && time !== undefined ? `\n**Type**:${type}\n${time}` : ''}`,
		systemExceededLengthOutputFile: ({ time, type }) =>
			`Enviado el resultado como un archivo.${type !== undefined && time !== undefined ? `\n**Type**:${type}\n${time}` : ''}`,
		systemExceededLengthOutputHastebin: ({ url, time, type }) =>
			`Enviado el resultado a hastebin: ${url}${type !== undefined && time !== undefined ? `\n**Type**:${type}\n${time}` : ''}\n`,
		systemExceededLengthChooseOutput: ({ output }) => `Elija una de las siguientes opciones: ${this.list(output, 'o')}`,
		systemExternalServerError: 'El servicio externo que utilizamos no pudo procesar nuestro mensaje, por favor, inténtelo de nuevo más tarde.',
		systemPokedexExternalResource: 'Recursos Externos',

		jumpTo: 'Salta al Mensaje ►',

		resolverInvalidChannelName: ({ name }) => `${name} debe ser una mención, nombre, o id válido de un canal.`,
		resolverInvalidRoleName: ({ name }) => `${name} debe ser una mención, nombre, o id válido de un rol.`,
		resolverInvalidUsername: ({ name }) => `${name} debe ser una mención, nombre, o id válido de un usuario.`,
		resolverChannelNotInGuild: 'Lo siento, pero ese comando solo se puede ejecutar en un servidor.',
		resolverChannelNotInGuildSubcommand: ({ command, subcommand }) =>
			`${REDCROSS} Lo siento, pero la subcommandos \`${subcommand}\` para el comando \`${command}\` solo se puede ejecutar en un servidor.`,
		resolverMembernameUserLeftDuringPrompt: 'El usuario salió durante la selección de usuarios.',

		listifyPage: ({ page, pageCount, results }) => `Página ${page} / ${pageCount} | ${results} Resultados`,

		moderationLogAppealed: `${REDCROSS} Lo siento, pero el caso de moderación ha expirado o no se puede temporizar.`,
		moderationLogExpiresIn: ({ duration }) => `\n❯ **Caduca en**: ${this.duration(duration)}`,
		moderationLogDescription: ({ data: { caseID, formattedDuration, prefix, reason, type, userDiscriminator, userID, userName } }) =>
			[
				`❯ **Tipo**: ${type}`,
				`❯ **Usuario:** ${userName}#${userDiscriminator} (${userID})`,
				`❯ **Razón:** ${reason || `Por favor use \`${prefix}reason ${caseID} <razón>\` para establecer la razón.`}${formattedDuration}`
			].join('\n'),
		moderationLogFooter: ({ caseID }) => `Caso ${caseID}`,
		moderationCaseNotExists: `${REDCROSS} Lo siento, pero el caso de moderación seleccionado no existe.`,
		moderationCasesNotExist: `${REDCROSS} Lo siento, pero los casos de moderación seleccionados no existen.`,

		guildSettingsChannelsMod: 'Necesitas configurar un canal de moderación. Utiliza `Skyra, settings set channels.modlog <NombreDeCanal>`.',
		guildSettingsRolesRestricted: ({ prefix, path }) =>
			`${REDCROSS} You need to configure a role for this action, use \`${prefix}settings set ${path} <rolename>\` to set it up.`,
		guildMuteNotFound:
			'He fallado al buscar un caso de moderación que justifique el mute del usuario. O el usuario nunca ha sido muteado, o todos sus muteos están reclamados.',
		guildBansEmpty: 'No hay baneos registrados en este servidor.',
		guildBansNotFound: 'Intenté y fallé al buscar el usuario. ¿Estás seguro de que está expulsado/a?.',
		channelNotReadable: `Lo siento, pero necesito los permisos **${this.PERMISSIONS.VIEW_CHANNEL}** y **${this.PERMISSIONS.READ_MESSAGE_HISTORY}** para poder leer los mensajes.`,

		userNotInGuild: 'El usuario no está en este servidor.',
		userNotExistent: 'El usuario no parece existir. ¿Estás seguro/a que es una ID de usuario válida?',

		eventsGuildMemberAdd: 'Nuevo Usuario',
		eventsGuildMemberAddMute: 'Nuevo Usuario Muteado',
		eventsGuildMemberAddRaid: 'RAID Detectado',
		eventsGuildMemberAddDescription: ({ mention, time }) => `${mention} | **Se Unió a Discord**: Hace ${this.duration(time, 2)}.`,
		eventsGuildMemberRemove: 'Usuario Salió',
		eventsGuildMemberKicked: 'Usuario Pateado',
		eventsGuildMemberBanned: 'Usuario Baneado',
		eventsGuildMemberSoftBanned: 'Usuario Levemente Baneado',
		eventsGuildMemberRemoveDescription: ({ mention, time }) =>
			`${mention} | **Se Unió al Servidor**: ${time === -1 ? 'Desconocido' : `Hace ${this.duration(time, 2)}`}.`,
		eventsGuildMemberUpdateNickname: ({ previous, current }) => `Actualizado el apodo de **${previous}** a **${current}**`,
		eventsGuildMemberAddedNickname: ({ current }) => `Añadido un nuevo apodo **${current}**`,
		eventsGuildMemberRemovedNickname: ({ previous }) => `Eliminado el apodo **${previous}**`,
		eventsGuildMemberUpdateRoles: ({ removed, added }) =>
			`${removed.length > 0 ? `${removed.length === 1 ? 'Eliminado el rol' : 'Eliminados los roles'}: ${removed.join(', ')}\n` : ''}${
				added.length > 0 ? `${added.length === 1 ? 'Añadido el rol' : 'Añadidos los roles'}: ${added.join(', ')}` : ''
			}`,
		eventsNicknameUpdate: 'Nickname Edited',
		eventsUsernameUpdate: 'Username Edited',
		eventsNameDifference: ({ previous, next }) =>
			[`**Previous**: ${previous === null ? 'Unset' : `\`${previous}\``}`, `**Next**: ${next === null ? 'Unset' : `\`${next}\``}`].join('\n'),
		eventsRoleDifference: ({ addedRoles, removedRoles }) =>
			[
				`**Added roles**: ${addedRoles.length ? addedRoles.join(', ') : 'None'}`,
				`**Removed roles**: ${removedRoles.length ? removedRoles.join(', ') : 'None'}`
			].join('\n'),
		eventsRoleUpdate: 'Roles Edited',
		eventsMessageUpdate: 'Mensaje Editado',
		eventsMessageDelete: 'Mensaje Eliminado',
		eventsReaction: 'Reacción Añadida',
		eventsCommand: ({ command }) => `Comando Usado: ${command}`,

		settingsDeleteChannelsDefault: 'Restablecido el valor para la clave `channels.default`',
		settingsDeleteRolesInitial: 'Restablecido el valor para la clave `roles.initial`',
		settingsDeleteRolesMute: 'Restablecido el valor para la clave `roles.muted`',

		modlogTimed: ({ remaining }) => `Este caso de moderación ya había sido temporizado. Expira en ${this.duration(remaining)}`,

		guildWarnNotFound: 'Fallé al buscar el caso de moderación para su reclamación. O no existe, o no es una advertencia, o ya estaba reclamada.',
		guildMemberNotVoicechannel: 'No puedo tomar acción en un miembro que no está conectado a un canal de voz.',

		promptlistMultipleChoice: ({ list, amount }) =>
			`He encontrado ${amount} ${
				amount === 1 ? 'resultado' : 'resultados'
			}. Por favor escriba un número entre 1 y ${amount}, o escriba **"CANCELAR"** para cancelar la solicitud.\n${list}`,
		promptlistAttemptFailed: ({ list, attempt, maxAttempts }) => `Valor inválido. Intento **${attempt}** de **${maxAttempts}**\n${list}`,
		promptlistAborted: 'Cancelada la solicitud con éxito.',

		fuzzySearchMatches: ({ matches, codeblock }) =>
			`¡Encontré múltiples resultados! **Por favor selecciona un número entre 0 y ${matches}**:\n${codeblock}\nEscribe **ABORT** para cancelar la solicitud.`,
		fuzzySearchAborted: 'Successfully aborted the prompt.',
		fuzzySearchInvalidNumber: 'Esperaba que me dieras un número de un dígito, pero recibí una patata.',
		fuzzySearchInvalidIndex: 'Cancelando solicitud... El número no estaba dentro del rango.',

		eventsErrorWtf: '¡Vaya fallo más terrible! ¡Lo siento!',
		eventsErrorString: ({ mention, message }) => `Querido ${mention}, ${message}`,

		constUsers: 'Usuarios',
		unknownChannel: 'Canal desconocido',
		unknownRole: 'Rol desconocido',
		unknownUser: 'Usuario desconocido'
	};

	public async init() {
		// noop
	}
}<|MERGE_RESOLUTION|>--- conflicted
+++ resolved
@@ -48,92 +48,6 @@
 	}
 };
 
-<<<<<<< HEAD
-=======
-const PERMS = {
-	ADMINISTRATOR: 'Administrador',
-	VIEW_AUDIT_LOG: 'Ver el registro de auditoría',
-	MANAGE_GUILD: 'Administrar el Servidor',
-	MANAGE_ROLES: 'Administrar Roles',
-	MANAGE_CHANNELS: 'Administrar Canales',
-	KICK_MEMBERS: 'Expulsar Miembros',
-	BAN_MEMBERS: 'Banear Miembros',
-	CREATE_INSTANT_INVITE: 'Crear Invitación Instantánea',
-	CHANGE_NICKNAME: 'Cambiar apodo',
-	MANAGE_NICKNAMES: 'Administrar apodos',
-	MANAGE_EMOJIS: 'Administrar emojis',
-	MANAGE_WEBHOOKS: 'Administrar Webhooks',
-	VIEW_CHANNEL: 'Leer Mensajes',
-	SEND_MESSAGES: 'Enviar Mensajes',
-	SEND_TTS_MESSAGES: 'Enviar Mensajes de TTS',
-	MANAGE_MESSAGES: 'Administrar Mensajes',
-	EMBED_LINKS: 'Insertar Enlaces',
-	ATTACH_FILES: 'Adjuntar Archivos',
-	READ_MESSAGE_HISTORY: 'Leer el historial de mensajes',
-	MENTION_EVERYONE: 'Mencionar a todos',
-	USE_EXTERNAL_EMOJIS: 'Usar Emojis externos',
-	ADD_REACTIONS: 'Añadir reacciones',
-	CONNECT: 'Conectar',
-	SPEAK: 'Hablar',
-	STREAM: 'Conectar en Vivo',
-	MUTE_MEMBERS: 'Silenciar Miembros',
-	DEAFEN_MEMBERS: 'Ensordecer Miembros',
-	MOVE_MEMBERS: 'Mover Miembros',
-	USE_VAD: 'Usar la actividad de voz',
-	PRIORITY_SPEAKER: 'Orador Prioritario',
-	VIEW_GUILD_INSIGHTS: 'View Guild Insights'
-};
-
-const random = (num: number) => Math.round(Math.random() * num);
-
-function duration(time: number, precision?: number) {
-	return friendlyDuration(time, TIMES, precision);
-}
-
-/** Parses cardinal numbers to the ordinal counterparts */
-function ordinal(cardinal: number) {
-	const dec = cardinal % 10;
-
-	switch (dec) {
-		case 1:
-			return `${cardinal}ro`;
-		case 2:
-			return `${cardinal}do`;
-		case 3:
-			return `${cardinal}ro`;
-		case 0:
-		case 7:
-			return `${cardinal}mo`;
-		case 8:
-			return `${cardinal}vo`;
-		case 9:
-			return `${cardinal}no`;
-		default:
-			return `${cardinal}to`;
-	}
-}
-
-const list = (andValue: string, orString: string) => (values: readonly string[], conjuction: typeof andValue | typeof orString) => {
-	switch (values.length) {
-		case 0:
-			return '';
-		case 1:
-			return values[0];
-		case 2:
-			return `${values[0]} ${conjuction} ${values[1]}`;
-		default: {
-			const trail = values.slice(0, -1);
-			const head = values[values.length - 1];
-			return `${trail.join(', ')}, ${conjuction} ${head}`;
-		}
-	}
-};
-
-function groupDigits(number: number) {
-	return number.toLocaleString('es-ES', { useGrouping: true });
-}
-
->>>>>>> b1efb828
 export default class extends Language {
 	public PERMISSIONS = {
 		ADMINISTRATOR: 'Administrador',
@@ -165,7 +79,8 @@
 		DEAFEN_MEMBERS: 'Ensordecer Miembros',
 		MOVE_MEMBERS: 'Mover Miembros',
 		USE_VAD: 'Usar la actividad de voz',
-		PRIORITY_SPEAKER: 'Orador Prioritario'
+		PRIORITY_SPEAKER: 'Orador Prioritario',
+		VIEW_GUILD_INSIGHTS: 'View Guild Insights'
 	};
 
 	public HUMAN_LEVELS = {
@@ -239,6 +154,7 @@
 		globalIs: 'es',
 		globalAnd: 'y',
 		globalOr: 'o',
+		globalUnknown: 'Unknown',
 		settingGatewayKeyNoext: ({ key }) => `The key "${key}" does not exist in the data schema.`,
 		settingGatewayChooseKey: ({ keys }) => `You cannot edit a settings group, pick any of the following: "${keys}"`,
 		settingGatewayUnconfigurableFolder: 'This settings group does not have any configurable sub-key.',
@@ -288,8 +204,6 @@
 			examples: '🔗 | ***Ejemplos***',
 			reminders: '⏰ | ***Recordatorio***'
 		},
-		globalUnknown: 'Unknown',
-		globalNone: 'None',
 		commandmessageMissing: 'Faltan uno o más argumentos al final de la entrada.',
 		commandmessageMissingRequired: ({ name }) => `El argumento ${name} es requerido.`,
 		commandmessageMissingOptionals: ({ possibles }) => `Falta una opción requerida: (${possibles})`,
