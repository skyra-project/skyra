--- conflicted
+++ resolved
@@ -3779,9 +3779,6 @@
 
 		COMMAND_EVAL_TIMEOUT: (seconds) => `TIMEOUT: Took longer than ${seconds} seconds.`,
 		COMMAND_EVAL_ERROR: (time, output, type) => `**Error**:${output}\n**Type**:${type}\n${time}`,
-<<<<<<< HEAD
-
-		COMMAND_FEEDBACK: 'Thanks you for your feedback ❤! I will make sure the developer team read this, you may get a response in DMs!',
 
 		COMMAND_STATS_TITLES: {
 			STATS: 'Statistics',
@@ -3804,34 +3801,6 @@
 			].join('\n'),
 			SERVER_USAGE: [`• **CPU Load**: ${usage.CPU_LOAD.join('% | ')}%`, `• **Heap**: ${usage.RAM_USED} (Total: ${usage.RAM_TOTAL})`].join('\n')
 		}),
-=======
-		COMMAND_STATS: (color, stats, uptime, usage) =>
-			new MessageEmbed()
-				.setColor(color)
-				.addField(
-					'Statistics',
-					[
-						`• **Users**: ${stats.USERS}`,
-						`• **Guilds**: ${stats.GUILDS}`,
-						`• **Channels**: ${stats.CHANNELS}`,
-						`• **Discord.js**: ${stats.VERSION}`,
-						`• **Node.js**: ${stats.NODE_JS}`,
-						`• **Klasa**: ${klasaVersion}`
-					].join('\n')
-				)
-				.addField(
-					'Uptime',
-					[
-						`• **Host**: ${duration(uptime.HOST, 2)}`,
-						`• **Total**: ${duration(uptime.TOTAL, 2)}`,
-						`• **Client**: ${duration(uptime.CLIENT, 2)}`
-					].join('\n')
-				)
-				.addField(
-					'Server Usage',
-					[`• **CPU Load**: ${usage.CPU_LOAD.join('% | ')}%`, `• **Heap**: ${usage.RAM_USED} (Total: ${usage.RAM_TOTAL})`].join('\n')
-				),
->>>>>>> 038429ab
 
 		/**
 		 * #############
