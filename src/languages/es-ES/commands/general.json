{
	"growthDescription": "Muestra mi crecimiento en las últimas 24 horas.",
	"growthExtended": {
		"extendedHelp": "Cada día llego a más usuarios y servidores. ¿Alguna vez has querido ver cómo va ese crecimiento? Puedes usar este comando para averiguarlo.",
		"reminder": "La información sólo se actualizará cada 12 horas."
	},
	"growthOutfluxError": "No se pudo solicitar información del crecimiento. Inténtalo de nuevo en unas horas.",
	"helpAllFlag": "Mostrando una categoría por página. ¿Tiene problemas con el incrustado? Ejecute `{{prefix}}help --all` para obtener una lista completa en mensajes directos.",
	"helpCommandCount": "{{count}} comando",
	"helpCommandCount_plural": "{{count}} comandos",
	"helpData": {
		"footer": "Descripción de ayuda para {{footerName}}",
		"title": "{{titleDescription}}"
	},
	"helpDescription": "Muestra todos los comandos o la descripción de uno.",
	"helpExtended": {
		"usages": [
			"--cat/--categories",
			"--all",
			"NombreDeCategoría",
			"Página",
			"NombreDeComando"
		],
		"extendedHelp": "El comando de ayuda muestra una lista paginada de todos los comandos por sus categorías, o la información extendida de un comando si se especifica.\n\nSi utiliza `--categories` o `--cat`, puede obtener la lista de todas las categorías y la cantidad de comandos en cada una de ellas.",
		"reminder": "El comando de ayuda **sólo** muestra los comandos que puedes utilizar. Para la lista completa, por favor visita <https://skyra.pw/commands>.",
		"examples": [
			"--cat",
			"--all",
			"Moderación",
			"12",
			"help"
		]
	},
	"helpDm": "📥 | La lista de comandos a los que tienes acceso ha sido enviada a tus mensajes directos.",
	"helpNodm": "{{REDCROSS}} | Tienes los mensajes directos deshabilitados, por lo que no pude enviarte la lista de comandos.",
<<<<<<< HEAD
	"infoBody": "",
=======
	"infoBody": "Skyra {{VERSION}} es un bot multipropósito de Discord diseñado para ejecutar la mayoría de las tareas con un gran rendimiento y un constante tiempo de actividad las 24 horas al día durante los 7 días de la semana.\nElla está construida sobre el [framework Sapphire](https://sapphirejs.dev), un framework 'plug-and-play' construido sobre la [librería Discord.js](https://discord.js.org).\n\nSkyra tiene:\n• Moderación avanzada con acciones temporales incluídas\n• Gestión de anuncios\n• Totalmente configurable\n• Registros de mensajes, registros de miembros, y registros de mods\n• Multilenguaje\n• Perfiles y niveles, con tablas de clasificación y gestión social\n• Gestión de roles\n• Comandos de anime (+10)!\n• Una Pokédex completa con todos los datos que necesitarás\nY mucho más!\n\nPuedes encontrar nuestra Política de Privacidad [aquí](https://skyra.pw/privacy).",
>>>>>>> c3f5d584
	"infoDescription": "Proporciona información acerca de mí.",
	"infoExtended": {
		"extendedHelp": "Simplemente... eso :P"
	},
	"inviteDescription": "Muestra el enlace de invitación para añadir Skyra a tu servidor.",
	"inviteExtended": {
		"usages": [
			"--noperms/--nopermissions"
		],
		"extendedHelp": "Si desea obtener un enlace donde Skyra no solicitará ningún permiso, añada `noperms`, `--noperms` o `--nopermissions` al comando.",
		"examples": [
			"",
			"noperms",
			"--noperms",
			"--nopermissions"
		]
	},
	"invitePermissionInviteText": "Invítame a tu servidor",
	"invitePermissionsDescription": "No tengas miedo de desmarcar algunos permisos, te informaré si estás intentando ejecutar un comando sin permisos.",
	"invitePermissionSupportServerText": "Unirse al Servidor de Soporte",
	"ping": "{{LOADING}} Eco...",
	"pingDescription": "Ejecuta una prueba de conexión con Discord.",
	"pingExtended": {
		"extendedHelp": "¡Eco!"
	},
	"pingPong": "¡Eco! (Respondí en: {{diff}}ms. Latido: {{ping}}ms.)"
}<|MERGE_RESOLUTION|>--- conflicted
+++ resolved
@@ -33,11 +33,7 @@
 	},
 	"helpDm": "📥 | La lista de comandos a los que tienes acceso ha sido enviada a tus mensajes directos.",
 	"helpNodm": "{{REDCROSS}} | Tienes los mensajes directos deshabilitados, por lo que no pude enviarte la lista de comandos.",
-<<<<<<< HEAD
 	"infoBody": "",
-=======
-	"infoBody": "Skyra {{VERSION}} es un bot multipropósito de Discord diseñado para ejecutar la mayoría de las tareas con un gran rendimiento y un constante tiempo de actividad las 24 horas al día durante los 7 días de la semana.\nElla está construida sobre el [framework Sapphire](https://sapphirejs.dev), un framework 'plug-and-play' construido sobre la [librería Discord.js](https://discord.js.org).\n\nSkyra tiene:\n• Moderación avanzada con acciones temporales incluídas\n• Gestión de anuncios\n• Totalmente configurable\n• Registros de mensajes, registros de miembros, y registros de mods\n• Multilenguaje\n• Perfiles y niveles, con tablas de clasificación y gestión social\n• Gestión de roles\n• Comandos de anime (+10)!\n• Una Pokédex completa con todos los datos que necesitarás\nY mucho más!\n\nPuedes encontrar nuestra Política de Privacidad [aquí](https://skyra.pw/privacy).",
->>>>>>> c3f5d584
 	"infoDescription": "Proporciona información acerca de mí.",
 	"infoExtended": {
 		"extendedHelp": "Simplemente... eso :P"
