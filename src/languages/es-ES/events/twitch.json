{
	"embedDescription": "¡{{userName}} está ahora en directo!",
<<<<<<< HEAD
	"embedDescriptionWithGame": "{{userName}} ahora está en directo - ¡Transmitiendo {{gameName}}!"
=======
	"embedDescriptionWithGame": "{{userName}} ahora está en directo - ¡Transmitiendo {{gameName}}!",
	"offlinePostfix": "Notificaciones Twitch de Skyra"
>>>>>>> 19cae6fc
}<|MERGE_RESOLUTION|>--- conflicted
+++ resolved
@@ -1,9 +1,5 @@
 {
 	"embedDescription": "¡{{userName}} está ahora en directo!",
-<<<<<<< HEAD
-	"embedDescriptionWithGame": "{{userName}} ahora está en directo - ¡Transmitiendo {{gameName}}!"
-=======
 	"embedDescriptionWithGame": "{{userName}} ahora está en directo - ¡Transmitiendo {{gameName}}!",
 	"offlinePostfix": "Notificaciones Twitch de Skyra"
->>>>>>> 19cae6fc
 }