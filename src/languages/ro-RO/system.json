--- conflicted
+++ resolved
@@ -34,10 +34,6 @@
 	"messagePromptTimeout": "",
 	"noResults": "",
 	"parseError": "",
-<<<<<<< HEAD
-=======
-	"": "",
->>>>>>> 78264d6a
 	"prefixReminder": "",
 	"queryFail": "",
 	"textPromptAbortOptions": [
