--- conflicted
+++ resolved
@@ -404,17 +404,10 @@
 		"extendedHelp": ""
 	},
 	"whoisMemberFields": {
-<<<<<<< HEAD
-		"createdAt": "",
-		"footer": "ID: {{member.id}}",
-		"joinedUnknown": "",
-		"joinedWithTimestamp": ""
-=======
 		"createdAt": "{{member.user.createdTimestamp, dateTime}}\n{{createdTimestampOffset, duration}} назад",
 		"footer": "ID: {{member.id}}",
 		"joinedUnknown": "",
 		"joinedWithTimestamp": "{{member.joinedTimestamp, dateTime}}\n{{joinedTimestampOffset, duration}} назад"
->>>>>>> 658720e2
 	},
 	"whoisMemberPermissions": "",
 	"whoisMemberPermissionsAll": "Все разрешения",
@@ -425,11 +418,7 @@
 		"joined": ""
 	},
 	"whoisUserFields": {
-<<<<<<< HEAD
-		"createdAt": "",
-=======
 		"createdAt": "{{user.createdAt, dateTime}}\n{{createdTimestampOffset, duration}} назад",
->>>>>>> 658720e2
 		"footer": "ID: {{user.id}}"
 	},
 	"whoisUserTitles": {
