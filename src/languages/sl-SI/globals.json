{
	"and": "in",
	"default": "{{key}} še ni lokaliziran za sl-SI.",
	"defaultLanguage": "Prevzeti Jezik",
	"is": "je",
	"no": "Ne",
	"none": "Nič",
	"or": "ali",
	"unknown": "neznano",
	"yes": "Da",
	"ordinalValue": "{{value, ordinal}}",
	"durationValue": "{{value, duration}}",
<<<<<<< HEAD
=======
	"numberValue": "{{value, number}}",
>>>>>>> a44edb9e
	"andListValue": "{{value, andList}}",
	"orListValue": "{{value, orList}}"
}<|MERGE_RESOLUTION|>--- conflicted
+++ resolved
@@ -10,10 +10,7 @@
 	"yes": "Da",
 	"ordinalValue": "{{value, ordinal}}",
 	"durationValue": "{{value, duration}}",
-<<<<<<< HEAD
-=======
 	"numberValue": "{{value, number}}",
->>>>>>> a44edb9e
 	"andListValue": "{{value, andList}}",
 	"orListValue": "{{value, orList}}"
 }