--- conflicted
+++ resolved
@@ -10,16 +10,12 @@
 import { FSWatcher } from 'chokidar';
 import { PermissionString } from 'discord.js';
 import { InfluxDB } from 'influx';
-<<<<<<< HEAD
-import { GameIntegrationsManager } from '../structures/GI/GameIntegrationsManager';
-=======
 import { SettingsFolderUpdateOptions } from 'klasa';
 import { BaseNodeOptions, Node as Lavalink } from 'lavalink';
 import { Client as VezaClient } from 'veza';
 import { LanguageKeys } from './Languages';
 import { CustomGet } from './settings/Shared';
-
->>>>>>> cede687b
+import { GameIntegrationsManager } from '@lib/structures/GI/GameIntegrationsManager';
 
 declare module 'discord.js' {
 
