--- conflicted
+++ resolved
@@ -6,12 +6,8 @@
 import { UserSettings } from '../../types/settings/UserSettings';
 import { socialFolder } from '../constants';
 import { loadImage } from '../util';
-<<<<<<< HEAD
-import { assetsFolder } from '../constants';
 import { EconomyTransactionAction, EconomyTransactionReason } from '../../types/influxSchema/Economy';
 import { Events } from '../../types/Enums';
-=======
->>>>>>> bfe9101b
 
 const enum Icons {
 	Cherry,
@@ -108,21 +104,10 @@
 		this.calculate(rolls);
 
 		const money = settings.get(UserSettings.Money);
-<<<<<<< HEAD
 		const amount = this.winnings === 0 ? money - this.amount : money + (this.winnings * this.boost);
-		const change = this.winnings === 0 ? this.amount : this.winnings * this.boost;
-		const action = this.winnings === 0 ? EconomyTransactionAction.Remove : EconomyTransactionAction.Add;
 		if (amount < 0) throw 'You cannot have negative money.';
 		await settings.update(UserSettings.Money, amount);
-		this.player.client.emit(Events.MoneyTransaction, this.player, change, money, action, EconomyTransactionReason.Gamble);
 		return this.render(rolls);
-=======
-		const darkTheme = settings.get(UserSettings.DarkTheme);
-		const amount = this.winnings === 0 ? money - this.amount : money - this.amount + (this.winnings * this.boost);
-		if (amount < 0) throw this.message.language.tget('GAMES_CANNOT_HAVE_NEGATIVE_MONEY');
-		await settings.update(UserSettings.Money, amount);
-		return [await this.render(rolls, darkTheme), amount] as [Buffer, number];
->>>>>>> bfe9101b
 	}
 
 	public async render(rolls: readonly Icons[], darkTheme: boolean) {
