--- conflicted
+++ resolved
@@ -5,9 +5,6 @@
 import { CLIENT_ID } from '@root/config';
 import { APIErrors, Moderation } from '@utils/constants';
 import { api } from '@utils/Models/Api';
-<<<<<<< HEAD
-import { DiscordAPIError, Guild, GuildChannel, GuildMember, PermissionOverwriteOption, Permissions, PermissionString, Role, RoleData, User, MessageEmbed } from 'discord.js';
-=======
 import {
 	DiscordAPIError,
 	Guild,
@@ -18,9 +15,9 @@
 	PermissionString,
 	Role,
 	RoleData,
-	User
+	User,
+	MessageEmbed
 } from 'discord.js';
->>>>>>> acbef87b
 import { KlasaMessage } from 'klasa';
 
 export const enum ModerationSetupRestriction {
@@ -654,19 +651,7 @@
 		if (sendOptions.send) {
 			try {
 				const target = await entry.fetchUser();
-<<<<<<< HEAD
 				await target.sendEmbed(this.buildEmbed(entry, sendOptions)).catch(() => null);
-=======
-				if (sendOptions.moderator) {
-					await target
-						.sendLocale('COMMAND_MODERATION_DM', [this.guild.name, entry.title, entry.reason, entry.duration, sendOptions.moderator])
-						.catch(() => null);
-				} else {
-					await target
-						.sendLocale('COMMAND_MODERATION_DM_ANONYMOUS', [this.guild.name, entry.title, entry.reason, entry.duration])
-						.catch(() => null);
-				}
->>>>>>> acbef87b
 			} catch (error) {
 				if (error.code === APIErrors.CannotMessageUser) return;
 				this.guild.client.emit(Events.Error, error);
@@ -676,9 +661,7 @@
 
 	private buildEmbed(entry: ModerationEntity, sendOptions: ModerationActionsSendOptions) {
 		const embedData = this.guild.language.tget('COMMAND_MODERATION_DM', this.guild.name, entry.title, entry.reason, entry.duration);
-		const embed = new MessageEmbed()
-			.setDescription(embedData.DESCRIPTION)
-			.setFooter(embedData.FOOTER);
+		const embed = new MessageEmbed().setDescription(embedData.DESCRIPTION).setFooter(embedData.FOOTER);
 
 		if (sendOptions.moderator) {
 			embed.setAuthor(sendOptions.moderator.username, sendOptions.moderator.displayAvatarURL({ size: 128, format: 'png', dynamic: true }));
