{
	"abilityDescription": "Gets data for any given Pokémon ability using my Pokémon dataset.",
	"abilityExtended": {
		"usages": [
			"Ability"
		],
		"extendedHelp": "Uses a fuzzy search to also match against near-matches.",
		"explainedUsage": [
			[
				"Ability",
				"The ability for which you want to find data"
			]
		],
		"examples": [
			"multiscale",
			"pressure"
		]
	},
	"abilityEmbedTitles": {
		"authorTitle": "Ability",
		"fieldEffectTitle": "Effect outside of battle"
	},
	"abilityQueryFail": "I am sorry, but that query failed. Are you sure `{{ability}}` is actually an ability in Pokémon?",
	"flavorsDescription": "Gets the dex entries across various games for a Pokémon.",
	"flavorsExtended": {
		"usages": [
<<<<<<< HEAD
			"",
			"",
			"",
			""
=======
			"Pokémon",
			"Pokémon --shiny",
			"Pokémon --back --shiny",
			"Pokémon --back"
>>>>>>> 73a969b2
		],
		"extendedHelp": "Uses a fuzzy search to also match against near-matches.\nYou can provide a flag of `--shiny` to get the shiny sprite.\nAnd a flag of `--back` to get the back sprite (i.e. the sprite you see when you send out this Pokémon)",
		"explainedUsage": [
			[
				"Pokémon",
				"The Pokémon for which you want to get flavour texts"
			],
			[
<<<<<<< HEAD
				"",
				""
			],
			[
				"",
				""
			]
		],
		"examples": [
			"",
			"",
			"",
			"",
			""
=======
				"--shiny",
				"Whether the data should show the shiny sprite of the Pokémon or not. Can be combined with `--back`."
			],
			[
				"--back",
				"Whether the data should show the back sprite of the Pokémon or not. Can be combined with `--shiny`."
			]
		],
		"examples": [
			"dragonite",
			"pikachu",
			"pikachu --shiny",
			"victini --back --shiny",
			"mewtwo --back"
>>>>>>> 73a969b2
		]
	},
	"flavorsQueryFail": "{{REDCROSS}} I am sorry, but that query failed. Are you sure `{{pokemon}}` is actually a Pokémon?",
	"flavorNoFlavors": "{{REDCROSS}} I am sorry, but no flavor text was available for `{{pokemon}}`.",
	"itemDescription": "Gets data for any given Pokémon item using my Pokémon dataset.",
	"itemExtended": {
		"usages": [
			"Item"
		],
		"extendedHelp": "Uses a fuzzy search to also match against near-matches.",
		"explainedUsage": [
			[
				"Item",
				"The item for which you want to find data"
			]
		],
		"examples": [
			"life orb",
			"choice specs"
		]
	},
	"itemEmbedData": {
		"ITEM": "Item",
		"generationIntroduced": "Generation introduced",
		"availableInGeneration8Title": "Available in generation 8",
		"availableInGeneration8Data": "{{availableInGen8}}"
	},
	"itemQueryFail": "I am sorry, but that query failed. Are you sure `{{item}}` is actually a item in Pokémon?",
	"learnDescription": "Retrieves whether a given Pokémon can learn one or more given moves using my Pokémon dataset.",
	"learnExtended": {
		"usages": [
<<<<<<< HEAD
			"",
			"",
			"",
			"",
			"",
			""
=======
			"Pokémon Move",
			"Pokémon Move1 Move2 Move3 ...MoveX",
			"Generation Pokémon Move",
			"Generation Pokémon Move --shiny",
			"Generation Pokémon Move --shiny --back",
			"Generation Pokémon Move --back"
>>>>>>> 73a969b2
		],
		"extendedHelp": "Uses a fuzzy search to also match against near-matches. Moves split on every `, ` (comma space) and you can provide as many moves as you wish.\nYou can provide a flag of `--shiny` to get the shiny sprite.\nAnd a flag of `--back` to get the back sprite (i.e. the sprite you see when you send out this Pokémon)",
		"explainedUsage": [
			[
				"Generation",
				"The generation for which to check the data"
			],
			[
				"Pokémon",
				"The Pokémon whose learnset you want to check"
			],
			[
				"Move1 Move2 MoveX",
				"The moves you want to check for, separated by commas"
			],
			[
				"--shiny",
				"Whether the data should show the shiny sprite of the Pokémon or not. Can be combined with `--back`."
			],
			[
<<<<<<< HEAD
				"",
				""
			],
			[
				"",
				""
			]
		],
		"examples": [
			"",
			"",
			"",
			"",
			"",
			""
=======
				"--back",
				"Whether the data should show the back sprite of the Pokémon or not. Can be combined with `--shiny`."
			]
		],
		"examples": [
			"7 dragonite dragon dance",
			"pikachu thunder bolt",
			"pikachu thunder bolt --shiny",
			"pikachu thunder bolt --shiny --back",
			"pikachu thunder bolt --back",
			"pikachu thunder bolt, thunder"
>>>>>>> 73a969b2
		]
	},
	"learnMethodTypes": {
		"levelUpMoves": "by level up at level {{level}}",
		"eventMoves": "through an event",
		"tutorMoves": "from a move tutor",
		"eggMoves": "as an eggmove",
		"virtualTransferMoves": "by transfering from virtual console games",
		"tmMoves": "by using a technical machine or technical record",
		"dreamworldMoves": "through a Dream World capture"
	},
	"learnInvalidGeneration": "I am sorry, but {{generation}} is not a supported Pokémon Generation",
	"learnMethod": "In generation {{generation}} {{pokemon}} __**can**__ learn **{{move}}** {{method}}",
	"learnQueryFailed": "I am sorry, but that query failed. Are you sure you `{{pokemon, toTitleCase}}` is actually a Pokémon and {{moves, andList}} are actually moves?",
	"learnCannotLearn": "Looks like {{pokemon, toTitleCase}} cannot learn {{moves, orList}}",
	"learnTitle": "Learnset data for {{pokemon, toTitleCase}} in generation {{generation}}",
	"moveDescription": "Gets data for any given Pokémon move using my Pokémon dataset",
	"moveExtended": {
		"usages": [
			"Move"
		],
		"extendedHelp": "Uses a fuzzy search to also match against near-matches.",
		"explainedUsage": [
			[
				"Move",
				"The move for which you want to find data"
			]
		],
		"examples": [
			"dragon dance",
			"GMax Wildfire",
			"Genesis Supernova"
		],
		"reminder": "Z-Move power may be shown for Generation 8 moves because it is calculated with a conversion table.\nIf Pokémon ever returns Z-Moves to the game this would be their theoretical power, however as it stands\nZ-Moves are **NOT** in Generation 8."
	},
	"moveEmbedData": {
		"move": "Move",
		"types": "Type",
		"basePower": "Base Power",
		"pp": "PP",
		"category": "Category",
		"accuracy": "Accuracy",
		"priority": "Priority",
		"target": "Target",
		"contestCondition": "Contest Condition",
		"zCrystal": "Z-Crystal",
		"gmaxPokemon": "G-MAX Pokémon",
		"availableInGeneration8Title": "Available in Generation 8",
		"availableInGeneration8Data": "{{availableInGen8}}",
		"none": "None",
		"maxMovePower": "Base power as MAX move (Dynamax)",
		"zMovePower": "Base power as Z-Move (Z-Crystal)",
		"fieldMoveEffectTitle": "Effect outside of battle"
	},
	"moveQueryFail": "I am sorry, but that query failed. Are you sure `{{move}}` is actually a move in Pokémon?",
	"pokedexDescription": "Gets data for any given Pokémon using my Pokémon dataset.",
	"pokedexExtended": {
		"usages": [
<<<<<<< HEAD
			"",
			"",
			"",
			""
=======
			"Pokémon",
			"Pokémon --shiny",
			"Pokémon --shiny --back",
			"Pokémon --back"
>>>>>>> 73a969b2
		],
		"extendedHelp": "Uses a fuzzy search to also match against near-matches.\nYou can provide a flag of `--shiny` to get the shiny sprite.\nAnd a flag of `--back` to get the back sprite (i.e. the sprite you see when you send out this Pokémon)",
		"explainedUsage": [
			[
				"Pokémon",
				"The Pokémon for which you want to find data"
			],
			[
<<<<<<< HEAD
				"",
				""
			],
			[
				"",
				""
			]
		],
		"examples": [
			"",
			"",
			"",
			"",
			""
=======
				"--shiny",
				"Whether the data should show the shiny sprite of the Pokémon or not. Can be combined with `--back`."
			],
			[
				"--back",
				"Whether the data should show the back sprite of the Pokémon or not. Can be combined with `--shiny`."
			]
		],
		"examples": [
			"dragonite",
			"pikachu",
			"pikachu --shiny",
			"pikachu --shiny --back",
			"pikachu --back"
>>>>>>> 73a969b2
		],
		"reminder": "If there are any \"Other forme(s)\" on the optional fourth page, those can be requested as well.\nCosmetic Formes on that page list purely cosmetic changes and these do not have seperate entries in the Pokédex."
	},
	"pokedexEmbedData": {
		"types": "Type(s)",
		"abilities": "Abilities",
		"genderRatio": "Gender Ratio",
		"smogonTier": "Smogon Tier",
		"uknownSmogonTier": "Unknown / Alt form",
		"height": "Height",
		"weight": "Weight",
		"eggGroups": "Egg group(s)",
		"evolutionaryLine": "Evolutionary line",
		"baseStats": "Base stats",
		"baseStatsTotal": "BST",
		"flavourText": "Pokdex entry",
		"otherFormesTitle": "Other forme(s)",
		"cosmeticFormesTitle": "Cosmetic Formes",
		"otherFormesList": "{{otherFormes, andList}}",
		"cosmeticFormesList": "{{cosmeticFormes, andList}}"
	},
	"pokedexQueryFail": "I am sorry, but that query failed. Are you sure `{{pokemon}}` is actually a Pokémon?",
	"spriteDescription": "Gives you the sprite of a Pokémon.",
	"spriteExtended": {
		"usages": [
<<<<<<< HEAD
			"",
			"",
			"",
			""
=======
			"Pokémon",
			"Pokémon --shiny",
			"Pokémon --shiny --back",
			"Pokémon --back"
>>>>>>> 73a969b2
		],
		"extendedHelp": "Useful if you want to check if the name of a Pokémon that you're remembering is actually that Pokémon.\nYou can provide a flag of `--shiny` to get the shiny sprite.\nAnd a flag of `--back` to get the back sprite (i.e. the sprite you see when you send out this Pokémon)",
		"explainedUsage": [
			[
				"Pokémon",
				"The Pokémon for which you want to get the sprite"
			],
			[
				"--shiny",
				"Whether the data should show the shiny sprite of the Pokémon or not. Can be combined with `--back`."
			],
			[
<<<<<<< HEAD
				"",
				""
			],
			[
				"",
				""
			]
		],
		"examples": [
			"",
			"",
			"",
			"",
			""
=======
				"--back",
				"Whether the data should show the back sprite of the Pokémon or not. Can be combined with `--shiny`."
			]
		],
		"examples": [
			"dragonite",
			"pikachu",
			"pikachu --shiny",
			"pikachu --shiny --back",
			"pikachu --back"
>>>>>>> 73a969b2
		]
	},
	"typeDescription": "Gives the type matchups for one or two Pokémon types",
	"typeExtended": {
		"usages": [
			"Type",
			"Type1 Type2"
		],
		"extendedHelp": "Types have to be exact matches to pokemon types (upper/lowercase can be ignored)",
		"explainedUsage": [
			[
				"Type/Type1/Type2",
				"The type(s) to look up"
			]
		],
		"examples": [
			"dragon",
			"fire flying"
		]
	},
	"typeEmbedData": {
		"offensive": "Offensive",
		"defensive": "Defensive",
		"superEffectiveAgainst": "Supereffective against",
		"dealsNormalDamageTo": "Deals normal damage to",
		"doesNotAffect": "Doesn't affect",
		"notVeryEffectiveAgainst": "Not very effective against",
		"vulnerableTo": "Vulnerable to",
		"takesNormalDamageFrom": "Takes normal damage from",
		"resists": "Resists",
		"notAffectedBy": "Not affected by",
		"typeEffectivenessFor": "Type effectiveness for {{types, andList}}"
	},
	"typeTooManyTypes": "I am sorry, but you can get the matchup for at most 2 types",
	"typeNotAType": "{{type}} is not a valid Pokémon type",
	"typeQueryFail": "I am sorry, but that query failed. Are you sure {{types, andList}} are actually types in Pokémon?"
}<|MERGE_RESOLUTION|>--- conflicted
+++ resolved
@@ -24,17 +24,10 @@
 	"flavorsDescription": "Gets the dex entries across various games for a Pokémon.",
 	"flavorsExtended": {
 		"usages": [
-<<<<<<< HEAD
-			"",
-			"",
-			"",
-			""
-=======
 			"Pokémon",
 			"Pokémon --shiny",
 			"Pokémon --back --shiny",
 			"Pokémon --back"
->>>>>>> 73a969b2
 		],
 		"extendedHelp": "Uses a fuzzy search to also match against near-matches.\nYou can provide a flag of `--shiny` to get the shiny sprite.\nAnd a flag of `--back` to get the back sprite (i.e. the sprite you see when you send out this Pokémon)",
 		"explainedUsage": [
@@ -43,22 +36,6 @@
 				"The Pokémon for which you want to get flavour texts"
 			],
 			[
-<<<<<<< HEAD
-				"",
-				""
-			],
-			[
-				"",
-				""
-			]
-		],
-		"examples": [
-			"",
-			"",
-			"",
-			"",
-			""
-=======
 				"--shiny",
 				"Whether the data should show the shiny sprite of the Pokémon or not. Can be combined with `--back`."
 			],
@@ -73,7 +50,6 @@
 			"pikachu --shiny",
 			"victini --back --shiny",
 			"mewtwo --back"
->>>>>>> 73a969b2
 		]
 	},
 	"flavorsQueryFail": "{{REDCROSS}} I am sorry, but that query failed. Are you sure `{{pokemon}}` is actually a Pokémon?",
@@ -105,21 +81,12 @@
 	"learnDescription": "Retrieves whether a given Pokémon can learn one or more given moves using my Pokémon dataset.",
 	"learnExtended": {
 		"usages": [
-<<<<<<< HEAD
-			"",
-			"",
-			"",
-			"",
-			"",
-			""
-=======
 			"Pokémon Move",
 			"Pokémon Move1 Move2 Move3 ...MoveX",
 			"Generation Pokémon Move",
 			"Generation Pokémon Move --shiny",
 			"Generation Pokémon Move --shiny --back",
 			"Generation Pokémon Move --back"
->>>>>>> 73a969b2
 		],
 		"extendedHelp": "Uses a fuzzy search to also match against near-matches. Moves split on every `, ` (comma space) and you can provide as many moves as you wish.\nYou can provide a flag of `--shiny` to get the shiny sprite.\nAnd a flag of `--back` to get the back sprite (i.e. the sprite you see when you send out this Pokémon)",
 		"explainedUsage": [
@@ -140,23 +107,6 @@
 				"Whether the data should show the shiny sprite of the Pokémon or not. Can be combined with `--back`."
 			],
 			[
-<<<<<<< HEAD
-				"",
-				""
-			],
-			[
-				"",
-				""
-			]
-		],
-		"examples": [
-			"",
-			"",
-			"",
-			"",
-			"",
-			""
-=======
 				"--back",
 				"Whether the data should show the back sprite of the Pokémon or not. Can be combined with `--shiny`."
 			]
@@ -168,7 +118,6 @@
 			"pikachu thunder bolt --shiny --back",
 			"pikachu thunder bolt --back",
 			"pikachu thunder bolt, thunder"
->>>>>>> 73a969b2
 		]
 	},
 	"learnMethodTypes": {
@@ -227,17 +176,10 @@
 	"pokedexDescription": "Gets data for any given Pokémon using my Pokémon dataset.",
 	"pokedexExtended": {
 		"usages": [
-<<<<<<< HEAD
-			"",
-			"",
-			"",
-			""
-=======
 			"Pokémon",
 			"Pokémon --shiny",
 			"Pokémon --shiny --back",
 			"Pokémon --back"
->>>>>>> 73a969b2
 		],
 		"extendedHelp": "Uses a fuzzy search to also match against near-matches.\nYou can provide a flag of `--shiny` to get the shiny sprite.\nAnd a flag of `--back` to get the back sprite (i.e. the sprite you see when you send out this Pokémon)",
 		"explainedUsage": [
@@ -246,22 +188,6 @@
 				"The Pokémon for which you want to find data"
 			],
 			[
-<<<<<<< HEAD
-				"",
-				""
-			],
-			[
-				"",
-				""
-			]
-		],
-		"examples": [
-			"",
-			"",
-			"",
-			"",
-			""
-=======
 				"--shiny",
 				"Whether the data should show the shiny sprite of the Pokémon or not. Can be combined with `--back`."
 			],
@@ -276,7 +202,6 @@
 			"pikachu --shiny",
 			"pikachu --shiny --back",
 			"pikachu --back"
->>>>>>> 73a969b2
 		],
 		"reminder": "If there are any \"Other forme(s)\" on the optional fourth page, those can be requested as well.\nCosmetic Formes on that page list purely cosmetic changes and these do not have seperate entries in the Pokédex."
 	},
@@ -302,17 +227,10 @@
 	"spriteDescription": "Gives you the sprite of a Pokémon.",
 	"spriteExtended": {
 		"usages": [
-<<<<<<< HEAD
-			"",
-			"",
-			"",
-			""
-=======
 			"Pokémon",
 			"Pokémon --shiny",
 			"Pokémon --shiny --back",
 			"Pokémon --back"
->>>>>>> 73a969b2
 		],
 		"extendedHelp": "Useful if you want to check if the name of a Pokémon that you're remembering is actually that Pokémon.\nYou can provide a flag of `--shiny` to get the shiny sprite.\nAnd a flag of `--back` to get the back sprite (i.e. the sprite you see when you send out this Pokémon)",
 		"explainedUsage": [
@@ -325,22 +243,6 @@
 				"Whether the data should show the shiny sprite of the Pokémon or not. Can be combined with `--back`."
 			],
 			[
-<<<<<<< HEAD
-				"",
-				""
-			],
-			[
-				"",
-				""
-			]
-		],
-		"examples": [
-			"",
-			"",
-			"",
-			"",
-			""
-=======
 				"--back",
 				"Whether the data should show the back sprite of the Pokémon or not. Can be combined with `--shiny`."
 			]
@@ -351,7 +253,6 @@
 			"pikachu --shiny",
 			"pikachu --shiny --back",
 			"pikachu --back"
->>>>>>> 73a969b2
 		]
 	},
 	"typeDescription": "Gives the type matchups for one or two Pokémon types",
